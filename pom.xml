--- conflicted
+++ resolved
@@ -13,12 +13,6 @@
   <packaging>pom</packaging>
   <name>Nuxeo Drive Server Parent</name>
   <description>Parent project for the Java server-side code of Nuxeo Drive</description>
-<<<<<<< HEAD
-  <properties>
-    <nuxeo.drive.version>5.6.0-HF12-SNAPSHOT</nuxeo.drive.version>
-  </properties>
-=======
->>>>>>> c8278250
 
   <modules>
     <module>nuxeo-drive-server/nuxeo-drive-jsf</module>
