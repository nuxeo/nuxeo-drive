# Usage: powershell ".\tools\windows\deploy_ci_agent.ps1" [ARG]
#
# Possible ARG:
#     -build: build the installer
#     -check_upgrade: check the auto-update works
#     -install: install all dependencies
#     -install_release: install all but test dependencies
#     -start: start Nuxeo Drive
#     -tests: launch the tests suite
#
# See /docs/deployment.md for more information.
#
# ---
#
# You can tweak tests checks by setting the SKIP envar:
#    - SKIP=rerun to not rerun failed test(s)
#
# There is no strict syntax about multiple skips (coma, coma + space, no separator, ... ).
#
param (
	[switch]$build = $false,
	[switch]$build_dlls = $false,
	[switch]$check_upgrade = $false,
	[switch]$build_installer_and_sign = $false,
	[switch]$install = $false,
	[switch]$install_release = $false,
	[switch]$start = $false,
	[switch]$tests = $false
)

# Stop the execution on the first error
$ErrorActionPreference = "Stop"

# Global variables
$global:PYTHON_OPT = "-Xutf8", "-E", "-s"
$global:PIP_OPT = "-m", "pip", "install", "--no-cache-dir", "--upgrade", "--upgrade-strategy=only-if-needed", "--progress-bar=off"

# Imports
Import-Module BitsTransfer

function add_missing_ddls {
	# Missing DLLS for Windows 7
	$folder = "C:\Program Files (x86)\Windows Kits\10\Redist\ucrt\DLLs\x86\"
	if (Test-Path $folder) {
		Get-ChildItem $folder | Copy -Verbose -Force -Destination "dist\ndrive"
	}
}

function build($app_version, $script) {
	# Build an executable
	Write-Output ">>> [$app_version] Building $script"

	if (-Not (Test-Path "$Env:ISCC_PATH")) {
		$filename = "innosetup-$Env:INNO_SETUP_VERSION.exe"
		$output = "$Env:WORKSPACE\$filename"
		$url = "https://mlaan2.home.xs4all.nl/ispack/$filename"
		download $url $output

		Write-Output ">>> Installing Inno Setup $Env:INNO_SETUP_VERSION"
		# https://jrsoftware.org/ishelp/index.php?topic=setupcmdline
		Start-Process $output -argumentlist "`
			/SP- `
			/VERYSILENT `
			/SUPPRESSMSGBOXES
			/TYPE=compact `
			" `
			-wait
	}

	& $Env:ISCC_PATH\iscc /DMyAppVersion="$app_version" "$script"
	if ($lastExitCode -ne 0) {
		ExitWithCode $lastExitCode
	}
}

function build_dll($msbuild_exe, $project, $platform) {
	$folder = "$Env:WORKSPACE_DRIVE\tools\windows\NuxeoDriveShellExtensions"
	& $msbuild_exe $folder\NuxeoDriveShellExtensions.sln /t:$project /p:Configuration=Release /p:Platform=$platform
}

function build_installer {
	# Build the installer
	$app_version = (Get-Content nxdrive/__init__.py) -match "__version__" -replace '"', "" -replace "__version__ = ", ""

	# Build DDLs only on GitHub-CI, no need to loose time on the local dev machine
	if ($Env:GITHUB_WORKSPACE) {
		build_overlays
	}

	Write-Output ">>> [$app_version] Freezing the application"
	freeze_pyinstaller

	# Do some clean-up
	& $Env:STORAGE_DIR\Scripts\python.exe $global:PYTHON_OPT tools\cleanup_application_tree.py "dist\ndrive"

	# Remove compiled QML files
	Get-ChildItem -Path "dist\ndrive" -Recurse -File -Include *.qmlc | Foreach ($_) { Remove-Item -Verbose $_.Fullname }

	add_missing_ddls

	# Stop now if we only want the application to be frozen (for integration tests)
	if ($Env:FREEZE_ONLY) {
		return 0
	}

	if ($Env:ZIP_NEEDED) {
		zip_files "dist\nuxeo-drive-windows-$app_version.zip" "dist\ndrive"
	}

	if (-Not ($Env:SKIP_ADDONS)) {
		build "$app_version" "tools\windows\setup-addons.iss"
		#sign "dist\nuxeo-drive-addons.exe"
	}

	build "$app_version" "tools\windows\setup.iss"
	#sign "dist\nuxeo-drive-$app_version.exe"

	build "$app_version" "tools\windows\setup-admin.iss"
	#sign "dist\nuxeo-drive-$app_version-admin.exe"
}

function build_overlays {
	$folder = "$Env:WORKSPACE_DRIVE\tools\windows\NuxeoDriveShellExtensions"
	$util_dll = "NuxeoDriveUtil"
	$overlay_dll = "NuxeoDriveOverlays"

	# Remove old DLLs on GitHub-CI to prevent such errors:
	#	Rename-Item : Cannot create a file when that file already exists.
	if ($Env:GITHUB_WORKSPACE) {
		Get-ChildItem -Path $folder -Recurse -File -Include *.dll | Foreach ($_) { Remove-Item $_.Fullname }
	}

	# List of DLLs to build
	$overlays = @(
		@{Name = 'NuxeoDriveSynced'; Id = '1'; Icon = 'badge_synced' },
		@{Name = 'NuxeoDriveSyncing'; Id = '2'; Icon = 'badge_syncing' },
		@{Name = 'NuxeoDriveConflicted'; Id = '3'; Icon = 'badge_conflicted' },
		@{Name = 'NuxeoDriveError'; Id = '4'; Icon = 'badge_error' },
		@{Name = 'NuxeoDriveLocked'; Id = '5'; Icon = 'badge_locked' },
		@{Name = 'NuxeoDriveUnsynced'; Id = '6'; Icon = 'badge_unsynced' }
	)

	$x64Path = "%name%_x64.dll"
	$Win32Path = "%name%_x86.dll"

	# Find MSBuild.exe (https://github.com/Microsoft/vswhere/wiki/Find-MSBuild)
	$msbuild_exe = vswhere -latest -requires Microsoft.Component.MSBuild -find MSBuild\**\Bin\MSBuild.exe | select-object -first 1
	if (-Not ($msbuild_exe)) {
		Write-Output ">>> No MSBuild.exe accessible"
		ExitWithCode $lastExitCode
	}

	$OverlayConstants = "$folder\$overlay_dll\OverlayConstants.h"
	$OverlayConstantsOriginal = "$OverlayConstants.original"
	$Resources = "$folder\$overlay_dll\DriveOverlay.rc"
	$ResourcesOriginal = "$Resources.original"

	# Start build chain
	Write-Output ">>> Building $util_dll DLL"
	build_dll $msbuild_exe $util_dll "x64"
	build_dll $msbuild_exe $util_dll "Win32"

	foreach ($overlay in $overlays) {
		$id = $overlay["Id"]
		$name = $overlay["Name"]
		$icon = $overlay["Icon"]

		Write-Output ">>> Building $name DLL"
		# Fill templates with the right data
		(Get-Content $OverlayConstantsOriginal).replace('[$overlay.id$]', $id).replace('[$overlay.name$]', $name) | Set-Content $OverlayConstants
		(Get-Content $ResourcesOriginal).replace('[$overlay.icon$]', $icon) | Set-Content $Resources

		# Compile for x64 and Win32 and rename to the right status
		build_dll $msbuild_exe $overlay_dll "x64"
		build_dll $msbuild_exe $overlay_dll "Win32"

		$Oldx64Name = $x64Path.replace('%name%', $overlay_dll)
		$Newx64Name = $x64Path.replace('%name%', $name)
		$OldWin32Name = $Win32Path.replace('%name%', $overlay_dll)
		$NewWin32Name = $Win32Path.replace('%name%', $name)

		Rename-Item -Path $folder\Release\x64\$Oldx64Name -NewName $Newx64Name
		Rename-Item -Path $folder\Release\Win32\$OldWin32Name -NewName $NewWin32Name
	}

	# Delete everything that is not a DLL
	Get-ChildItem -Path $folder\Release -Recurse -File -Exclude *.dll | Foreach ($_) { Remove-Item $_.Fullname }
}

function check_import($import) {
	# Check module import to know if it must be installed
	# i.e: check_import "from PyQt4 import QtWebKit"
	#  or: check_import "import cx_Freeze"
	& $Env:STORAGE_DIR\Scripts\python.exe $global:PYTHON_OPT -c $import
	if ($lastExitCode -eq 0) {
		return 1
	}
	return 0
}

function check_upgrade {
	# Ensure a new version can be released by checking the auto-update process.
	& $Env:STORAGE_DIR\Scripts\python.exe $global:PYTHON_OPT tools\scripts\check_update_process.py
	if ($lastExitCode -ne 0) {
		ExitWithCode $lastExitCode
	}
}

function check_vars {
	# Check required variables
	if (-Not ($Env:PYTHON_DRIVE_VERSION)) {
		$Env:PYTHON_DRIVE_VERSION = '3.13.1'  # XXX_PYTHON
	}
	if (-Not ($Env:WORKSPACE)) {
		if ($Env:GITHUB_WORKSPACE) {
			# Running from GitHub Actions
			$Env:WORKSPACE = (Get-Item $Env:GITHUB_WORKSPACE).parent.FullName
		}
		else {
			Write-Output ">>> WORKSPACE not defined. Aborting."
			ExitWithCode 1
		}
	}
	if (-Not ($Env:WORKSPACE_DRIVE)) {
		if (Test-Path "$($Env:WORKSPACE)\sources") {
			$Env:WORKSPACE_DRIVE = "$($Env:WORKSPACE)\sources"
		}
		elseif (Test-Path "$($Env:WORKSPACE)\nuxeo-drive") {
			$Env:WORKSPACE_DRIVE = "$($Env:WORKSPACE)\nuxeo-drive"
		}
		else {
			$Env:WORKSPACE_DRIVE = $Env:WORKSPACE
		}
	}
	if (-Not ($Env:ISCC_PATH)) {
		$Env:ISCC_PATH = "C:\Program Files (x86)\Inno Setup 6"  # XXX_INNO_SETUP
	}
	if (-Not ($Env:INNO_SETUP_VERSION)) {
		$Env:INNO_SETUP_VERSION = "6.1.2"  # XXX_INNO_SETUP
	}
	if (-Not ($Env:PYTHON_DIR)) {
		$version = $Env:PYTHON_DRIVE_VERSION -replace '\.', ""
		$Env:PYTHON_DIR = "C:\Python$version-32"
	}

	$Env:STORAGE_DIR = (New-Item -ItemType Directory -Force -Path "$($Env:WORKSPACE)\deploy-dir\$Env:PYTHON_DRIVE_VERSION").FullName

	Write-Output "    PYTHON_DRIVE_VERSION = $Env:PYTHON_DRIVE_VERSION"
	Write-Output "    WORKSPACE            = $Env:WORKSPACE"
	Write-Output "    WORKSPACE_DRIVE      = $Env:WORKSPACE_DRIVE"
	Write-Output "    STORAGE_DIR          = $Env:STORAGE_DIR"
	Write-Output "    PYTHON_DIR           = $Env:PYTHON_DIR"
	Write-Output "    ISCC_PATH            = $Env:ISCC_PATH"

	Set-Location "$Env:WORKSPACE_DRIVE"

	if (-Not ($Env:SPECIFIC_TEST) -Or ($Env:SPECIFIC_TEST -eq "")) {
		$Env:SPECIFIC_TEST = "tests"
	}
 else {
		Write-Output "    SPECIFIC_TEST        = $Env:SPECIFIC_TEST"
		$Env:SPECIFIC_TEST = "tests\$Env:SPECIFIC_TEST"
	}

	if (-Not ($Env:SKIP)) {
		$Env:SKIP = ""
	}
 else {
		Write-Output "    SKIP                 = $Env:SKIP"
	}
}

function download($url, $output) {
	# Download one file and save its content to a given file name
	# $output must be an absolute path.
	$try = 1
	while ($try -lt 6) {
		if (Test-Path "$output") {
			# Remove the confirmation due to "This came from another computer and might
			# be blocked to help protect this computer"
			Unblock-File "$output"
			return
		}
		Write-Output ">>> [$try/5] Downloading $url"
		Write-Output "                   to $output"
		Try {
			if ($Env:GITHUB_WORKSPACE) {
				$client = New-Object System.Net.WebClient
				$client.DownloadFile($url, $output)
			}
			else {
				Start-BitsTransfer -Source $url -Destination $output
			}
		}
		Catch {}
		$try += 1
		Start-Sleep -s 5
	}

	Write-Output ">>> Impossible to download $url"
	ExitWithCode 1
}

function ExitWithCode($retCode) {
	$host.SetShouldExit($retCode)
	exit
}

function freeze_pyinstaller() {
	# Note: -OO option cannot be set with PyInstaller
	& $Env:STORAGE_DIR\Scripts\python.exe $global:PYTHON_OPT -m PyInstaller ndrive.spec --noconfirm

	if ($lastExitCode -ne 0) {
		ExitWithCode $lastExitCode
	}
}

function install_deps {
	if (-Not (check_import "import pip")) {
		Write-Output ">>> Installing pip"
		# https://github.com/python/cpython/blob/master/Tools/msi/pip/pip.wxs#L28
		& $Env:STORAGE_DIR\Scripts\python.exe $global:PYTHON_OPT -OO -m ensurepip -U --default-pip
		if ($lastExitCode -ne 0) {
			ExitWithCode $lastExitCode
		}
	}

	Write-Output ">>> Installing requirements"
	& $Env:STORAGE_DIR\Scripts\python.exe $global:PYTHON_OPT -OO $global:PIP_OPT -r tools\deps\requirements-pip.txt
	if ($lastExitCode -ne 0) {
		ExitWithCode $lastExitCode
	}
	& $Env:STORAGE_DIR\Scripts\python.exe $global:PYTHON_OPT -OO $global:PIP_OPT -r tools\deps\requirements.txt
	if ($lastExitCode -ne 0) {
		ExitWithCode $lastExitCode
	}
	& $Env:STORAGE_DIR\Scripts\python.exe $global:PYTHON_OPT -OO $global:PIP_OPT -r tools\deps\requirements-dev.txt
	if ($lastExitCode -ne 0) {
		ExitWithCode $lastExitCode
	}
	if (-Not ($install_release)) {
		& $Env:STORAGE_DIR\Scripts\python.exe $global:PYTHON_OPT -OO $global:PIP_OPT -r tools\deps\requirements-tests.txt
		if ($lastExitCode -ne 0) {
			ExitWithCode $lastExitCode
		}
		# & $Env:STORAGE_DIR\Scripts\pre-commit.exe install
	}

	# See NXDRIVE-1554 for details
	$bluetooth_pyd = "$Env:STORAGE_DIR\Lib\site-packages\PyQt5\QtBluetooth.pyd"
	$bluetooth_dll = "$Env:STORAGE_DIR\Lib\site-packages\PyQt5\Qt\bin\Qt5Bluetooth.dll"
	if (Test-Path $bluetooth_pyd) {
		Remove-Item -Path $bluetooth_pyd -Verbose
	}
	if (Test-Path $bluetooth_dll) {
		Remove-Item -Path $bluetooth_dll -Verbose
	}
}

function install_python {
	if (Test-Path "$Env:STORAGE_DIR\Scripts\activate.bat") {
		& $Env:STORAGE_DIR\Scripts\activate.bat
		if ($lastExitCode -ne 0) {
			ExitWithCode $lastExitCode
		}
		return
	}

	# Python needs to be downloaded and installed on GitHub-CI
	$filename = "python-$Env:PYTHON_DRIVE_VERSION.exe"
	$url = "https://www.python.org/ftp/python/$Env:PYTHON_DRIVE_VERSION/$filename"
	$output = "$Env:WORKSPACE\$filename"
	download $url $output

	Write-Output ">>> Installing Python $Env:PYTHON_DRIVE_VERSION into $Env:PYTHON_DIR"
	# https://docs.python.org/3.7/using/windows.html#installing-without-ui
	Start-Process $output -argumentlist "`
		/quiet `
		TargetDir=$Env:PYTHON_DIR `
		AssociateFiles=0 `
		CompileAll=1 `
		Shortcuts=0 `
		Include_doc=0 `
		Include_launcher=0 `
		InstallLauncherAllUsers=0 `
		Include_tcltk=0 `
		Include_test=0 `
		Include_tools=0 `
		" `
		-wait

	# Fix a bloody issue ... !
	New-Item -Path $Env:STORAGE_DIR -Name Scripts -ItemType directory -Verbose

<<<<<<< HEAD
	$vcDllFromPythonDir = Join-Path $Env:PYTHON_DIR "vcruntime140.dll"
	$vcDllFromPythonLocation = Join-Path $Env:PythonLocation "vcruntime140.dll"

	if (Test-Path $vcDllFromPythonDir) {
		Copy-Item $vcDllFromPythonDir "$Env:STORAGE_DIR\Scripts" -Verbose
	}
	elseif (Test-Path $vcDllFromPythonLocation) {
		Copy-Item $vcDllFromPythonLocation "$Env:STORAGE_DIR\Scripts" -Verbose
	}
	else {
		Write-Warning ">>> vcruntime140.dll not found in either PYTHON_DIR or PythonLocation!"
=======
	# Initializing variables
	$vcDllFromPythonDir = $null
	$exePathPYTHON_DIR = $null
	$vcDllFromPythonLocation = $null
	$exePathPythonLocation = $null

	# Only build the path if the environment variable is not null or empty
	if (-not [string]::IsNullOrEmpty($Env:PYTHON_DIR)) {
		$vcDllFromPythonDir = Join-Path $Env:PYTHON_DIR "vcruntime140.dll"
		$exePathPYTHON_DIR = Join-Path $Env:PYTHON_DIR "python.exe"
	}

	if (-not [string]::IsNullOrEmpty($Env:PythonLocation)) {
		$vcDllFromPythonLocation = Join-Path $Env:PythonLocation "vcruntime140.dll"
		$exePathPythonLocation = Join-Path $Env:PythonLocation "python.exe"
	}

	# Try PYTHON_DIR first
	if ($vcDllFromPythonDir -and (Test-Path $vcDllFromPythonDir)) {
		Copy-Item $vcDllFromPythonDir "$Env:STORAGE_DIR\Scripts" -Verbose
	}
	# Then try PythonLocation
	elseif ($vcDllFromPythonLocation -and (Test-Path $vcDllFromPythonLocation)) {
		Copy-Item $vcDllFromPythonLocation "$Env:STORAGE_DIR\Scripts" -Verbose
	}
	# If neither exists
	else {
		Write-Warning ">>> vcruntime140.dll not found in PYTHON_DIR or PythonLocation (or variables not set)!"
>>>>>>> d35b3379
	}

	Write-Output ">>> Setting-up the Python virtual environment"

<<<<<<< HEAD
	$exePathPYTHON_DIR = Join-Path $Env:PYTHON_DIR "python.exe"
	$exePathPythonLocation = Join-Path $Env:PythonLocation "python.exe"

	if (Test-Path $exePathPYTHON_DIR) {
		& $exePathPYTHON_DIR $global:PYTHON_OPT -OO -m venv --copies "$Env:STORAGE_DIR"
	}
	elseif (Test-Path $exePathPythonLocation) {
=======
	if ($exePathPYTHON_DIR -and (Test-Path $exePathPYTHON_DIR)) {
		& $exePathPYTHON_DIR $global:PYTHON_OPT -OO -m venv --copies "$Env:STORAGE_DIR"
	}
	elseif ($exePathPythonLocation -and (Test-Path $exePathPythonLocation)) {
>>>>>>> d35b3379
		& $exePathPythonLocation $global:PYTHON_OPT -OO -m venv --copies "$Env:STORAGE_DIR"
	}
	else {
		Write-Warning ">>> unable to create venv"
	}

	if ($lastExitCode -ne 0) {
		ExitWithCode $lastExitCode
	}

	& $Env:STORAGE_DIR\Scripts\activate.bat
	if ($lastExitCode -ne 0) {
		ExitWithCode $lastExitCode
	}
}

function junit_arg($path, $run) {
	$junit = "tools\jenkins\junit\xml"

	if ($run) {
		$run = ".$run"
	}
	return "--junitxml=$junit\$path$run.xml"
}

function launch_test($path, $pytest_args) {
	# Launch tests on a specific path. On failure, retry failed tests.
	$junitxml = junit_arg $path 1
	if ($Env:SPECIFIC_TEST -ne "tests") {
		# Skip JUnit report when running a specific test as it will fail because
		# of the "::" that may contain the report filename, see NXDRIVE-1994.
		$junitxml = ""
	}

	& $Env:STORAGE_DIR\Scripts\python.exe $global:PYTHON_OPT -bb -Wall -m pytest $pytest_args $junitxml "$path"
	if ($lastExitCode -eq 0) {
		return
	}

	if (-not ($Env:SKIP -match 'rerun' -or $Env:SKIP -match 'all')) {
		# Will return 0 if rerun is needed else 1
		& $Env:STORAGE_DIR\Scripts\python.exe tools\check_pytest_lastfailed.py
		if ($lastExitCode -eq 1) {
			return
		}

		# Do not fail on error as all failures will be re-run another time at the end
		$junitxml = junit_arg $path 2
		& $Env:STORAGE_DIR\Scripts\python.exe $global:PYTHON_OPT -bb -Wall -m pytest `
			-n0 --last-failed --last-failed-no-failures none $junitxml
	}
}

function launch_tests {
	$junit_folder = "tools\jenkins\junit\xml"

	if (Test-Path ".pytest_cache") {
		# We can't use any PowerShell/batch command to delete recursively the folder in a reliable way.
		# See https://serverfault.com/q/199921/530506 for details and NXDRIVE-2212 for the error.
		& $Env:STORAGE_DIR\Scripts\python.exe $global:PYTHON_OPT -c "import shutil; shutil.rmtree('.pytest_cache')"
	}

	# If a specific test is asked, just run it and bypass all over checks
	if ($Env:SPECIFIC_TEST -ne "tests") {
		Write-Output ">>> Launching the tests suite"
		launch_test "$Env:SPECIFIC_TEST"
		return
	}

	if (-not ($Env:SKIP -match 'tests')) {
		Write-Output ">>> Launching synchronization functional tests, file by file"
		Write-Output "    (first, run for each test file, failures are ignored to have"
		Write-Output "     a whole picture of errors)"
		$files = Get-ChildItem "tests\old_functional" -Filter test_*.py
		$total = $files.count
		$number = 1
		$files |  Foreach-Object {
			$test_file = "tests\old_functional\$_"
			Write-Output ""
			Write-Output ">>> [$number/$total] Testing $test_file ..."
			launch_test "$test_file" "-q" "--durations=3"
			$number = $number + 1
		}

		if (-not ($Env:SKIP -match 'rerun' -or $Env:SKIP -match 'all')) {
			Write-Output ">>> Re-rerun failed tests"

			& $Env:STORAGE_DIR\Scripts\python.exe $global:PYTHON_OPT -m pytest --cache-show

			# Will return 0 if rerun is needed else 1
			& $Env:STORAGE_DIR\Scripts\python.exe tools\check_pytest_lastfailed.py
			if ($lastExitCode -eq 0) {
				$junitxml = junit_arg "final"
				& $Env:STORAGE_DIR\Scripts\python.exe $global:PYTHON_OPT -bb -Wall -m pytest `
					-n0 --last-failed --last-failed-no-failures none $junitxml
				# The above command will exit with error code 5 if there is no failure to rerun
				$ret = $lastExitCode
			}
		}

		$Env:TEST_SUITE = "Drive"
		& $Env:STORAGE_DIR\Scripts\python.exe $global:PYTHON_OPT `
			tools\jenkins\junit\merge.py `
			tools\jenkins\junit\xml

		if ($ret -ne 0 -and $ret -ne 5) {
			ExitWithCode $ret
		}
	}
}

function sign($file) {
	# Code sign a file
	if (-Not ($Env:SIGNTOOL_PATH)) {
		Write-Output ">>> SIGNTOOL_PATH not set, skipping code signature"
		return
	}
	if (-Not ($Env:SIGNING_ID)) {
		$Env:SIGNING_ID = "Nuxeo"
		Write-Output ">>> SIGNING_ID is not set, using '$Env:SIGNING_ID'"
	}

	if (-Not ($Env:SIGNING_ID_NEW)) {
		$Env:SIGNING_ID_NEW = "Hyland Software, Inc."
		Write-Output ">>> SIGNING_ID_NEW is not set, using '$Env:SIGNING_ID_NEW'"
	}
	if (-Not ($Env:APP_NAME)) {
		$Env:APP_NAME = "Nuxeo Drive"
		Write-Output ">>> APP_NAME is not set, using '$Env:APP_NAME'"
	}

	#if ($Env:GITHUB_WORKSPACE) {
	#	$cert = "certificate.pfx"
	#	if (Test-Path $cert) {
	#		Write-Output ">>> Importing the code signing certificate"
	#$password = ConvertTo-SecureString -String $Env:KEYCHAIN_PASSWORD -AsPlainText -Force
	#		Import-PfxCertificate -FilePath $cert -CertStoreLocation "Cert:\LocalMachine\My" -Password $password

	# Remove the file to not import it again the next run
	#		Remove-Item -Path $cert -Verbose
	#	}
	#}
	if ($Env:SIGN_EXE -eq "true") {
		Write-Output ">>> $Env:SM_CODE_SIGNING_CERT_SHA1_HASH"
		Write-Output ">>> Signing $file"
		& $Env:SIGNTOOL_PATH\signtool.exe sign `
			/sha1 "$ENV:SM_CODE_SIGNING_CERT_SHA1_HASH" `
			/n "$Env:SIGNING_ID_NEW" `
			/d "$Env:APP_NAME" `
			/td SHA256 /fd sha256 `
			/tr http://timestamp.digicert.com/sha256/timestamp `
			/v `
			"$file"

		if ($lastExitCode -ne 0) {
			ExitWithCode $lastExitCode
		}

		Write-Output ">>> Verifying $file"
		& $Env:SIGNTOOL_PATH\signtool.exe verify /pa /v "$file"
		if ($lastExitCode -ne 0) {
			ExitWithCode $lastExitCode
		}
	}
	else {
		Write-Output ">>> Signing is disabled, signing process skipped."
	}
}

function build_installer_and_sign {
	# Build the installer
	$app_version = (Get-Content nxdrive/__init__.py) -match "__version__" -replace '"', "" -replace "__version__ = ", ""

	# Build DDLs only on GitHub-CI, no need to loose time on the local dev machine
	if ($Env:GITHUB_WORKSPACE) {
		build_overlays
	}

	sign_dlls

	Write-Output ">>> [$app_version] Freezing the application"
	freeze_pyinstaller

	# Do some clean-up
	& $Env:STORAGE_DIR\Scripts\python.exe $global:PYTHON_OPT tools\cleanup_application_tree.py "dist\ndrive"

	# Remove compiled QML files
	Get-ChildItem -Path "dist\ndrive" -Recurse -File -Include *.qmlc | Foreach ($_) { Remove-Item -Verbose $_.Fullname }

	add_missing_ddls
	sign "dist\ndrive\ndrive.exe"

	# Stop now if we only want the application to be frozen (for integration tests)
	if ($Env:FREEZE_ONLY) {
		return 0
	}

	if ($Env:ZIP_NEEDED) {
		zip_files "dist\nuxeo-drive-windows-$app_version.zip" "dist\ndrive"
	}

	if (-Not ($Env:SKIP_ADDONS)) {
		build "$app_version" "tools\windows\setup-addons.iss"
		sign "dist\nuxeo-drive-addons.exe"
	}

	build "$app_version" "tools\windows\setup.iss"
	sign "dist\nuxeo-drive-$app_version.exe"

	build "$app_version" "tools\windows\setup-admin.iss"
	sign "dist\nuxeo-drive-$app_version-admin.exe"
}
function sign_dlls {
	$folder = "$Env:WORKSPACE_DRIVE\tools\windows\dll"
	Get-ChildItem $folder -Recurse -Include *.dll | Foreach-Object {
		sign $_.FullName
	}
}

function start_nxdrive {
	# Start Nuxeo Drive
	$Env:PYTHONPATH = "$Env:WORKSPACE_DRIVE"
	& $Env:STORAGE_DIR\Scripts\python.exe $global:PYTHON_OPT -OO -m nxdrive
}

function zip_files($filename, $src) {
	# Create a ZIP archive
	if (Test-Path $filename) {
		Remove-Item -Path $filename -Verbose
	}

	Add-Type -Assembly System.IO.Compression.FileSystem
	$compression_level = [System.IO.Compression.CompressionLevel]::Optimal
	[System.IO.Compression.ZipFile]::CreateFromDirectory(
		$src, $filename, $compression_level, $false)
	if ($lastExitCode -ne 0) {
		ExitWithCode $lastExitCode
	}
}

function main {
	# Launch operations
	check_vars
	install_python

	if ($build) {
		build_installer
	}
 elseif ($build_dlls) {
		build_overlays
	}
 elseif ($build_installer_and_sign) {
		build_installer_and_sign
	}
 elseif ($check_upgrade) {
		check_upgrade
	}
 elseif ($install -or $install_release) {
		install_deps
		if ((check_import "import PyQt5") -ne 1) {
			Write-Output ">>> No PyQt5. Installation failed."
			ExitWithCode 1
		}
	}
 elseif ($start) {
		start_nxdrive
	}
 elseif ($tests) {
		launch_tests
	}
}

main<|MERGE_RESOLUTION|>--- conflicted
+++ resolved
@@ -392,19 +392,6 @@
 	# Fix a bloody issue ... !
 	New-Item -Path $Env:STORAGE_DIR -Name Scripts -ItemType directory -Verbose
 
-<<<<<<< HEAD
-	$vcDllFromPythonDir = Join-Path $Env:PYTHON_DIR "vcruntime140.dll"
-	$vcDllFromPythonLocation = Join-Path $Env:PythonLocation "vcruntime140.dll"
-
-	if (Test-Path $vcDllFromPythonDir) {
-		Copy-Item $vcDllFromPythonDir "$Env:STORAGE_DIR\Scripts" -Verbose
-	}
-	elseif (Test-Path $vcDllFromPythonLocation) {
-		Copy-Item $vcDllFromPythonLocation "$Env:STORAGE_DIR\Scripts" -Verbose
-	}
-	else {
-		Write-Warning ">>> vcruntime140.dll not found in either PYTHON_DIR or PythonLocation!"
-=======
 	# Initializing variables
 	$vcDllFromPythonDir = $null
 	$exePathPYTHON_DIR = $null
@@ -433,25 +420,14 @@
 	# If neither exists
 	else {
 		Write-Warning ">>> vcruntime140.dll not found in PYTHON_DIR or PythonLocation (or variables not set)!"
->>>>>>> d35b3379
 	}
 
 	Write-Output ">>> Setting-up the Python virtual environment"
 
-<<<<<<< HEAD
-	$exePathPYTHON_DIR = Join-Path $Env:PYTHON_DIR "python.exe"
-	$exePathPythonLocation = Join-Path $Env:PythonLocation "python.exe"
-
-	if (Test-Path $exePathPYTHON_DIR) {
-		& $exePathPYTHON_DIR $global:PYTHON_OPT -OO -m venv --copies "$Env:STORAGE_DIR"
-	}
-	elseif (Test-Path $exePathPythonLocation) {
-=======
 	if ($exePathPYTHON_DIR -and (Test-Path $exePathPYTHON_DIR)) {
 		& $exePathPYTHON_DIR $global:PYTHON_OPT -OO -m venv --copies "$Env:STORAGE_DIR"
 	}
 	elseif ($exePathPythonLocation -and (Test-Path $exePathPythonLocation)) {
->>>>>>> d35b3379
 		& $exePathPythonLocation $global:PYTHON_OPT -OO -m venv --copies "$Env:STORAGE_DIR"
 	}
 	else {
