# Usage: powershell ".\tools\windows\deploy_ci_agent.ps1" [ARG]
#
# Possible ARG:
#     -build: build the installer
#     -check_upgrade: check the auto-update works
#     -install: install all dependencies
#     -install_release: install all but test dependencies
#     -start: start Nuxeo Drive
#     -tests: launch the tests suite
#
# See /docs/deployment.md for more information.
#
# ---
#
# You can tweak tests checks by setting the SKIP envar:
#    - SKIP=rerun to not rerun failed test(s)
#
# There is no strict syntax about multiple skips (coma, coma + space, no separator, ... ).
#
param (
	[switch]$build = $false,
	[switch]$build_dlls = $false,
	[switch]$check_upgrade = $false,
	[switch]$build_installer_and_sign = $false,
	[switch]$install = $false,
	[switch]$install_release = $false,
	[switch]$start = $false,
	[switch]$tests = $false
)

# Stop the execution on the first error
$ErrorActionPreference = "Stop"

# Global variables
$global:PYTHON_OPT = "-Xutf8", "-E", "-s"
$global:PIP_OPT = "-m", "pip", "install", "--no-cache-dir", "--upgrade", "--upgrade-strategy=only-if-needed", "--progress-bar=off"

# Imports
Import-Module BitsTransfer

function Install-PythonRequirements {
	param(
		[string]$RequirementsFile,
		[string]$Description
	)

	Write-Output ">>> Installing $Description"
	& $Env:STORAGE_DIR\Scripts\python.exe $global:PYTHON_OPT -OO $global:PIP_OPT -r $RequirementsFile
	if ($lastExitCode -ne 0) {
		Write-Error "Failed to install $Description from $RequirementsFile"
		ExitWithCode $lastExitCode
	}

	Write-Output ">>> Installed packages after $Description :"
	& $Env:STORAGE_DIR\Scripts\python.exe $global:PYTHON_OPT -m pip list
}

function add_missing_ddls {
	# Missing DLLS for Windows 7
	$folder = "C:\Program Files (x86)\Windows Kits\10\Redist\ucrt\DLLs\x86\"
	if (Test-Path $folder) {
		Get-ChildItem $folder | Copy -Verbose -Force -Destination "dist\ndrive"
	}
}

function build($app_version, $script) {
	# Build an executable
	Write-Output ">>> [$app_version] Building $script"

	if (-Not (Test-Path "$Env:ISCC_PATH")) {
		$filename = "innosetup-$Env:INNO_SETUP_VERSION.exe"
		$output = "$Env:WORKSPACE\$filename"
		$url = "https://mlaan2.home.xs4all.nl/ispack/$filename"
		download $url $output
		Write-Output ">>> Installing Inno Setup $Env:INNO_SETUP_VERSION"
		# https://jrsoftware.org/ishelp/index.php?topic=setupcmdline
		Start-Process $output -argumentlist "`
			/SP- `
			/VERYSILENT `
			/SUPPRESSMSGBOXES `
			/DIR=`"$Env:ISCC_PATH`" `
			/TYPE=compact `
			" `
			-wait
	}

	& $Env:ISCC_PATH\iscc /DMyAppVersion="$app_version" "$script"
	if ($lastExitCode -ne 0) {
		ExitWithCode $lastExitCode
	}
}

function build_dll($msbuild_exe, $project, $platform) {
	$folder = "$Env:WORKSPACE_DRIVE\tools\windows\NuxeoDriveShellExtensions"
	& $msbuild_exe $folder\NuxeoDriveShellExtensions.sln /t:$project /p:Configuration=Release /p:Platform=$platform
}

function build_installer {
	# Build the installer
	$app_version = (Get-Content nxdrive/__init__.py) -match "__version__" -replace '"', "" -replace "__version__ = ", ""

	# Build DDLs only on GitHub-CI, no need to loose time on the local dev machine
	if ($Env:GITHUB_WORKSPACE) {
		build_overlays
	}

	Write-Output ">>> [$app_version] Freezing the application"
	freeze_pyinstaller

	# Do some clean-up
	& $Env:STORAGE_DIR\Scripts\python.exe $global:PYTHON_OPT tools\cleanup_application_tree.py "dist\ndrive"

	# Remove compiled QML files
	Get-ChildItem -Path "dist\ndrive" -Recurse -File -Include *.qmlc | Foreach ($_) { Remove-Item -Verbose $_.Fullname }

	add_missing_ddls

	# Stop now if we only want the application to be frozen (for integration tests)
	if ($Env:FREEZE_ONLY) {
		return 0
	}

	if ($Env:ZIP_NEEDED) {
		zip_files "dist\nuxeo-drive-windows-$app_version.zip" "dist\ndrive"
	}

	if (-Not ($Env:SKIP_ADDONS)) {
		build "$app_version" "tools\windows\setup-addons.iss"
		#sign "dist\nuxeo-drive-addons.exe"
	}

	build "$app_version" "tools\windows\setup.iss"
	#sign "dist\nuxeo-drive-$app_version.exe"

	build "$app_version" "tools\windows\setup-admin.iss"
	#sign "dist\nuxeo-drive-$app_version-admin.exe"
}

function build_overlays {
	$folder = "$Env:WORKSPACE_DRIVE\tools\windows\NuxeoDriveShellExtensions"
	$util_dll = "NuxeoDriveUtil"
	$overlay_dll = "NuxeoDriveOverlays"

	# Remove old DLLs on GitHub-CI to prevent such errors:
	#	Rename-Item : Cannot create a file when that file already exists.
	if ($Env:GITHUB_WORKSPACE) {
		Get-ChildItem -Path $folder -Recurse -File -Include *.dll | Foreach ($_) { Remove-Item $_.Fullname }
	}

	# List of DLLs to build
	$overlays = @(
		@{Name = 'NuxeoDriveSynced'; Id = '1'; Icon = 'badge_synced' },
		@{Name = 'NuxeoDriveSyncing'; Id = '2'; Icon = 'badge_syncing' },
		@{Name = 'NuxeoDriveConflicted'; Id = '3'; Icon = 'badge_conflicted' },
		@{Name = 'NuxeoDriveError'; Id = '4'; Icon = 'badge_error' },
		@{Name = 'NuxeoDriveLocked'; Id = '5'; Icon = 'badge_locked' },
		@{Name = 'NuxeoDriveUnsynced'; Id = '6'; Icon = 'badge_unsynced' }
	)

	$x64Path = "%name%_x64.dll"
	$Win32Path = "%name%_x86.dll"

	# Find MSBuild.exe (https://github.com/Microsoft/vswhere/wiki/Find-MSBuild)
	$msbuild_exe = vswhere -latest -requires Microsoft.Component.MSBuild -find MSBuild\**\Bin\MSBuild.exe | select-object -first 1
	if (-Not ($msbuild_exe)) {
		Write-Output ">>> No MSBuild.exe accessible"
		ExitWithCode $lastExitCode
	}

	$OverlayConstants = "$folder\$overlay_dll\OverlayConstants.h"
	$OverlayConstantsOriginal = "$OverlayConstants.original"
	$Resources = "$folder\$overlay_dll\DriveOverlay.rc"
	$ResourcesOriginal = "$Resources.original"

	# Start build chain
	Write-Output ">>> Building $util_dll DLL"
	build_dll $msbuild_exe $util_dll "x64"
	build_dll $msbuild_exe $util_dll "Win32"

	foreach ($overlay in $overlays) {
		$id = $overlay["Id"]
		$name = $overlay["Name"]
		$icon = $overlay["Icon"]

		Write-Output ">>> Building $name DLL"
		# Fill templates with the right data
		(Get-Content $OverlayConstantsOriginal).replace('[$overlay.id$]', $id).replace('[$overlay.name$]', $name) | Set-Content $OverlayConstants
		(Get-Content $ResourcesOriginal).replace('[$overlay.icon$]', $icon) | Set-Content $Resources

		# Compile for x64 and Win32 and rename to the right status
		build_dll $msbuild_exe $overlay_dll "x64"
		build_dll $msbuild_exe $overlay_dll "Win32"

		$Oldx64Name = $x64Path.replace('%name%', $overlay_dll)
		$Newx64Name = $x64Path.replace('%name%', $name)
		$OldWin32Name = $Win32Path.replace('%name%', $overlay_dll)
		$NewWin32Name = $Win32Path.replace('%name%', $name)

		Rename-Item -Path $folder\Release\x64\$Oldx64Name -NewName $Newx64Name
		Rename-Item -Path $folder\Release\Win32\$OldWin32Name -NewName $NewWin32Name
	}

	# Delete everything that is not a DLL
	Get-ChildItem -Path $folder\Release -Recurse -File -Exclude *.dll | Foreach ($_) { Remove-Item $_.Fullname }
}

function check_import($import) {
	# Check module import to know if it must be installed
	# i.e: check_import "from PyQt4 import QtWebKit"
	#  or: check_import "import cx_Freeze"
	& $Env:STORAGE_DIR\Scripts\python.exe $global:PYTHON_OPT -c $import
	if ($lastExitCode -eq 0) {
		return 1
	}
	return 0
}

function check_upgrade {
	# Ensure a new version can be released by checking the auto-update process.
	& $Env:STORAGE_DIR\Scripts\python.exe $global:PYTHON_OPT tools\scripts\check_update_process.py
	if ($lastExitCode -ne 0) {
		ExitWithCode $lastExitCode
	}
}

function check_vars {
	# Check required variables
	if (-Not ($Env:PYTHON_DRIVE_VERSION)) {
		$Env:PYTHON_DRIVE_VERSION = '3.13.1'  # XXX_PYTHON
	}
	if (-Not ($Env:WORKSPACE)) {
		if ($Env:GITHUB_WORKSPACE) {
			# Running from GitHub Actions
			$Env:WORKSPACE = (Get-Item $Env:GITHUB_WORKSPACE).parent.FullName
		}
		else {
			Write-Output ">>> WORKSPACE not defined. Aborting."
			ExitWithCode 1
		}
	}
	if (-Not ($Env:WORKSPACE_DRIVE)) {
		if (Test-Path "$($Env:WORKSPACE)\sources") {
			$Env:WORKSPACE_DRIVE = "$($Env:WORKSPACE)\sources"
		}
		elseif (Test-Path "$($Env:WORKSPACE)\nuxeo-drive") {
			$Env:WORKSPACE_DRIVE = "$($Env:WORKSPACE)\nuxeo-drive"
		}
		else {
			$Env:WORKSPACE_DRIVE = $Env:WORKSPACE
		}
	}
	if (-Not ($Env:ISCC_PATH)) {
		$Env:ISCC_PATH = "C:\Program Files\Inno Setup 6"  # XXX_INNO_SETUP
	}
	if (-Not ($Env:INNO_SETUP_VERSION)) {
		$Env:INNO_SETUP_VERSION = "6.1.2"  # XXX_INNO_SETUP
	}
	if (-Not ($Env:PYTHON_DIR)) {
		$version = $Env:PYTHON_DRIVE_VERSION -replace '\.', ""
		$Env:PYTHON_DIR = "C:\Python$version-64"
	}

	$Env:STORAGE_DIR = (New-Item -ItemType Directory -Force -Path "$($Env:WORKSPACE)\deploy-dir\$Env:PYTHON_DRIVE_VERSION").FullName

	Write-Output "    PYTHON_DRIVE_VERSION = $Env:PYTHON_DRIVE_VERSION"
	Write-Output "    WORKSPACE            = $Env:WORKSPACE"
	Write-Output "    WORKSPACE_DRIVE      = $Env:WORKSPACE_DRIVE"
	Write-Output "    STORAGE_DIR          = $Env:STORAGE_DIR"
	Write-Output "    PYTHON_DIR           = $Env:PYTHON_DIR"
	Write-Output "    ISCC_PATH            = $Env:ISCC_PATH"

	Set-Location "$Env:WORKSPACE_DRIVE"

	if (-Not ($Env:SPECIFIC_TEST) -Or ($Env:SPECIFIC_TEST -eq "")) {
		$Env:SPECIFIC_TEST = "tests"
	}
 else {
		Write-Output "    SPECIFIC_TEST        = $Env:SPECIFIC_TEST"
		$Env:SPECIFIC_TEST = "tests\$Env:SPECIFIC_TEST"
	}

	if (-Not ($Env:SKIP)) {
		$Env:SKIP = ""
	}
 else {
		Write-Output "    SKIP                 = $Env:SKIP"
	}
}

function download($url, $output) {
	# Download one file and save its content to a given file name
	# $output must be an absolute path.
	$try = 1
	while ($try -lt 6) {
		if (Test-Path "$output") {
			# Remove the confirmation due to "This came from another computer and might
			# be blocked to help protect this computer"
			Unblock-File "$output"
			return
		}
		Write-Output ">>> [$try/5] Downloading $url"
		Write-Output "                   to $output"
		Try {
			if ($Env:GITHUB_WORKSPACE) {
				$client = New-Object System.Net.WebClient
				$client.DownloadFile($url, $output)
			}
			else {
				Start-BitsTransfer -Source $url -Destination $output
			}
		}
		Catch {}
		$try += 1
		Start-Sleep -s 5
	}

	Write-Output ">>> Impossible to download $url"
	ExitWithCode 1
}

function ExitWithCode($retCode) {
	$host.SetShouldExit($retCode)
	exit
}

function freeze_pyinstaller() {
	# Note: -OO option cannot be set with PyInstaller
	& $Env:STORAGE_DIR\Scripts\python.exe $global:PYTHON_OPT -m PyInstaller ndrive.spec --noconfirm

	if ($lastExitCode -ne 0) {
		ExitWithCode $lastExitCode
	}
}

function install_deps {
	if (-Not (check_import "import pip")) {
		Write-Output ">>> Installing pip"
		# https://github.com/python/cpython/blob/master/Tools/msi/pip/pip.wxs#L28
		& $Env:STORAGE_DIR\Scripts\python.exe $global:PYTHON_OPT -OO -m ensurepip -U --default-pip
		if ($lastExitCode -ne 0) {
			ExitWithCode $lastExitCode
		}
	}

	# Install requirements in sequence
	Install-PythonRequirements "tools\deps\requirements-pip.txt" "pip requirements"
	Install-PythonRequirements "tools\deps\requirements-dev.txt" "development requirements"

	if (-Not ($install_release)) {
		Install-PythonRequirements "tools\deps\requirements-tests.txt" "test requirements"
		# & $Env:STORAGE_DIR\Scripts\pre-commit.exe install
	}
	else {
		Install-PythonRequirements "tools\deps\requirements.txt" "main requirements"
	}

	# See NXDRIVE-1554 for details
	$bluetooth_pyd = "$Env:STORAGE_DIR\Lib\site-packages\PyQt5\QtBluetooth.pyd"
	$bluetooth_dll = "$Env:STORAGE_DIR\Lib\site-packages\PyQt5\Qt\bin\Qt5Bluetooth.dll"
	if (Test-Path $bluetooth_pyd) {
		Remove-Item -Path $bluetooth_pyd -Verbose
	}
	if (Test-Path $bluetooth_dll) {
		Remove-Item -Path $bluetooth_dll -Verbose
	}
}

function install_python {
	if (Test-Path "$Env:STORAGE_DIR\Scripts\activate.bat") {
		& $Env:STORAGE_DIR\Scripts\activate.bat
		if ($lastExitCode -ne 0) {
			ExitWithCode $lastExitCode
		}
		return
	}

	# Python needs to be downloaded and installed on GitHub-CI
	$filename = "python-$Env:PYTHON_DRIVE_VERSION-amd64.exe"
	$url = "https://www.python.org/ftp/python/$Env:PYTHON_DRIVE_VERSION/$filename"
	$output = "$Env:WORKSPACE\$filename"
	download $url $output

	# Create Python directory if it doesn't exist
	if (-Not (Test-Path $Env:PYTHON_DIR)) {
		Write-Output ">>> Creating Python directory: $Env:PYTHON_DIR"
		New-Item -ItemType Directory -Force -Path $Env:PYTHON_DIR | Out-Null
	} else {
		Write-Output ">>> Python directory already exists: $Env:PYTHON_DIR"
	}
	Write-Output ">>> Installing Python $Env:PYTHON_DRIVE_VERSION into $Env:PYTHON_DIR"
	# https://docs.python.org/3.7/using/windows.html#installing-without-ui
	# Use /passive instead of /quiet to show progress but require no user interaction
	# /quiet can fail silently, while /passive shows installation progress
	$installResult = Start-Process $output -ArgumentList @(
		"/passive",
		"TargetDir=$Env:PYTHON_DIR",
		"AssociateFiles=0",
		"CompileAll=1",
		"Shortcuts=0",
		"Include_doc=0",
		"Include_launcher=0",
		"InstallLauncherAllUsers=0",
		"Include_tcltk=0",
		"Include_test=0",
		"Include_tools=0"
	) -Wait -PassThru
	Write-Output ">>> Python installation finished with exit code: $($installResult.ExitCode)"
	if ($installResult.ExitCode -ne 0) {
		Write-Output ">>> Python installation failed with exit code: $($installResult.ExitCode)"
		ExitWithCode $installResult.ExitCode
	}

	# If python 64 is installed, use it to take the vcruntime140.dll from it

	# Verify Python was installed correctly
	if (-Not (Test-Path "$Env:PYTHON_DIR\python.exe")) {
		Write-Output ">>> Error: Python executable not found at $Env:PYTHON_DIR\python.exe after installation"
		ExitWithCode 1
	}

	Write-Output ">>> Python installation successful! Verifying version..."
	& "$Env:PYTHON_DIR\python.exe" --version
	if ($lastExitCode -ne 0) {
		Write-Output ">>> Error: Python executable is not working properly"
		ExitWithCode $lastExitCode
	}

	# Fix a bloody issue ... !
	New-Item -Path $Env:STORAGE_DIR -Name Scripts -ItemType directory -Verbose

<<<<<<< HEAD
	# Check if Python directory and required DLL exist
	if (Test-Path $Env:PYTHON_DIR) {
		$dllPath = "$Env:PYTHON_DIR\vcruntime140.dll"
		if (Test-Path $dllPath) {
			Copy-Item $dllPath $Env:STORAGE_DIR\Scripts -Verbose
		} else {
			Write-Output ">>> Error: vcruntime140.dll not found at $dllPath"
			ExitWithCode 1
		}
	} else {
		Write-Output ">>> Error: Python directory $Env:PYTHON_DIR does not exist"
		ExitWithCode 1
=======
	# Initializing variables
	$vcDllFromPythonDir = $null
	$exePathPYTHON_DIR = $null
	$vcDllFromPythonLocation = $null
	$exePathPythonLocation = $null

	# Only build the path if the environment variable is not null or empty
	if (-not [string]::IsNullOrEmpty($Env:PYTHON_DIR)) {
		$vcDllFromPythonDir = Join-Path $Env:PYTHON_DIR "vcruntime140.dll"
		$exePathPYTHON_DIR = Join-Path $Env:PYTHON_DIR "python.exe"
	}

	if (-not [string]::IsNullOrEmpty($Env:PythonLocation)) {
		$vcDllFromPythonLocation = Join-Path $Env:PythonLocation "vcruntime140.dll"
		$exePathPythonLocation = Join-Path $Env:PythonLocation "python.exe"
	}

	# Try PYTHON_DIR first
	if ($vcDllFromPythonDir -and (Test-Path $vcDllFromPythonDir)) {
		Copy-Item $vcDllFromPythonDir "$Env:STORAGE_DIR\Scripts" -Verbose
	}
	# Then try PythonLocation
	elseif ($vcDllFromPythonLocation -and (Test-Path $vcDllFromPythonLocation)) {
		Copy-Item $vcDllFromPythonLocation "$Env:STORAGE_DIR\Scripts" -Verbose
	}
	# If neither exists
	else {
		Write-Warning ">>> vcruntime140.dll not found in PYTHON_DIR or PythonLocation (or variables not set)!"
>>>>>>> 28feef81
	}

	Write-Output ">>> Setting-up the Python virtual environment"

	if ($exePathPYTHON_DIR -and (Test-Path $exePathPYTHON_DIR)) {
		& $exePathPYTHON_DIR $global:PYTHON_OPT -OO -m venv --copies "$Env:STORAGE_DIR"
	}
	elseif ($exePathPythonLocation -and (Test-Path $exePathPythonLocation)) {
		& $exePathPythonLocation $global:PYTHON_OPT -OO -m venv --copies "$Env:STORAGE_DIR"
	}
	else {
		Write-Warning ">>> unable to create venv"
	}

	if ($lastExitCode -ne 0) {
		ExitWithCode $lastExitCode
	}

	& $Env:STORAGE_DIR\Scripts\activate.bat
	if ($lastExitCode -ne 0) {
		ExitWithCode $lastExitCode
	}
}

function junit_arg($path, $run) {
	$junit = "tools\jenkins\junit\xml"

	if ($run) {
		$run = ".$run"
	}
	return "--junitxml=$junit\$path$run.xml"
}

function launch_test($path, $pytest_args) {
	# Launch tests on a specific path. On failure, retry failed tests.
	$junitxml = junit_arg $path 1
	if ($Env:SPECIFIC_TEST -ne "tests") {
		# Skip JUnit report when running a specific test as it will fail because
		# of the "::" that may contain the report filename, see NXDRIVE-1994.
		$junitxml = ""
	}

	& $Env:STORAGE_DIR\Scripts\python.exe $global:PYTHON_OPT -bb -Wall -m pytest $pytest_args $junitxml "$path"
	if ($lastExitCode -eq 0) {
		return
	}

	if (-not ($Env:SKIP -match 'rerun' -or $Env:SKIP -match 'all')) {
		# Will return 0 if rerun is needed else 1
		& $Env:STORAGE_DIR\Scripts\python.exe tools\check_pytest_lastfailed.py
		if ($lastExitCode -eq 1) {
			return
		}

		# Do not fail on error as all failures will be re-run another time at the end
		$junitxml = junit_arg $path 2
		& $Env:STORAGE_DIR\Scripts\python.exe $global:PYTHON_OPT -bb -Wall -m pytest `
			-n0 --last-failed --last-failed-no-failures none $junitxml
	}
}

function launch_tests {
	$junit_folder = "tools\jenkins\junit\xml"

	if (Test-Path ".pytest_cache") {
		# We can't use any PowerShell/batch command to delete recursively the folder in a reliable way.
		# See https://serverfault.com/q/199921/530506 for details and NXDRIVE-2212 for the error.
		& $Env:STORAGE_DIR\Scripts\python.exe $global:PYTHON_OPT -c "import shutil; shutil.rmtree('.pytest_cache')"
	}

	# If a specific test is asked, just run it and bypass all over checks
	if ($Env:SPECIFIC_TEST -ne "tests") {
		Write-Output ">>> Launching the tests suite"
		launch_test "$Env:SPECIFIC_TEST"
		return
	}

	if (-not ($Env:SKIP -match 'tests')) {
		Write-Output ">>> Launching synchronization functional tests, file by file"
		Write-Output "    (first, run for each test file, failures are ignored to have"
		Write-Output "     a whole picture of errors)"
		$files = Get-ChildItem "tests\old_functional" -Filter test_*.py
		$total = $files.count
		$number = 1
		$files |  Foreach-Object {
			$test_file = "tests\old_functional\$_"
			Write-Output ""
			Write-Output ">>> [$number/$total] Testing $test_file ..."
			launch_test "$test_file" "-q" "--durations=3"
			$number = $number + 1
		}

		if (-not ($Env:SKIP -match 'rerun' -or $Env:SKIP -match 'all')) {
			Write-Output ">>> Re-rerun failed tests"

			& $Env:STORAGE_DIR\Scripts\python.exe $global:PYTHON_OPT -m pytest --cache-show

			# Will return 0 if rerun is needed else 1
			& $Env:STORAGE_DIR\Scripts\python.exe tools\check_pytest_lastfailed.py
			if ($lastExitCode -eq 0) {
				$junitxml = junit_arg "final"
				& $Env:STORAGE_DIR\Scripts\python.exe $global:PYTHON_OPT -bb -Wall -m pytest `
					-n0 --last-failed --last-failed-no-failures none $junitxml
				# The above command will exit with error code 5 if there is no failure to rerun
				$ret = $lastExitCode
			}
		}

		$Env:TEST_SUITE = "Drive"
		& $Env:STORAGE_DIR\Scripts\python.exe $global:PYTHON_OPT `
			tools\jenkins\junit\merge.py `
			tools\jenkins\junit\xml

		if ($ret -ne 0 -and $ret -ne 5) {
			ExitWithCode $ret
		}
	}
}

function sign($file) {
	# Code sign a file

	$signToolPath = Get-ChildItem "C:\Program Files (x86)\Windows Kits\10\bin" -Directory |
	Sort-Object Name -Descending |
	ForEach-Object {
		$x64Path = Join-Path $_.FullName "x64\signtool.exe"
		if (Test-Path $x64Path) { return $x64Path }
		} |
		Select-Object -First 1

	Write-Output ">>> SignTool Path:  ==>> '$signToolPath' "

	if (-Not ($signToolPath)) {
		Write-Output ">>> signtool not found, skipping code signature"
		return
	}
	if (-Not ($Env:SIGNING_ID)) {
		$Env:SIGNING_ID = "Nuxeo"
		Write-Output ">>> SIGNING_ID is not set, using '$Env:SIGNING_ID'"
	}

	if (-Not ($Env:SIGNING_ID_NEW)) {
		$Env:SIGNING_ID_NEW = "Hyland Software, Inc."
		Write-Output ">>> SIGNING_ID_NEW is not set, using '$Env:SIGNING_ID_NEW'"
	}
	if (-Not ($Env:APP_NAME)) {
		$Env:APP_NAME = "Nuxeo Drive"
		Write-Output ">>> APP_NAME is not set, using '$Env:APP_NAME'"
	}

	#if ($Env:GITHUB_WORKSPACE) {
	#	$cert = "certificate.pfx"
	#	if (Test-Path $cert) {
	#		Write-Output ">>> Importing the code signing certificate"
	#$password = ConvertTo-SecureString -String $Env:KEYCHAIN_PASSWORD -AsPlainText -Force
	#		Import-PfxCertificate -FilePath $cert -CertStoreLocation "Cert:\LocalMachine\My" -Password $password

	# Remove the file to not import it again the next run
	#		Remove-Item -Path $cert -Verbose
	#	}
	#}
	if ($Env:SIGN_EXE -eq "true") {
		Write-Output ">>> $Env:SM_CODE_SIGNING_CERT_SHA1_HASH"
		Write-Output ">>> Signing $file"
		& $signToolPath sign `
			/sha1 "$ENV:SM_CODE_SIGNING_CERT_SHA1_HASH" `
			/n "$Env:SIGNING_ID_NEW" `
			/d "$Env:APP_NAME" `
			/td SHA256 /fd sha256 `
			/tr http://timestamp.digicert.com/sha256/timestamp `
			/v `
			"$file"

		if ($lastExitCode -ne 0) {
			ExitWithCode $lastExitCode
		}

		Write-Output ">>> Verifying $file"
		& $signToolPath verify /pa /v "$file"
		if ($lastExitCode -ne 0) {
			ExitWithCode $lastExitCode
		}
	}
	else {
		Write-Output ">>> Signing is disabled, signing process skipped."
	}
}

function build_installer_and_sign {
	# Build the installer
	$app_version = (Get-Content nxdrive/__init__.py) -match "__version__" -replace '"', "" -replace "__version__ = ", ""

	# Build DDLs only on GitHub-CI, no need to loose time on the local dev machine
	if ($Env:GITHUB_WORKSPACE) {
		build_overlays
	}

	sign_dlls

	Write-Output ">>> [$app_version] Freezing the application"
	freeze_pyinstaller

	# Do some clean-up
	& $Env:STORAGE_DIR\Scripts\python.exe $global:PYTHON_OPT tools\cleanup_application_tree.py "dist\ndrive"

	# Remove compiled QML files
	Get-ChildItem -Path "dist\ndrive" -Recurse -File -Include *.qmlc | Foreach ($_) { Remove-Item -Verbose $_.Fullname }

	add_missing_ddls
	sign "dist\ndrive\ndrive.exe"

	# Stop now if we only want the application to be frozen (for integration tests)
	if ($Env:FREEZE_ONLY) {
		return 0
	}

	if ($Env:ZIP_NEEDED) {
		zip_files "dist\nuxeo-drive-windows-$app_version.zip" "dist\ndrive"
	}

	if (-Not ($Env:SKIP_ADDONS)) {
		build "$app_version" "tools\windows\setup-addons.iss"
		sign "dist\nuxeo-drive-addons.exe"
	}

	build "$app_version" "tools\windows\setup.iss"
	sign "dist\nuxeo-drive-$app_version.exe"

	build "$app_version" "tools\windows\setup-admin.iss"
	sign "dist\nuxeo-drive-$app_version-admin.exe"
}
function sign_dlls {
	$folder = "$Env:WORKSPACE_DRIVE\tools\windows\dll"
	Get-ChildItem $folder -Recurse -Include *.dll | Foreach-Object {
		sign $_.FullName
	}
}

function start_nxdrive {
	# Start Nuxeo Drive
	$Env:PYTHONPATH = "$Env:WORKSPACE_DRIVE"
	& $Env:STORAGE_DIR\Scripts\python.exe $global:PYTHON_OPT -OO -m nxdrive
}

function zip_files($filename, $src) {
	# Create a ZIP archive
	if (Test-Path $filename) {
		Remove-Item -Path $filename -Verbose
	}

	Add-Type -Assembly System.IO.Compression.FileSystem
	$compression_level = [System.IO.Compression.CompressionLevel]::Optimal
	[System.IO.Compression.ZipFile]::CreateFromDirectory(
		$src, $filename, $compression_level, $false)
	if ($lastExitCode -ne 0) {
		ExitWithCode $lastExitCode
	}
}

function main {
	# Launch operations
	check_vars
	install_python

	if ($build) {
		build_installer
	}
 elseif ($build_dlls) {
		build_overlays
	}
 elseif ($build_installer_and_sign) {
		build_installer_and_sign
	}
 elseif ($check_upgrade) {
		check_upgrade
	}
 elseif ($install -or $install_release) {
		install_deps
		if ((check_import "import PyQt5") -ne 1) {
			Write-Output ">>> No PyQt5. Installation failed."
			ExitWithCode 1
		}
	}
 elseif ($start) {
		start_nxdrive
	}
 elseif ($tests) {
		launch_tests
	}
}

main<|MERGE_RESOLUTION|>--- conflicted
+++ resolved
@@ -428,20 +428,6 @@
 	# Fix a bloody issue ... !
 	New-Item -Path $Env:STORAGE_DIR -Name Scripts -ItemType directory -Verbose
 
-<<<<<<< HEAD
-	# Check if Python directory and required DLL exist
-	if (Test-Path $Env:PYTHON_DIR) {
-		$dllPath = "$Env:PYTHON_DIR\vcruntime140.dll"
-		if (Test-Path $dllPath) {
-			Copy-Item $dllPath $Env:STORAGE_DIR\Scripts -Verbose
-		} else {
-			Write-Output ">>> Error: vcruntime140.dll not found at $dllPath"
-			ExitWithCode 1
-		}
-	} else {
-		Write-Output ">>> Error: Python directory $Env:PYTHON_DIR does not exist"
-		ExitWithCode 1
-=======
 	# Initializing variables
 	$vcDllFromPythonDir = $null
 	$exePathPYTHON_DIR = $null
@@ -470,7 +456,6 @@
 	# If neither exists
 	else {
 		Write-Warning ">>> vcruntime140.dll not found in PYTHON_DIR or PythonLocation (or variables not set)!"
->>>>>>> 28feef81
 	}
 
 	Write-Output ">>> Setting-up the Python virtual environment"
