# coding: utf-8
"""
Technical Background: GetChildren API can throw error due to network issues or server load. 
    GetChildren API is also called when processing remote events.

Issue: When processing remote event, a error in GetChildren API (for a folder) call 
    results in drive failing to process the remaining remote events in the queue.

Fix: Handle the error in GetChildren API gracefully and re-queue same folder again for another remote scan

Testing: This issue can be testing by simulating network of the API using mock framework
    1. Emulate the GetChildren API error by mocking the RemoteFileSystemClient.get_children_info method
    2. The mocked method will raise an exception on demand to simulate the server side / network errors

Note: searching for the following regular expression in log file will filter the manual test case: 
    STEP:|VERIFY:|Error:
"""

from logging import getLogger
from time import sleep
from urllib2 import URLError

from mock import patch

from nxdrive.client.remote_file_system_client import RemoteFileSystemClient
from tests.common import TEST_DEFAULT_DELAY
from tests.common_unit_test import UnitTestCase

log = getLogger(__name__)
network_error = 0
original_get_children_info = RemoteFileSystemClient.get_children_info
original_file_to_info = RemoteFileSystemClient.file_to_info


def mock_get_children_info(self, *args, **kwargs):
    global network_error
    if network_error > 0:
        network_error -= 1
        # Simulate a network error during the call to NuxeoDrive.GetChildren
        raise URLError('Network error simulated for NuxeoDrive.GetChildren')
    return original_get_children_info(self, *args, **kwargs)


def mock_file_to_info(self, fs_item):
    fs_item['canScrollDescendants'] = False
    return original_file_to_info(fs_item)


class TestBulkRemoteChanges(UnitTestCase):
    """
Test Bulk Remote Changes when network error happen 
mock_get_children_info will simulate network error when required.
test_many_changes method will make server side changes, simulate error
for GetChildren API and still verify if all remote changes are successfully
synced.
    """

    def setUp(self):
        self.last_sync_date = None
        self.last_event_log_id = None
        self.last_root_definitions = None
        # Initialize last event log id (lower bound)
        self.wait()
    
    @patch.object(RemoteFileSystemClient, 'get_children_info', mock_get_children_info)
    @patch.object(RemoteFileSystemClient, 'file_to_info', mock_file_to_info)
    def test_many_changes(self):
        """
Objective: The objective is to make a lot of remote changes (including a folder
modified) and wait for nuxeo-drive to successfully sync even if network error
happens.

1. Configure drive and wait for sync
2. Create 3 folders folder1, folder2 and shared
3. Create files inside the 3 folders: folder1/file1.txt, folder2/file2.txt, 
    shared/readme1.txt, shared/readme2.txt
4. Wait for 3 folders, 4 folder to sync to local PC
5. Check the 3 folders and 4 files are synced to local PC
6. Trigger simulation of network error for GetChildren API using the mock
   (2 successive failures)
7. Do the following changes in DM side in same order:
    I.   Create 'folder1/sample1.txt'
    II.  Delete 'shared' folder, and immediately restore 'shared' folder
    IV.  Restore 'shared/readme1.txt'
    V.   Create 'shared/readme3.txt'
    VI.  Create 'folder2/sample2.txt'
8. Wait for remote changes to sync for unaffected folders folder1 and folder2
9. Check that folder1/sample1.txt and folder2/sample2.txt are synced to local PC
10. Sleep for two remote scan attempts (to compenstate for two network failures)
11. Check if two files 'shared/readme1.txt' and 'shared/readme3.txt' are synced
to local PC.
        """
        global network_error
        remote = self.remote_document_client_1
        local = self.local_client_1

        self.engine_1.start()
        self.wait_sync(wait_for_async=True)

        # create some folders on the server
        folder1 = remote.make_folder(self.workspace, 'folder1')
        folder2 = remote.make_folder(self.workspace, 'folder2')
        shared = remote.make_folder(self.workspace, 'shared')

        remote.make_file(folder1, 'file1.txt', content='This is a sample file1')
        remote.make_file(folder2, 'file2.txt', content='This is a sample file2')
        readme1 = remote.make_file(
            shared, 'readme1.txt', content='This is a readme file')
        remote.make_file(shared, 'readme2.txt', content='This is a readme file')

        self.wait_sync(wait_for_async=True)

        assert local.exists('/folder1')
        assert local.exists('/folder2')
        assert local.exists('/shared')
        assert local.exists('/folder1/file1.txt')
        assert local.exists('/folder2/file2.txt')
        assert local.exists('/shared/readme1.txt')
        assert local.exists('/shared/readme2.txt')

        # Simulate network error for GetChildren API twice
        # This is to ensure Drive will eventually recover even after multiple
        # failures of GetChildren API.
        network_error = 2
        remote.make_file(
            folder1, 'sample1.txt', content='This is a another sample file1')
        self.remote_document_client_2.register_as_root(shared)

        # Delete folder 'shared'
<<<<<<< HEAD
        remote_client.delete(shared)
        self.wait_sync(wait_for_async=True)
        # Restore folder 'shared' from trash
        remote_client.undelete(shared)
        self.wait_sync(wait_for_async=True)
        # restore file 'shared/readme1.txt' from trash
        remote_client.undelete(readme1)
        remote_client.make_file(shared, "readme3.txt", "This is a another shared file")
        remote_client.make_file(folder2, "sample2.txt", "This is a another sample file2")
=======
        remote.delete(shared)
        self.wait_sync(wait_for_async=True)
>>>>>>> 6ed6b404

        # Restore folder 'shared' from trash
        remote.undelete(shared)
        self.wait_sync(wait_for_async=True)

        # Restore file 'shared/readme1.txt' from trash
        remote.undelete(readme1)
        remote.make_file(
            shared, 'readme3.txt', content='This is a another shared file')
        remote.make_file(
            folder2, 'sample2.txt', content='This is a another sample file2')

        self.wait_sync(wait_for_async=True)
        assert local.exists('/folder2/sample2.txt')
        assert local.exists('/folder1/sample1.txt')

        # Although sync failed for one folder, GetChangeSummary will return
        # zero event in successive calls.  We need to wait two remote scans,
        # so sleep for TEST_DEFAULT_DELAY * 2
        sleep(TEST_DEFAULT_DELAY * 2)
        assert local.exists('/shared/readme1.txt')
        assert local.exists('/shared/readme3.txt')<|MERGE_RESOLUTION|>--- conflicted
+++ resolved
@@ -127,20 +127,8 @@
         self.remote_document_client_2.register_as_root(shared)
 
         # Delete folder 'shared'
-<<<<<<< HEAD
-        remote_client.delete(shared)
-        self.wait_sync(wait_for_async=True)
-        # Restore folder 'shared' from trash
-        remote_client.undelete(shared)
-        self.wait_sync(wait_for_async=True)
-        # restore file 'shared/readme1.txt' from trash
-        remote_client.undelete(readme1)
-        remote_client.make_file(shared, "readme3.txt", "This is a another shared file")
-        remote_client.make_file(folder2, "sample2.txt", "This is a another sample file2")
-=======
         remote.delete(shared)
         self.wait_sync(wait_for_async=True)
->>>>>>> 6ed6b404
 
         # Restore folder 'shared' from trash
         remote.undelete(shared)
