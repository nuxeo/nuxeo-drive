import os
import shutil
import random

from tests.common_unit_test import UnitTestCase
from tests.common_unit_test import log


class TestLocalMoveFolders(UnitTestCase):

    NUMBER_OF_LOCAL_IMAGE_FILES = 10
    FILE_NAME_PATTERN = 'file%03d.%s'

    def _setup(self):
        """
        1. Create folder a1 in Nuxeo Drive Test Workspace sycn root
        2. Create folder a2 in Nuxeo Drive Test Workspace sycn root
        3. Add 10 image files in a1
        4. Add 10 image files in a2
        """
        self.engine_1.start()
        self.wait_sync(wait_for_async=True)
        self.engine_1.stop()

        # Create a1 and a2
        self.folder_path_1 = self.local_client_1.make_folder(u'/', u'a1')
        self.folder_path_2 = self.local_client_1.make_folder(u'/', u'a2')

        # Add image files to a1
        abs_folder_path_1 = self.local_client_1.abspath(self.folder_path_1)
        for file_num in range(1, self.NUMBER_OF_LOCAL_IMAGE_FILES + 1):
            file_name = self.FILE_NAME_PATTERN % (file_num, 'png')
            file_path = os.path.join(abs_folder_path_1, file_name)
            self.generate_random_png(file_path, random.randint(1, 42))
        log.debug('Local test files created in a1')

        # Add image files to a2
        abs_folder_path_2 = self.local_client_1.abspath(self.folder_path_2)
        for file_num in range(1, self.NUMBER_OF_LOCAL_IMAGE_FILES + 1):
            file_name = self.FILE_NAME_PATTERN % (file_num, 'png')
            file_path = os.path.join(abs_folder_path_2, file_name)
            self.generate_random_png(file_path, random.randint(1, 42))
        log.debug('Local test files created in a2')

        self.engine_1.start()
        self.wait_sync(timeout=60, wait_win=True)

        # Check local files in a1
        self.assertTrue(self.local_client_1.exists('/a1'))
        children_1 = [child.name for child in self.local_client_1.get_children_info('/a1')]
        self.assertEqual(len(children_1), self.NUMBER_OF_LOCAL_IMAGE_FILES,
                         'Number of local files (%d) in a1 is different from original (%d)' %
                         (len(children_1), self.NUMBER_OF_LOCAL_IMAGE_FILES))
        self.assertEqual(set(children_1), set(['file%03d.png' % file_num
                                               for file_num in range(1, self.NUMBER_OF_LOCAL_IMAGE_FILES + 1)]))

        # Check local files in a2
        self.assertTrue(self.local_client_1.exists('/a2'))
        children_2 = [child.name for child in self.local_client_1.get_children_info('/a2')]
        self.assertEqual(len(children_2), self.NUMBER_OF_LOCAL_IMAGE_FILES,
                         'Number of local files (%d) in a2 is different from original (%d)' %
                         (len(children_2), self.NUMBER_OF_LOCAL_IMAGE_FILES))
        self.assertEqual(set(children_2), set(['file%03d.png' % file_num
                                               for file_num in range(1, self.NUMBER_OF_LOCAL_IMAGE_FILES + 1)]))

        # Check remote files in a1
        a1_remote_id = self.local_client_1.get_remote_id('/a1')
        self.assertIsNotNone(a1_remote_id)
        log.debug("Remote ref of a1: %s", a1_remote_id)
        self.assertTrue(self.remote_file_system_client_1.exists(a1_remote_id))

        remote_children_1 = [child.name for child in self.remote_file_system_client_1.get_children_info(a1_remote_id)]
        self.assertEqual(len(remote_children_1), self.NUMBER_OF_LOCAL_IMAGE_FILES,
                         'Number of remote files (%d) in a1 is different from original (%d)' %
                         (len(remote_children_1), self.NUMBER_OF_LOCAL_IMAGE_FILES))
        self.assertEqual(set(remote_children_1), set(['file%03d.png' % file_num
                                                      for file_num in range(1, self.NUMBER_OF_LOCAL_IMAGE_FILES + 1)]))

        # Check remote files in a2
        a2_remote_id = self.local_client_1.get_remote_id('/a2')
        self.assertIsNotNone(a2_remote_id)
        log.debug("Remote ref of a2: %s", a2_remote_id)
        self.assertTrue(self.remote_file_system_client_1.exists(a2_remote_id))

        remote_children_2 = [child.name for child in self.remote_file_system_client_1.get_children_info(a2_remote_id)]
        self.assertEqual(len(remote_children_2), self.NUMBER_OF_LOCAL_IMAGE_FILES,
                         'Number of remote files (%d) in a2 is different from original (%d)' %
                         (len(remote_children_2), self.NUMBER_OF_LOCAL_IMAGE_FILES))
        self.assertEqual(set(remote_children_2), set(['file%03d.png' % file_num
                                                      for file_num in range(1, self.NUMBER_OF_LOCAL_IMAGE_FILES + 1)]))

    def test_local_move_folder_with_files(self):
        self._setup()
        src = self.local_client_1.abspath(self.folder_path_1)
        dst = self.local_client_1.abspath(self.folder_path_2)
        shutil.move(src, dst)
        self.wait_sync()

        # Check that a1 doesn't exist anymore locally
        self.assertFalse(self.local_client_1.exists('/a1'))

        # Check local files in a2
        self.assertTrue(self.local_client_1.exists('/a2'))
        children_2 = [child.name for child in self.local_client_1.get_children_info('/a2') if not child.folderish]
        self.assertEqual(len(children_2), self.NUMBER_OF_LOCAL_IMAGE_FILES,
                         'Number of local files (%d) in a2 is different from original (%d)' %
                         (len(children_2), self.NUMBER_OF_LOCAL_IMAGE_FILES))
        self.assertEqual(set(children_2), set(['file%03d.png' % file_num
                                               for file_num in range(1, self.NUMBER_OF_LOCAL_IMAGE_FILES + 1)]))

        # Check local files in a2/a1
        self.assertTrue(self.local_client_1.exists('/a2/a1'))
        children_1 = [child.name for child in self.local_client_1.get_children_info('/a2/a1')]
        self.assertEqual(len(children_1), self.NUMBER_OF_LOCAL_IMAGE_FILES,
                         'Number of local files (%d) in a1 is different from original (%d)' %
                         (len(children_1), self.NUMBER_OF_LOCAL_IMAGE_FILES))
        self.assertEqual(set(children_1), set(['file%03d.png' % file_num
                                               for file_num in range(1, self.NUMBER_OF_LOCAL_IMAGE_FILES + 1)]))

        # Check that a1 doesn't exist anymore remotely
        self.assertEqual(len(self.remote_document_client_1.get_children_info(self.workspace)), 1)

        # Check remote files in a2
        a2_remote_id = self.local_client_1.get_remote_id('/a2')
        self.assertIsNotNone(a2_remote_id)
        log.debug("Remote ref of a2: %s", a2_remote_id)
        self.assertTrue(self.remote_file_system_client_1.exists(a2_remote_id))

        remote_children_2 = [child.name for child in self.remote_file_system_client_1.get_children_info(a2_remote_id)
                             if not child.folderish]
        self.assertEqual(len(remote_children_2), self.NUMBER_OF_LOCAL_IMAGE_FILES,
                         'Number of remote files (%d) in a2 is different from original (%d)' %
                         (len(remote_children_2), self.NUMBER_OF_LOCAL_IMAGE_FILES))
        self.assertEqual(set(remote_children_2), set(['file%03d.png' % file_num
                                                      for file_num in range(1, self.NUMBER_OF_LOCAL_IMAGE_FILES + 1)]))
        # Check remote files in a2/a1
        a1_remote_id = self.local_client_1.get_remote_id('/a2/a1')
        self.assertIsNotNone(a1_remote_id)
        log.debug("Remote ref of a1: %s", a1_remote_id)
        self.assertTrue(self.remote_file_system_client_1.exists(a1_remote_id))

        remote_children_1 = [child.name for child in self.remote_file_system_client_1.get_children_info(a1_remote_id)]
        self.assertEqual(len(remote_children_1), self.NUMBER_OF_LOCAL_IMAGE_FILES,
                         'Number of remote files (%d) in a1 is different from original (%d)' %
                         (len(remote_children_1), self.NUMBER_OF_LOCAL_IMAGE_FILES))
<<<<<<< HEAD
        self.assertEqual(set(remote_children_1), set(['file%03d.jpg' % file_num
                                                      for file_num in range(1, self.NUMBER_OF_LOCAL_IMAGE_FILES + 1)]))

    def test_local_move_folder_both_sides_while_stopped(self):
        self._test_local_move_folder_both_sides(False)

    def test_local_move_folder_both_sides_while_unbinded(self):
        self._test_local_move_folder_both_sides(True)

    def _test_local_move_folder_both_sides(self, unbind):
        """ NXDRIVE-647: sync when a folder is renamed locally and remotely. """

        local = self.local_client_1
        remote = self.remote_document_client_1

        # Create initial folder and file
        folder = remote.make_folder('/', 'Folder1')
        self.engine_1.start()
        self.wait_sync(wait_for_async=True)

        # First checks, everything should be online for every one
        self.assertTrue(remote.exists('/Folder1'))
        self.assertTrue(local.exists('/Folder1'))
        folder_pair_state = self.engine_1.get_dao().get_state_from_local(
            '/' + self.workspace_title + '/Folder1')
        self.assertIsNotNone(folder_pair_state)

        # Unbind or stop engine
        if unbind:
            self.send_unbind_engine(1)
            self.wait_unbind_engine(1)
        else:
            self.engine_1.stop()

        # Make changes
        remote.update(folder, properties={'dc:title': 'Folder1_ServerName'})
        local.rename('/Folder1', 'Folder1_LocalRename')

        # Bind or start engine and wait for sync
        if unbind:
            self.send_bind_engine(1)
            self.wait_bind_engine(1)
            self.wait_remote_scan()
        else:
            self.engine_1.start()
            self.wait_sync(wait_for_async=True)

        # Check folder status
        folder_pair_state = self.engine_1.get_dao().get_state_from_id(
            folder_pair_state.id)
        self.assertEqual(folder_pair_state.pair_state, 'conflicted')
=======
        self.assertEqual(set(remote_children_1), set(['file%03d.png' % file_num
                                                      for file_num in range(1, self.NUMBER_OF_LOCAL_IMAGE_FILES + 1)]))
>>>>>>> 66468d44
<|MERGE_RESOLUTION|>--- conflicted
+++ resolved
@@ -143,8 +143,7 @@
         self.assertEqual(len(remote_children_1), self.NUMBER_OF_LOCAL_IMAGE_FILES,
                          'Number of remote files (%d) in a1 is different from original (%d)' %
                          (len(remote_children_1), self.NUMBER_OF_LOCAL_IMAGE_FILES))
-<<<<<<< HEAD
-        self.assertEqual(set(remote_children_1), set(['file%03d.jpg' % file_num
+        self.assertEqual(set(remote_children_1), set(['file%03d.png' % file_num
                                                       for file_num in range(1, self.NUMBER_OF_LOCAL_IMAGE_FILES + 1)]))
 
     def test_local_move_folder_both_sides_while_stopped(self):
@@ -194,8 +193,4 @@
         # Check folder status
         folder_pair_state = self.engine_1.get_dao().get_state_from_id(
             folder_pair_state.id)
-        self.assertEqual(folder_pair_state.pair_state, 'conflicted')
-=======
-        self.assertEqual(set(remote_children_1), set(['file%03d.png' % file_num
-                                                      for file_num in range(1, self.NUMBER_OF_LOCAL_IMAGE_FILES + 1)]))
->>>>>>> 66468d44
+        self.assertEqual(folder_pair_state.pair_state, 'conflicted')