# coding: utf-8
""" API to access remote Nuxeo documents for synchronization. """

import datetime
import os
import unicodedata
import urllib2
from collections import namedtuple
from logging import getLogger

from dateutil import parser

from nxdrive.options import Options
<<<<<<< HEAD
from .base_automation_client import BaseAutomationClient
from .common import NotFound, safe_filename
=======
from nxdrive.utils import version_lt
>>>>>>> 079db1b9

log = getLogger(__name__)


# Make the following an optional binding configuration

FILE_TYPE = 'File'
FOLDER_TYPE = 'Folder'
DEFAULT_TYPES = ('File', 'Note', 'Workspace', 'Folder')


MAX_CHILDREN = 1000

# Data transfer objects

BaseNuxeoDocumentInfo = namedtuple('NuxeoDocumentInfo', [
    'root',  # ref of the document that serves as sync root
    'name',  # title of the document (not guaranteed to be locally unique)
    'uid',   # ref of the document
    'parent_uid',  # ref of the parent document
    'path',  # remote path (useful for ordering)
    'folderish',  # True is can host child documents
    'last_modification_time',  # last update time
    'last_contributor',  # last contributor
    'digest_algorithm',  # digest algorithm of the document's blob
    'digest',  # digest of the document's blob
    'repository',  # server repository name
    'doc_type',  # Nuxeo document type
    'version',  # Nuxeo version
    'state',  # Nuxeo lifecycle state
    'has_blob',  # If this doc has blob
    'filename',  # Filename of document
    'lock_owner',  # lock owner
    'lock_created',  # lock creation time
    'permissions',  # permissions
])


class NuxeoDocumentInfo(BaseNuxeoDocumentInfo):
    """Data Transfer Object for doc info on the Remote Nuxeo repository"""

    # Consistency with the local client API
    def get_digest(self):
        return self.digest


class RemoteDocumentClient(BaseAutomationClient):
    """Nuxeo document oriented Automation client

    Uses Automation standard document API. Deprecated in NuxeDrive
    since now using FileSystemItem API.
    Kept here for tests and later extraction of a generic API.
    """

    # Override constructor to initialize base folder
    # which is specific to RemoteDocumentClient
    def __init__(self, server_url, user_id, device_id, client_version,
                 proxies=None, proxy_exceptions=None,
                 password=None, token=None, repository=Options.remote_repo,
                 base_folder=None, timeout=20, blob_timeout=None,
                 cookie_jar=None, upload_tmp_dir=None, check_suspended=None):
        super(RemoteDocumentClient, self).__init__(
            server_url, user_id, device_id, client_version,
            proxies=proxies, proxy_exceptions=proxy_exceptions,
            password=password, token=token, repository=repository,
            timeout=timeout, blob_timeout=blob_timeout,
            cookie_jar=cookie_jar, upload_tmp_dir=upload_tmp_dir,
            check_suspended=check_suspended)

        # fetch the root folder ref
        self.set_base_folder(base_folder)

    def set_base_folder(self, base_folder):
        if base_folder is not None:
            base_folder_doc = self.fetch(base_folder)
            self._base_folder_ref = base_folder_doc['uid']
            self._base_folder_path = base_folder_doc['path']
        else:
            self._base_folder_ref, self._base_folder_path = None, None

    #
    # API common with the local client API
    #
    def get_info(self, ref, raise_if_missing=True, fetch_parent_uid=True,
                 use_trash=True, include_versions=False):
        if not self.exists(ref, use_trash=use_trash,
                           include_versions=include_versions):
            if raise_if_missing:
                raise NotFound("Could not find '%s' on '%s'" % (
                    self._check_ref(ref), self.server_url))
            return None
        return self.doc_to_info(self.fetch(self._check_ref(ref)),
                                fetch_parent_uid=fetch_parent_uid)

    def get_content(self, ref):
        """
        Download and return the binary content of a document
        Beware that the content is loaded in memory.
        """

        if not isinstance(ref, NuxeoDocumentInfo):
            ref = self._check_ref(ref)
        return self.get_blob(ref)

    # TODO: allow getting content by streaming the response to an output file
    # See RemoteFileSystemClient.stream_content

    def get_children_info(self, ref, types=DEFAULT_TYPES, limit=MAX_CHILDREN):
        ref = self._check_ref(ref)
        query = (
            "SELECT * FROM Document"
            "       WHERE ecm:parentId = '%s'"
            "       AND ecm:primaryType IN ('%s')"
            "       AND ecm:currentLifeCycleState != 'deleted'"
            "       AND ecm:isVersion = 0"
            "       ORDER BY dc:title, dc:created LIMIT %d"
        ) % (ref, "', '".join(types), limit)

        entries = self.query(query)[u'entries']
        if len(entries) == MAX_CHILDREN:
            # TODO: how to best handle this case? A warning and return an empty
            # list, a dedicated exception?
            raise RuntimeError("Folder %r on server %r has more than the"
                               "maximum number of children: %d" % (
                                   ref, self.server_url, MAX_CHILDREN))

        return self._filtered_results(entries)

    def make_folder(self, parent, name, doc_type=FOLDER_TYPE):
        # TODO: make it possible to configure context dependent:
        # - SocialFolder under SocialFolder or SocialWorkspace
        # - Folder under Folder or Workspace
        # This configuration should be provided by a special operation on the
        # server.
        parent = self._check_ref(parent)
        doc = self.create(parent, doc_type, name=name,
                    properties={'dc:title': name})
        return doc[u'uid']

    def make_file(self, parent, name, content=None, doc_type=FILE_TYPE):
        """Create a document of the given type with the given name and content

        Creates a temporary file from the content then streams it.
        """
        parent = self._check_ref(parent)
        properties = {'dc:title': name}
        if doc_type is 'Note' and content is not None:
            properties['note:note'] = content
        doc = self.create(parent, doc_type, name=name, properties=properties)
        ref = doc[u'uid']
        if doc_type is not 'Note' and content is not None:
            self.attach_blob(ref, content, name)
        return ref

    def stream_file(self, parent, name, file_path, filename=None,
                    mime_type=None, doc_type=FILE_TYPE):
        """Create a document by streaming the file with the given path"""
        ref = self.make_file(parent, name, doc_type=doc_type)
        self.execute_with_blob_streaming("Blob.Attach", file_path,
                                         filename=filename, document=ref,
                                         mime_type=mime_type)
        return ref

    def update_content(self, ref, content, filename=None):
        """Update a document with the given content

        Creates a temporary file from the content then streams it.
        """
        if filename is None:
            filename = self.get_info(ref).name
        self.attach_blob(self._check_ref(ref), content, filename)

    def stream_update(
        self,
        ref,
        file_path,
        filename=None,
        mime_type=None,
        apply_versioning_policy=False,
    ):
        """Update a document by streaming the file with the given path"""
        ref = self._check_ref(ref)
        op_name = ('NuxeoDrive.AttachBlob'
                   if self.is_nuxeo_drive_attach_blob()
                   else 'Blob.Attach')
        params = {'document': ref}
        if self.is_nuxeo_drive_attach_blob():
            params.update({'applyVersioningPolicy': apply_versioning_policy})
        self.execute_with_blob_streaming(
            op_name, file_path, filename=filename, mime_type=mime_type, **params)

    def delete(self, ref, use_trash=True):
        op_input = 'doc:' + self._check_ref(ref)
        if use_trash:
            try:
                if version_lt(Options.server_version, '10.1'):
                    return self.execute('Document.SetLifeCycle',
                                        op_input=op_input, value='delete')
                else:
                    return self.execute('Document.Trash', op_input=op_input)
            except urllib2.HTTPError as e:
                if e.code != 500:
                    raise
        return self.execute('Document.Delete', op_input=op_input)

    def undelete(self, uid):
        op_input = 'doc:' + uid
        if version_lt(Options.server_version, '10.1'):
            return self.execute('Document.SetLifeCycle',
                                op_input=op_input, value='undelete')
        else:
            return self.execute('Document.Untrash', op_input=op_input)

    def delete_content(self, ref, xpath=None):
        return self.delete_blob(self._check_ref(ref), xpath=xpath)

    def exists(self, ref, use_trash=True, include_versions=False):
        # type: (unicode, bool, bool) -> bool
        """
        Check if a document exists on the server.

        :param ref: Document reference (UID).
        :param use_trash: Filter documents inside the trash.
        :param include_versions:
        :rtype: bool
        """
        ref = self._check_ref(ref)
        id_prop = 'ecm:path' if ref.startswith('/') else 'ecm:uuid'
        if use_trash:
            lifecyle_pred = "AND ecm:currentLifeCycleState != 'deleted'"
        else:
            lifecyle_pred = ""
        if include_versions:
            version_pred = ""
        else:
            version_pred = "AND ecm:isVersion = 0"

        query = ("SELECT * FROM Document WHERE %s = '%s' %s %s"
                 " LIMIT 1") % (
            id_prop, ref, lifecyle_pred, version_pred)
        results = self.query(query)
        return len(results[u'entries']) == 1

    def _check_ref(self, ref):
        if ref.startswith('/') and self._base_folder_path is not None:
            # This is a path ref (else an id ref)
            if self._base_folder_path.endswith('/'):
                ref = self._base_folder_path + ref[1:]
            else:
                ref = self._base_folder_path + ref
        return ref

    def doc_to_info(self, doc, fetch_parent_uid=True, parent_uid=None):
        """Convert Automation document description to NuxeoDocumentInfo"""
        props = doc['properties']
        name = props['dc:title']
        filename = None
        folderish = 'Folderish' in doc['facets']
        try:
            last_update = datetime.datetime.strptime(
                doc['lastModified'], '%Y-%m-%dT%H:%M:%S.%fZ')
        except ValueError:
            # no millisecond?
            last_update = datetime.datetime.strptime(
                doc['lastModified'], '%Y-%m-%dT%H:%M:%SZ')
        last_contributor = props['dc:lastContributor']

        # TODO: support other main files
        has_blob = False
        if folderish:
            digest_algorithm = None
            digest = None
        else:
            blob = props.get('file:content')
            if blob is None:
                note = props.get('note:note')
                if note is None:
                    digest_algorithm = None
                    digest = None
                else:
                    import hashlib
                    m = hashlib.md5()
                    m.update(note.encode('utf-8'))
                    digest = m.hexdigest()
                    digest_algorithm = 'md5'
                    ext = '.txt'
                    mime_type = props.get('note:mime_type')
                    if mime_type == 'text/html':
                        ext = '.html'
                    elif mime_type == 'text/xml':
                        ext = '.xml'
                    elif mime_type == 'text/x-web-markdown':
                        ext = '.md'
                    if not name.endswith(ext):
                        filename = name + ext
                    else:
                        filename = name
            else:
                has_blob = True
                digest_algorithm = blob.get('digestAlgorithm')
                if digest_algorithm is not None:
                    digest_algorithm = digest_algorithm.lower().replace('-', '')
                digest = blob.get('digest')
                filename = blob.get('name')

        # Lock info
        lock_owner = doc.get('lockOwner')
        lock_created = doc.get('lockCreated')
        if lock_created is not None:
            lock_created = parser.parse(lock_created)

        # Permissions
        permissions = doc.get('contextParameters', {}).get('permissions', None)

        # XXX: we need another roundtrip just to fetch the parent uid...
        if parent_uid is None and fetch_parent_uid:
            parent_uid = self.fetch(os.path.dirname(doc['path']))['uid']

        # Normalize using NFC to make the tests more intuitive
        if 'uid:major_version' in props and 'uid:minor_version' in props:
            version = str(props['uid:major_version']) + '.' + str(props['uid:minor_version'])
        else:
            version = None
        if name is not None:
            name = unicodedata.normalize('NFC', name)
        return NuxeoDocumentInfo(
            self._base_folder_ref, name, doc['uid'], parent_uid,
            doc['path'], folderish, last_update, last_contributor,
            digest_algorithm, digest, self.repository, doc['type'],
            version, doc['state'], has_blob, filename,
            lock_owner, lock_created, permissions)

    def _filtered_results(self, entries, fetch_parent_uid=True,
                          parent_uid=None):
        # Filter out filenames that would be ignored by the file system client
        # so as to be consistent.
        filtered = []
        for info in [self.doc_to_info(d, fetch_parent_uid=fetch_parent_uid,
                                      parent_uid=parent_uid)
                     for d in entries]:

            name = info.name.lower()
            if (name.endswith(Options.ignored_suffixes)
                    or name.startswith(Options.ignored_prefixes)):
                continue

            filtered.append(info)

        return filtered

    #
    # Generic Automation features reused from nuxeolib
    #

    # Document category

    def create(self, ref, doc_type, name=None, properties=None):
        name = safe_filename(name)
        return self.execute("Document.Create", op_input="doc:" + ref,
            type=doc_type, name=name, properties=properties)

    def update(self, ref, properties=None):
        return self.execute("Document.Update", op_input="doc:" + ref,
            properties=properties)

    def get_children(self, ref):
        return self.execute("Document.GetChildren", op_input="doc:" + ref)

    def is_locked(self, ref):
        data = self.fetch(ref, extra_headers={'fetch-document': 'lock'})
        return 'lockCreated' in data

    def lock(self, ref):
        return self.execute("Document.Lock", op_input="doc:" + self._check_ref(ref))

    def unlock(self, ref):
        return self.execute("Document.Unlock", op_input="doc:" + self._check_ref(ref))

    def create_user(self, user_name, **kwargs):
        return self.execute('User.CreateOrUpdate', username=user_name, **kwargs)

    def move(self, ref, target, name=None):
        return self.execute("Document.Move",
                            op_input="doc:" + self._check_ref(ref),
                            target=self._check_ref(target), name=name)

    def copy(self, ref, target, name=None):
        return self.execute("Document.Copy",
                            op_input="doc:" + self._check_ref(ref),
                            target=self._check_ref(target), name=name)

    def create_version(self, ref, increment='None'):
        doc = self.execute("Document.CreateVersion",
                            op_input="doc:" + self._check_ref(ref),
                            increment=increment)
        return doc['uid']

    def get_versions(self, ref):
        extra_headers = {'X-NXfetch.document': 'versionLabel'}
        versions = self.execute(
            'Document.GetVersions',
            op_input='doc:' + self._check_ref(ref),
            extra_headers=extra_headers)
        return [(v['uid'], v['versionLabel']) for v in versions['entries']]

    def restore_version(self, version):
        doc = self.execute("Document.RestoreVersion",
                            op_input="doc:" + self._check_ref(version))
        return doc['uid']

    def block_inheritance(self, ref, overwrite=True):
        op_input = "doc:" + self._check_ref(ref)
        self.execute("Document.SetACE",
            op_input=op_input,
            user="Administrator",
            permission="Everything",
            overwrite=overwrite)
        self.execute("Document.SetACE",
            op_input=op_input,
            user="Everyone",
            permission="Everything",
            grant="false",
            overwrite=False)

    # These ones are special: no 'op_input' parameter

    def fetch(self, ref, **kwargs):
        try:
            return self.execute("Document.Fetch", value=ref, **kwargs)
        except urllib2.HTTPError as e:
            if e.code == 404:
                raise NotFound("Failed to fetch document %r on server %r" % (
                    ref, self.server_url))
            raise e

    def query(self, query, language=None):
        return self.execute("Document.Query", query=query, language=language)

    # Blob category
    def get_blob(self, ref, file_out=None):
        if isinstance(ref, NuxeoDocumentInfo):
            doc_id = ref.uid
            if not ref.has_blob and ref.doc_type == "Note":
                doc = self.fetch(doc_id)
                content = doc['properties'].get('note:note')
                if file_out is not None and content is not None:
                    with open(file_out, 'wb') as f:
                        f.write(content.encode('utf-8'))
                return content
        else:
            doc_id = ref
        return self.execute("Blob.Get", op_input="doc:" + doc_id,
                            timeout=self.blob_timeout, file_out=file_out)

    def attach_blob(self, ref, blob, filename):
        file_path = self.make_tmp_file(blob)
        try:
            return self.execute_with_blob_streaming(
                'Blob.Attach', file_path, filename=filename, document=ref)
        finally:
            os.remove(file_path)

    def delete_blob(self, ref, xpath=None):
        return self.execute("Blob.Remove", op_input="doc:" + ref, xpath=xpath)

    def log_on_server(self, message, level='WARN'):
        """ Log the current test server side.  Helpful for debugging. """

        return self.execute('Log', message=message, level=level.lower())

    #
    # Nuxeo Drive specific operations
    #

    def get_roots(self):
        entries = self.execute('NuxeoDrive.GetRoots')['entries']
        return self._filtered_results(entries, fetch_parent_uid=False)

    def get_update_info(self):
        return self.execute('NuxeoDrive.GetClientUpdateInfo')

    def register_as_root(self, ref):
        self.execute(
            'NuxeoDrive.SetSynchronization',
            op_input='doc:' + self._check_ref(ref),
            enable=True)
        return True

    def unregister_as_root(self, ref):
        self.execute(
            'NuxeoDrive.SetSynchronization',
            op_input='doc:' + self._check_ref(ref),
            enable=False)
        return True<|MERGE_RESOLUTION|>--- conflicted
+++ resolved
@@ -11,12 +11,9 @@
 from dateutil import parser
 
 from nxdrive.options import Options
-<<<<<<< HEAD
+from nxdrive.utils import version_lt
 from .base_automation_client import BaseAutomationClient
 from .common import NotFound, safe_filename
-=======
-from nxdrive.utils import version_lt
->>>>>>> 079db1b9
 
 log = getLogger(__name__)
 
