--- conflicted
+++ resolved
@@ -884,12 +884,8 @@
                 log.debug('Ignoring temporary file: %r', evt)
                 return
 
-<<<<<<< HEAD
-            doc_pair = self._dao.get_state_from_local(rel_path)
+            doc_pair = dao.get_state_from_local(rel_path)
             self._engine._manager.osi.send_sync_status(doc_pair, src_path)
-=======
-            doc_pair = dao.get_state_from_local(rel_path)
->>>>>>> aa0a693a
             if doc_pair is not None:
                 if doc_pair.pair_state == 'unsynchronized':
                     log.debug('Ignoring %r as marked unsynchronized',
