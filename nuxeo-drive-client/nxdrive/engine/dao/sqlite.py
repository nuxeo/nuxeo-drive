# coding: utf-8
"""
Query formatting in this file is based on http://www.sqlstyle.guide/
"""
import os
import sqlite3
import sys
from datetime import datetime
from logging import getLogger
from threading import RLock, current_thread, local

from PyQt4.QtCore import QObject, pyqtSignal

log = getLogger(__name__)

SCHEMA_VERSION = 'schema_version'

# Summary status from last known pair of states
# (local_state, remote_state)
PAIR_STATES = {
    # regular cases
    ('unknown', 'unknown'): 'unknown',
    ('synchronized', 'synchronized'): 'synchronized',
    ('created', 'unknown'): 'locally_created',
    ('unknown', 'created'): 'remotely_created',
    ('modified', 'synchronized'): 'locally_modified',
    ('moved', 'synchronized'): 'locally_moved',
    ('moved', 'deleted'): 'locally_moved_created',
    ('moved', 'modified'): 'locally_moved_remotely_modified',
    ('synchronized', 'modified'): 'remotely_modified',
    ('modified', 'unknown'): 'locally_modified',
    ('unknown', 'modified'): 'remotely_modified',
    ('deleted', 'synchronized'): 'locally_deleted',
    ('synchronized', 'deleted'): 'remotely_deleted',
    ('deleted', 'deleted'): 'deleted',
    ('synchronized', 'unknown'): 'synchronized',

    # conflicts with automatic resolution
    ('created', 'deleted'): 'locally_created',
    ('deleted', 'created'): 'remotely_created',
    ('modified', 'deleted'): 'remotely_deleted',
    ('deleted', 'modified'): 'remotely_created',

    # conflict cases that need manual resolution
    ('modified', 'modified'): 'conflicted',
    ('created', 'created'): 'conflicted',
    ('created', 'modified'): 'conflicted',
    ('moved', 'unknown'): 'conflicted',
    ('moved', 'moved'): 'conflicted',

    # conflict cases that have been manually resolved
    ('resolved', 'unknown'): 'locally_resolved',

    # inconsistent cases
    ('unknown', 'deleted'): 'unknown_deleted',
    ('deleted', 'unknown'): 'deleted_unknown',
}


class AutoRetryCursor(sqlite3.Cursor):
    def execute(self, *args, **kwargs):
        count = 1
        while True:
            count += 1
            try:
                return super(AutoRetryCursor, self).execute(*args, **kwargs)
            except sqlite3.OperationalError as exc:
                log.debug('Retry locked database #%d, args=%r, kwargs=%r',
                          count, args, kwargs)
                if count > 5:
                    raise exc


class AutoRetryConnection(sqlite3.Connection):
    def cursor(self):
        return super(AutoRetryConnection, self).cursor(AutoRetryCursor)


class StateRow(sqlite3.Row):

    def __repr__(self):
        return ('<{name}[{cls.id!r}]'
                ' local_path={cls.local_path!r},'
                ' remote_ref={cls.remote_ref!r},'
                ' local_state={cls.local_state!r},'
                ' remote_state={cls.remote_state!r},'
                ' pair_state={cls.pair_state!r},'
                ' filter_path={cls.path!r}'
                '>'
                ).format(name=type(self).__name__, cls=self)

    def __getattr__(self, name):
        try:
            return self[name]
        except IndexError:
            return None

    def is_readonly(self):
        if self.folderish:
            return self.remote_can_create_child == 0
        return (self.remote_can_delete & self.remote_can_rename
                & self.remote_can_update) == 0

    def update_state(self, local_state=None, remote_state=None):
        if local_state is not None:
            self.local_state = local_state
        if remote_state is not None:
            self.remote_state = remote_state


class FakeLock(object):
    def acquire(self):
        pass

    __enter__ = acquire

    def release(self):
        pass

    def __exit__(self, t, v, tb):
        self.release()


class ConfigurationDAO(QObject):

    _state_factory = StateRow

    def __init__(self, db):
        super(ConfigurationDAO, self).__init__()
        log.debug('Create DAO on %r', db)
        self._db = db
        migrate = os.path.exists(self._db)
        # For testing purpose only should always be True
        self.share_connection = True
        self.auto_commit = True
        self.schema_version = self.get_schema_version()
        self.in_tx = None
        self._tx_lock = RLock()
        # If we dont share connection no need to lock
        self._lock = RLock() if self.share_connection else FakeLock()
        # Use to clean
        self._connections = []
        self._conns = local()
        self._create_main_conn()
        self._conn.row_factory = self._state_factory
        c = self._conn.cursor()
        self._init_db(c)
        if migrate:
            res = c.execute('SELECT value '
                            '  FROM Configuration '
                            ' WHERE name = ?', (SCHEMA_VERSION,)).fetchone()
            schema = int(res[0]) if res else 0
            if schema != self.schema_version:
                self._migrate_db(c, schema)
        else:
            c.execute('INSERT INTO Configuration (name, value) '
                      'VALUES (?, ?)', (SCHEMA_VERSION, self.schema_version))
        self._conn.commit()
        # FOR PYTHON 3.3...
        # if log.getEffectiveLevel() < 6:
        #    self._conn.set_trace_callback(self._log_trace)

    def get_schema_version(self):
        return 1

    def get_db(self):
        return self._db

    def _migrate_table(self, cursor, name):
        # Add the last_transfer
        tmpname = '{}Migration'.format(name)
        cursor.execute('ALTER TABLE {} RENAME TO {}'.format(name, tmpname))
        # Because Windows dont release the table, force the creation
        self._create_table(cursor, name, force=True)
        target_cols = self._get_columns(cursor, name)
        source_cols = self._get_columns(cursor, tmpname)
        cols = ', '.join(set(target_cols).intersection(source_cols))
        cursor.execute('INSERT INTO {} ({}) '
                       'SELECT {}'
                       '  FROM {}'.format(
            name, cols, cols, tmpname))
        cursor.execute('DROP TABLE {}'.format(tmpname))

    def _create_table(self, cursor, name, force=False):
        if name == 'Configuration':
            return self._create_configuration_table(cursor)

    def _get_columns(self, cursor, table):
        return [col.name for col in cursor.execute(
            "PRAGMA table_info('{}')".format(table)).fetchall()]

    def _migrate_db(self, cursor, version):
        if version < 1:
            self.update_config(SCHEMA_VERSION, 1)

    def _init_db(self, cursor):
        # http://www.stevemcarthur.co.uk/blog/post/some-kind-of-disk-io-error-occurred-sqlite
        cursor.execute('PRAGMA journal_mode = MEMORY')
        self._create_configuration_table(cursor)

    def _create_configuration_table(self, cursor):
        cursor.execute('CREATE TABLE if not exists Configuration ('
                       '    name    VARCHAR NOT NULL,'
                       '    value   VARCHAR,'
                       '    PRIMARY KEY (name)'
                       ')')

    def _create_main_conn(self):
        log.debug(
            'Create main connexion on %r (dir_exists=%r, file_exists=%r)',
            self._db, os.path.exists(os.path.dirname(self._db)),
            os.path.exists(self._db))
        self._conn = AutoRetryConnection(self._db, check_same_thread=False)
        self._conn.row_factory = self._state_factory
        self._connections.append(self._conn)

    def _log_trace(self, query):
        log.trace(query)

    def dispose(self):
        log.debug('Disposing SQLite database %r', self.get_db())
        for con in self._connections:
            con.close()
        self._connections = []
        self._conn = None

    def _get_write_connection(self):
        if self.share_connection or self.in_tx:
            if self._conn is None:
                self._create_main_conn()
            return self._conn
        return self._get_read_connection()

    def _get_read_connection(self):
        # If in transaction
        if self.in_tx is not None:
            if current_thread().ident != self.in_tx:
                log.trace('In transaction wait for read connection')
                # Wait for the thread in transaction to finished
                with self._tx_lock:
                    pass
            else:
                # Return the write connection
                return self._conn

        if getattr(self._conns, '_conn', None) is None:
            # Dont check same thread for closing purpose
            self._conns._conn = AutoRetryConnection(
                self._db, check_same_thread=False)
            self._conns._conn.row_factory = self._state_factory
            self._connections.append(self._conns._conn)

        # Python3.3 feature
        # if log.getEffectiveLevel() < 6:
        #     self._conns._conn.set_trace_callback(self._log_trace)
        return self._conns._conn

    def commit(self):
        if self.auto_commit:
            return
        with self._lock:
            self._get_write_connection().commit()

    def _delete_config(self, cursor, name):
        cursor.execute('DELETE FROM Configuration'
                       '       WHERE name = ?', (name,))

    def delete_config(self, name):
        with self._lock:
            con = self._get_write_connection()
            c = con.cursor()
            self._delete_config(c, name)
            if self.auto_commit:
                con.commit()

    def update_config(self, name, value):
        if self.get_config(name) == value:
            return

        with self._lock:
            con = self._get_write_connection()
            c = con.cursor()
            c.execute('UPDATE OR IGNORE Configuration'
                      '             SET value = ?'
                      '           WHERE name = ?', (value, name))
            c.execute('INSERT OR IGNORE INTO Configuration (value, name) '
                      'VALUES (?, ?)', (value, name))
            if self.auto_commit:
                con.commit()

    def get_config(self, name, default=None):
        c = self._get_read_connection().cursor()
        obj = c.execute('SELECT value'
                        '  FROM Configuration'
                        ' WHERE name = ?', (name,)).fetchone()
        if not obj or not obj.value:
            return default
        return obj.value


class ManagerDAO(ConfigurationDAO):

    def get_schema_version(self):
        return 2

    def _init_db(self, cursor):
        super(ManagerDAO, self)._init_db(cursor)
        cursor.execute('CREATE TABLE if not exists Engines ('
                       '    uid          VARCHAR,'
                       '    engine       VARCHAR NOT NULL,'
                       '    name         VARCHAR,'
                       '    local_folder VARCHAR NOT NULL UNIQUE,'
                       '    PRIMARY KEY (uid)'
                       ')')
        cursor.execute('CREATE TABLE if not exists Notifications ('
                       '    uid         VARCHAR UNIQUE,'
                       '    engine      VARCHAR,'
                       '    level       VARCHAR,'
                       '    title       VARCHAR,'
                       '    description VARCHAR,'
                       '    action      VARCHAR,'
                       '    flags       INT,'
                       '    PRIMARY KEY (uid)'
                       ')')
        cursor.execute('CREATE TABLE if not exists AutoLock ('
                       '    path      VARCHAR,'
                       '    remote_id VARCHAR,'
                       '    process   INT,'
                       '    PRIMARY KEY(path)'
                       ')')

    def insert_notification(self, notification):
        with self._lock:
            con = self._get_write_connection()
            c = con.cursor()
            c.execute(
                'INSERT INTO Notifications '
                '(uid, engine, level, title, description, action, flags) '
                'VALUES (?, ?, ?, ?, ?, ?, ?)',
                (notification.uid, notification.engine_uid,
                 notification.level, notification.title,
                 notification.description, notification.action,
                 notification.flags))
            if self.auto_commit:
                con.commit()

    def unlock_path(self, path):
        with self._lock:
            con = self._get_write_connection()
            c = con.cursor()
            c.execute('DELETE FROM AutoLock WHERE path = ?', (path,))
            if self.auto_commit:
                con.commit()

    def get_locked_paths(self):
        con = self._get_read_connection()
        c = con.cursor()
<<<<<<< HEAD
        return c.execute('SELECT *'
                         '  FROM AutoLock').fetchall()
=======
        return c.execute('SELECT * FROM AutoLock').fetchall()
>>>>>>> 1212d84a

    def lock_path(self, path, process, doc_id):
        with self._lock:
            con = self._get_write_connection()
            c = con.cursor()
            try:
                c.execute('INSERT INTO AutoLock (path, process, remote_id) '
                          'VALUES (?, ?, ?)', (path, process, doc_id))
                if self.auto_commit:
                    con.commit()
            except sqlite3.IntegrityError:
                # Already there just update the process
                c.execute('UPDATE AutoLock'
                          '   SET process = ?,'
                          '       remote_id = ?'
                          ' WHERE path = ?', (process, doc_id, path))
                if self.auto_commit:
                    con.commit()

    def update_notification(self, notification):
        with self._lock:
            con = self._get_write_connection()
            c = con.cursor()
            c.execute('UPDATE Notifications'
                      '   SET level = ?,'
                      '       title = ?,'
                      '       description = ?'
                      ' WHERE uid = ?',
                      (notification.level, notification.title,
                       notification.description, notification.uid))
            if self.auto_commit:
                con.commit()

    def get_notifications(self, discarded=True):
        # Flags used:
        #    1 = Notification.FLAG_DISCARD
        c = self._get_read_connection().cursor()
        req = ('SELECT *'
               '  FROM Notifications'
               ' WHERE (flags & 1) = 0')
        if discarded:
            req = 'SELECT * FROM Notifications'

        return c.execute(req).fetchall()

    def discard_notification(self, uid):
        # Flags used:
        #    1 = Notification.FLAG_DISCARD
        #    4 = Notification.FLAG_DISCARDABLE
        with self._lock:
            con = self._get_write_connection()
            c = con.cursor()
            c.execute('UPDATE Notifications'
                      '   SET flags = (flags | 1)'
                      ' WHERE uid = ?'
                      '   AND (flags & 4) = 4', (uid,))
            if self.auto_commit:
                con.commit()

    def remove_notification(self, uid):
        with self._lock:
            con = self._get_write_connection()
            c = con.cursor()
            c.execute('DELETE FROM Notifications WHERE uid = ?', (uid,))
            if self.auto_commit:
                con.commit()

    def _migrate_db(self, cursor, version):
        if version < 2:
            cursor.execute('CREATE TABLE if not exists Notifications ('
                           '    uid         VARCHAR,'
                           '    engine      VARCHAR,'
                           '    level       VARCHAR,'
                           '    title       VARCHAR,'
                           '    description VARCHAR,'
                           '    action      VARCHAR,'
                           '    flags       INT,'
                           '    PRIMARY KEY (uid)'
                           ')')
            self.update_config(SCHEMA_VERSION, 2)
        if version < 3:
            cursor.execute('CREATE TABLE if not exists AutoLock ('
                           '    path      VARCHAR,'
                           '    remote_id VARCHAR,'
                           '    process   INT,'
                           '    PRIMARY KEY (path)'
                           ')')
            self.update_config(SCHEMA_VERSION, 3)

    def get_engines(self):
        c = self._get_read_connection().cursor()
        return c.execute('SELECT * FROM Engines').fetchall()

    def update_engine_path(self, engine, path):
        with self._lock:
            con = self._get_write_connection()
            c = con.cursor()
            c.execute('UPDATE Engines'
                      '   SET local_folder = ?'
                      ' WHERE uid = ?', (path, engine))
            if self.auto_commit:
                con.commit()

    def add_engine(self, engine, path, key, name):
        with self._lock:
            con = self._get_write_connection()
            c = con.cursor()
            c.execute('INSERT INTO Engines (local_folder, engine, uid, name) '
                      'VALUES (?, ?, ?, ?)', (path, engine, key, name))
            if self.auto_commit:
                con.commit()
            result = c.execute('SELECT *'
                               '  FROM Engines'
                               ' WHERE uid = ?', (key,)).fetchone()
        return result

    def delete_engine(self, uid):
        with self._lock:
            con = self._get_write_connection()
            c = con.cursor()
            c.execute('DELETE FROM Engines WHERE uid = ?', (uid,))
            if self.auto_commit:
                con.commit()


class EngineDAO(ConfigurationDAO):
    newConflict = pyqtSignal(object)

    def __init__(self, db, state_factory=None):
        if state_factory:
            self._state_factory = state_factory

        super(EngineDAO, self).__init__(db)

        self._queue_manager = None
        self._items_count = 0
        self._items_count = self.get_syncing_count()
        self._filters = self.get_filters()
        self.reinit_processors()

    def get_schema_version(self):
        return 4

    def _migrate_state(self, cursor):
        try:
            self._migrate_table(cursor, 'States')
        except sqlite3.IntegrityError:
            # If we cannot smoothly migrate harder migration
            cursor.execute('DROP TABLE if exists StatesMigration')
            self._reinit_states(cursor)

    def _migrate_db(self, cursor, version):
        if version < 1:
            self._migrate_state(cursor)
            cursor.execute("UPDATE States"
                           "   SET last_transfer = 'upload'"
                           " WHERE last_local_updated < last_remote_updated"
                           "   AND folderish = 0")
            cursor.execute("UPDATE States"
                           "   SET last_transfer = 'download'"
                           " WHERE last_local_updated > last_remote_updated"
                           "   AND folderish = 0")
            self.update_config(SCHEMA_VERSION, 1)
        if version < 2:
            cursor.execute('CREATE TABLE if not exists ToRemoteScan ('
                           '    path STRING NOT NULL,'
                           '    PRIMARY KEY (path)'
                           ')')
            self.update_config(SCHEMA_VERSION, 2)
        if version < 3:
            self._migrate_state(cursor)
            self.update_config(SCHEMA_VERSION, 3)
        if version < 4:
            self._migrate_state(cursor)
            cursor.execute('UPDATE States'
                           '   SET creation_date = last_remote_updated')
            self.update_config(SCHEMA_VERSION, 4)


    def _create_table(self, cursor, name, force=False):
        if name == 'States':
            return self._create_state_table(cursor, force)
        super(EngineDAO, self)._create_table(cursor, name, force)

    @staticmethod
    def _create_state_table(cursor, force=False):
        statement = '' if force else 'if not exists'
        # Cannot force UNIQUE for a local_path as a duplicate can have
        # virtually the same path until they are resolved by Processor
        # Should improve that
        cursor.execute(
            "CREATE TABLE {} States ("
            "    id                      INTEGER    NOT NULL,"
            "    last_local_updated      TIMESTAMP,"
            "    last_remote_updated     TIMESTAMP,"
            "    local_digest            VARCHAR,"
            "    remote_digest           VARCHAR,"
            "    local_path              VARCHAR,"
            "    remote_ref              VARCHAR,"
            "    local_parent_path       VARCHAR,"
            "    remote_parent_ref       VARCHAR,"
            "    remote_parent_path      VARCHAR,"
            "    local_name              VARCHAR,"
            "    remote_name             VARCHAR,"
            "    size                    INTEGER    DEFAULT (0),"
            "    folderish               INTEGER,"
            "    local_state             VARCHAR    DEFAULT('unknown'),"
            "    remote_state            VARCHAR    DEFAULT('unknown'),"
            "    pair_state              VARCHAR    DEFAULT('unknown'),"
            "    remote_can_rename       INTEGER,"
            "    remote_can_delete       INTEGER,"
            "    remote_can_update       INTEGER,"
            "    remote_can_create_child INTEGER,"
            "    last_remote_modifier    VARCHAR,"
            "    last_sync_date          TIMESTAMP,"
            "    error_count             INTEGER    DEFAULT (0),"
            "    last_sync_error_date    TIMESTAMP,"
            "    last_error              VARCHAR,"
            "    last_error_details      TEXT,"
            "    version                 INTEGER    DEFAULT (0),"
            "    processor               INTEGER    DEFAULT (0),"
            "    last_transfer           VARCHAR,"
            "    creation_date           TIMESTAMP,"
            "    PRIMARY KEY (id),"
            "    UNIQUE(remote_ref, remote_parent_ref),"
            "    UNIQUE(remote_ref, local_path))".format(statement))

    def _init_db(self, cursor):
        super(EngineDAO, self)._init_db(cursor)
        for table in ('Filters', 'RemoteScan', 'ToRemoteScan'):
            cursor.execute('CREATE TABLE if not exists {} ('
                           '   path STRING NOT NULL,'
                           '   PRIMARY KEY (path)'
                           ')'.format(table))
        self._create_state_table(cursor)

    def acquire_state(self, thread_id, row_id):
        if self.acquire_processor(thread_id, row_id):
            # Avoid any lock for this call by using the write connection
            try:
                return self.get_state_from_id(row_id, from_write=True)
            except:
                self.release_processor(thread_id)
                raise
        raise sqlite3.OperationalError('Cannot acquire')

    def release_state(self, thread_id):
        self.release_processor(thread_id)

    def release_processor(self, processor_id):
        with self._lock:
            con = self._get_write_connection()
            c = con.cursor()
            # TO_REVIEW Might go back to primary key id
            c.execute('UPDATE States'
                      '   SET processor = 0'
                      ' WHERE processor = ?',
                      (processor_id,))
            if self.auto_commit:
                con.commit()
        return c.rowcount > 0

    def acquire_processor(self, thread_id, row_id):
        with self._lock:
            con = self._get_write_connection()
            c = con.cursor()
            c.execute('UPDATE States'
                      '   SET processor = ?'
                      ' WHERE id = ?'
                      '   AND processor IN (0, ?)',
                      (thread_id, row_id, thread_id))
            if self.auto_commit:
                con.commit()
        return c.rowcount == 1

    def _reinit_states(self, cursor):
        cursor.execute('DROP TABLE States')
        self._create_state_table(cursor, force=True)
        for config in ('remote_last_sync_date', 'remote_last_event_log_id',
                       'remote_last_event_last_root_definitions',
                       'remote_last_full_scan', 'last_sync_date'):
            self._delete_config(cursor, config)

    def reinit_states(self):
        with self._lock:
            con = self._get_write_connection()
            c = con.cursor()
            self._reinit_states(c)
            con.commit()
            con.execute('VACUUM')

    def reinit_processors(self):
        with self._lock:
            con = self._get_write_connection()
            c = con.cursor()
            c.execute('UPDATE States'
                      '   SET processor = 0')
            c.execute("UPDATE States"
                      "   SET error_count = 0,"
                      "       last_sync_error_date = NULL,"
                      "       last_error = NULL"
                      " WHERE pair_state = 'synchronized'")
            if self.auto_commit:
                con.commit()
            con.execute('VACUUM')

    def delete_remote_state(self, doc_pair):
        with self._lock:
            con = self._get_write_connection()
            c = con.cursor()
            update = ("UPDATE States"
                      "   SET remote_state = 'deleted',"
                      "       pair_state = ?")
            c.execute('{} WHERE id = ?'.format(update),
                      ('remotely_deleted', doc_pair.id))
            if doc_pair.folderish:
                c.execute(update + ' '
                          + self._get_recursive_remote_condition(doc_pair),
                          ('parent_remotely_deleted',))
            # Only queue parent
            self._queue_pair_state(
                doc_pair.id, doc_pair.folderish, 'remotely_deleted')
            if self.auto_commit:
                con.commit()

    def delete_local_state(self, doc_pair):
        current_state = None
        try:
            with self._lock:
                con = self._get_write_connection()
                c = con.cursor()
                # Check parent to see current pair state
                parent = c.execute('SELECT * '
                                   '  FROM States'
                                   ' WHERE local_path = ?',
                                   (doc_pair.local_parent_path,)).fetchone()
                if parent and (
                        parent.pair_state in ('locally_deleted',
                                              'parent_locally_deleted')):
                    current_state = 'parent_locally_deleted'
                else:
                    current_state = 'locally_deleted'

                update = ("UPDATE States"
                          "   SET local_state = 'deleted',"
                          "       pair_state = ?")
                c.execute('{} WHERE id = ?'.format(update),
                          (current_state, doc_pair.id))
                if doc_pair.folderish:
                    c.execute(update + ' '
                              + self._get_recursive_condition(doc_pair),
                              ('parent_locally_deleted',))
                if self.auto_commit:
                    con.commit()
        finally:
            self._queue_manager.interrupt_processors_on(
                doc_pair.local_path, exact_match=False)
            # Only queue parent
            if current_state and current_state == 'locally_deleted':
                self._queue_pair_state(
                    doc_pair.id, doc_pair.folderish, current_state)

    def insert_local_state(self, info, parent_path):
        pair_state = PAIR_STATES.get(('created', 'unknown'))
        digest = info.get_digest()
        with self._lock:
            con = self._get_write_connection()
            c = con.cursor()
            name = os.path.basename(info.path)
            c.execute("INSERT INTO States "
                      "(last_local_updated, local_digest, local_path, "
                      "local_parent_path, local_name, folderish, size, "
                      "local_state, remote_state, pair_state) "
                      "VALUES (?, ?, ?, ?, ?, ?, ?, 'created', 'unknown', ?)",
                (info.last_modification_time, digest, info.path,
                 parent_path, name, info.folderish, info.size, pair_state))
            row_id = c.lastrowid
            parent = c.execute('SELECT *'
                               '  FROM States'
                               ' WHERE local_path = ?',
                               (parent_path,)).fetchone()
            # Don't queue if parent is not yet created
            if ((parent is None and parent_path == '')
                    or (parent and parent.pair_state != 'locally_created')):
                self._queue_pair_state(row_id, info.folderish, pair_state)
            if self.auto_commit:
                con.commit()
            self._items_count += 1
        return row_id

    def get_last_files(self, number, direction=''):
        c = self._get_read_connection().cursor()
        conditions = {'remote': "AND last_transfer = 'upload'",
                      'local': "AND last_transfer = 'download'"}
        condition = conditions.get(direction, '')
        return c.execute("SELECT *"
                         "  FROM States"
                         " WHERE pair_state = 'synchronized'"
                         "   AND folderish = 0 {} "
                         " ORDER BY last_sync_date DESC"
                         " LIMIT {}".format(
                            condition, number)).fetchall()

    def _get_to_sync_condition(self):
        return ("pair_state != 'synchronized' "
                "AND pair_state != 'unsynchronized'")

    def register_queue_manager(self, manager):
        # Prevent any update while init queue
        with self._lock:
            self._queue_manager = manager
            con = self._get_write_connection()
            c = con.cursor()
            # Order by path to be sure to process parents before childs
            pairs = c.execute('SELECT *'
                              '  FROM States'
                              ' WHERE {}'
                              ' ORDER BY local_path ASC'.format(
                                  self._get_to_sync_condition())).fetchall()
            folders = dict()
            for pair in pairs:
                # Add all the folders
                if pair.folderish:
                    folders[pair.local_path] = True
                if pair.local_parent_path not in folders:
                    self._queue_manager.push_ref(
                        pair.id, pair.folderish, pair.pair_state)
        # Dont block everything if queue manager fail
        # TODO As the error should be fatal not sure we need this

    def _queue_pair_state(self, row_id, folderish, pair_state, pair=None):
        if (self._queue_manager
                and pair_state not in ('synchronized', 'unsynchronized')):
            if pair_state == 'conflicted':
                log.trace('Emit newConflict with: %r, pair=%r', row_id, pair)
                self.newConflict.emit(row_id)
            else:
                log.trace('Push to queue: %s, pair=%r', pair_state, pair)
                self._queue_manager.push_ref(row_id, folderish, pair_state)
        else:
            log.trace('Will not push pair: %s, pair=%r', pair_state, pair)

    def _get_pair_state(self, row):
        return PAIR_STATES.get((row.local_state, row.remote_state))

    def update_last_transfer(self, row_id, transfer):
        with self._lock:
            con = self._get_write_connection()
            c = con.cursor()
            c.execute('UPDATE States'
                      '   SET last_transfer = ?'
                      ' WHERE id = ?',
                      (transfer, row_id))
            if self.auto_commit:
                con.commit()

    def get_dedupe_pair(self, name, parent, row_id):
        c = self._get_read_connection().cursor()
        return c.execute('SELECT *'
                         '  FROM States'
                         ' WHERE id != ?'
                         '   AND local_name = ?'
                         '   AND remote_parent_ref = ?',
                         (row_id, name, parent)).fetchone()

    def remove_local_path(self, row_id):
        with self._lock:
            con = self._get_write_connection()
            c = con.cursor()
            c.execute("UPDATE States"
                      "   SET local_path = ''"
                      " WHERE id = ?", (row_id,))
            if self.auto_commit:
                con.commit()

    def update_local_state(self, row, info, versioned=True, queue=True):
        row.pair_state = self._get_pair_state(row)
        log.trace('Updating local state for row=%r with info=%r', row, info)

        version = ''
        if versioned:
            version = ', version = version + 1'
            log.trace('Increasing version to %d for pair %r',
                      row.version + 1, row)

        parent_path = os.path.dirname(info.path)
        with self._lock:
            con = self._get_write_connection()
            c = con.cursor()
            c.execute('UPDATE States'
                      '   SET last_local_updated = ?,'
                      '       local_digest = ?,'
                      '       local_path = ?,'
                      '       local_parent_path = ?, '
                      '       local_name = ?, '
                      '       local_state = ?,'
                      '       size = ?,'
                      '       remote_state = ?, '
                      '       pair_state = ? {version}'
                      ' WHERE id = ?'.format(version=version),
                (info.last_modification_time, row.local_digest,
                 info.path, parent_path, os.path.basename(info.path),
                 row.local_state, info.size, row.remote_state,
                 row.pair_state, row.id,))
            if queue:
                parent = c.execute('SELECT *'
                                   '  FROM States'
                                   ' WHERE local_path = ?',
                                   (parent_path,)).fetchone()
                # Don't queue if parent is not yet created
                if ((not parent and not parent_path)
                        or (parent and parent.local_state != 'created')):
                    self._queue_pair_state(
                        row.id, info.folderish, row.pair_state, pair=row)
            if self.auto_commit:
                con.commit()

    def update_local_modification_time(self, row, info):
        self.update_local_state(row, info, versioned=False, queue=False)

    def get_valid_duplicate_file(self, digest):
        c = self._get_read_connection().cursor()
        return c.execute("SELECT *"
                         "  FROM States"
                         " WHERE remote_digest = ?"
                         "   AND pair_state = 'synchronized'",
                         (digest,)).fetchone()

    def get_remote_descendants(self, path):
        c = self._get_read_connection().cursor()
        return c.execute('SELECT *'
                         '  FROM States'
                         ' WHERE remote_parent_path LIKE ?',
                         ('{}%'.format(path),)).fetchall()

    def get_remote_descendants_from_ref(self, ref):
        c = self._get_read_connection().cursor()
        return c.execute('SELECT *'
                         '  FROM States'
                         ' WHERE remote_parent_path LIKE ?',
                         ('%{}%'.format(ref),)).fetchall()

    def get_remote_children(self, ref):
        c = self._get_read_connection().cursor()
        return c.execute('SELECT *'
                         '  FROM States'
                         ' WHERE remote_parent_ref = ?',
                         (ref,)).fetchall()

    def get_new_remote_children(self, ref):
        c = self._get_read_connection().cursor()
        return c.execute("SELECT *"
                         "  FROM States"
                         " WHERE remote_parent_ref = ?"
                         "   AND remote_state = 'created'"
                         "   AND local_state = 'unknown'",
                         (ref,)).fetchall()

    def get_unsynchronized_count(self):
        return self.get_count("pair_state = 'unsynchronized'")

    def get_conflict_count(self):
        return self.get_count("pair_state = 'conflicted'")

    def get_error_count(self, threshold=3):
        return self.get_count('error_count > {}'.format(str(threshold)))

    def get_syncing_count(self, threshold=3):
        count = self.get_count("    pair_state != 'synchronized' "
                               "AND pair_state != 'conflicted' "
                               "AND pair_state != 'unsynchronized' "
                               "AND error_count < {}".format(
                                   str(threshold)))
        if self._items_count != count:
            log.trace('Cache Syncing count incorrect should be %d was %d',
                      count, self._items_count)
            self._items_count = count
        return count

    def get_sync_count(self, filetype=None):
        conditions = {'file': 'AND folderish = 0',
                      'folder': 'AND folderish = 1'}
        condition = conditions.get(filetype, '')
        return self.get_count(
            "pair_state = 'synchronized' {}".format(condition))

    def get_count(self, condition=None):
        query = ('SELECT COUNT(*) as count'
                 '  FROM States')
        if condition:
            query = '{} WHERE {}'.format(query, condition)
        c = self._get_read_connection().cursor()
        return c.execute(query).fetchone().count

    def get_global_size(self):
        c = self._get_read_connection().cursor()
        total = c.execute("SELECT SUM(size) as sum"
                          "  FROM States"
                          " WHERE folderish = 0"
                          "   AND pair_state = 'synchronized'").fetchone().sum
        # `total` may be `None` if there is not synced files,
        # so we ensure to have an int at the end
        return total or 0

    def get_unsynchronizeds(self):
        c = self._get_read_connection().cursor()
        return c.execute("SELECT *"
                         "  FROM States"
                         " WHERE pair_state = 'unsynchronized'").fetchall()

    def get_conflicts(self):
        c = self._get_read_connection().cursor()
        return c.execute("SELECT *"
                         "  FROM States"
                         " WHERE pair_state = 'conflicted'").fetchall()

    def get_errors(self, limit=3):
        c = self._get_read_connection().cursor()
        return c.execute('SELECT *'
                         '  FROM States'
                         ' WHERE error_count > ?',
                         (limit,)).fetchall()

    def get_local_children(self, path):
        c = self._get_read_connection().cursor()
        return c.execute('SELECT *'
                         '  FROM States'
                         ' WHERE local_parent_path = ?',
                         (path,)).fetchall()

    def get_states_from_partial_local(self, path):
        c = self._get_read_connection().cursor()
        return c.execute('SELECT *'
                         '  FROM States'
                         ' WHERE local_path LIKE ?',
                         ('{}%'.format(path),)).fetchall()

    def get_first_state_from_partial_remote(self, ref):
        c = self._get_read_connection().cursor()
        return c.execute('SELECT *'
                         '  FROM States'
                         ' WHERE remote_ref LIKE ? '
                         ' ORDER BY last_remote_updated ASC'
                         ' LIMIT 1', ('%{}'.format(ref),)).fetchone()

    def get_normal_state_from_remote(self, ref):
        # TODO Select the only states that is not a collection
        states = self.get_states_from_remote(ref)
        return states[0] if states else None

    def get_state_from_remote_with_path(self, ref, path):
        # remote_path root is empty, should refactor this
        path = '' if path == '/' else path
        c = self._get_read_connection().cursor()
        return c.execute('SELECT *'
                         '  FROM States'
                         ' WHERE remote_ref = ?'
                         '   AND remote_parent_path = ?',
                             (ref, path)).fetchone()

    def get_states_from_remote(self, ref):
        c = self._get_read_connection().cursor()
        return c.execute('SELECT *'
                         '  FROM States'
                         ' WHERE remote_ref = ?',
                         (ref,)).fetchall()

    def get_state_from_id(self, row_id, from_write=False):
        # Dont need to read from write as auto_commit is True
        if from_write and self.auto_commit:
            from_write = False
        try:
            if from_write:
                self._lock.acquire()
                c = self._get_write_connection().cursor()
            else:
                c = self._get_read_connection().cursor()
            state = c.execute('SELECT *'
                              '  FROM States'
                              ' WHERE id = ?',
                              (row_id,)).fetchone()
        finally:
            if from_write:
                self._lock.release()
        return state

    def _get_recursive_condition(self, doc_pair):
        path = self._escape(doc_pair.local_path)
        res = (" WHERE (local_parent_path LIKE '" + path + "/%'"
               "        OR local_parent_path = '" + path + "')")
        if doc_pair.remote_ref:
            path = self._escape(doc_pair.remote_parent_path
                                + '/' + doc_pair.remote_ref)
            res += " AND remote_parent_path LIKE '" + path + "%'"
        return res

    def _get_recursive_remote_condition(self, doc_pair):
        path = self._escape(doc_pair.remote_parent_path.encode('utf-8')
                            + '/' + doc_pair.remote_name)
        return (" WHERE remote_parent_path LIKE '" + path + "/%'"
                "    OR remote_parent_path = '" + path + "'")

    def update_remote_parent_path(self, doc_pair, new_path):
        with self._lock:
            con = self._get_write_connection()
            c = con.cursor()
            if doc_pair.folderish:
                count = str(len(doc_pair.remote_parent_path
                                + '/' + doc_pair.remote_ref) + 1)
                path = self._escape(new_path + '/' + doc_pair.remote_ref)
                query = ("UPDATE States"
                         "   SET remote_parent_path = '" + path + "'"
                         "     || substr(remote_parent_path, " + count + ")"
                         + self._get_recursive_remote_condition(doc_pair))

                log.trace('Update remote_parent_path %r', query)
                c.execute(query)
            c.execute('UPDATE States'
                      '   SET remote_parent_path = ?'
                      ' WHERE id = ?',
                      (new_path, doc_pair.id))
            if self.auto_commit:
                con.commit()

    def update_local_parent_path(self, doc_pair, new_name, new_path):
        with self._lock:
            con = self._get_write_connection()
            c = con.cursor()
            if doc_pair.folderish:
                if new_path == '/':
                    new_path = ''
                path = self._escape(new_path + '/' + new_name)
                count = str(len(doc_pair.local_path) + 1)
                query = ("UPDATE States"
                         "   SET local_parent_path = '" + path + "'"
                         "       || substr(local_parent_path, " + count + "),"
                         "          local_path = '" + path + "'"
                         "       || substr(local_path, " + count + ") "
                         + self._get_recursive_condition(doc_pair))
                c.execute(query)
            # Dont need to update the path as it is refresh later
            c.execute('UPDATE States'
                      '   SET local_parent_path = ?'
                      ' WHERE id = ?',
                      (new_path, doc_pair.id))
            if self.auto_commit:
                con.commit()

    def mark_descendants_remotely_created(self, doc_pair):
        with self._lock:
            con = self._get_write_connection()
            c = con.cursor()
            update = ("UPDATE States"
                      "   SET local_digest = NULL,"
                      "       last_local_updated = NULL,"
                      "       local_name = NULL,"
                      "       remote_state = 'created',"
                      "       pair_state = 'remotely_created'")
            c.execute('{} WHERE id = {}'.format(update, str(doc_pair.id)))
            if doc_pair.folderish:
                c.execute('{} {}'.format(
                    update, self._get_recursive_condition(doc_pair)))
            if self.auto_commit:
                con.commit()
            self._queue_pair_state(
                doc_pair.id, doc_pair.folderish, doc_pair.pair_state)

    def remove_state(self, doc_pair, remote_recursion=False):
        with self._lock:
            con = self._get_write_connection()
            c = con.cursor()
            c.execute('DELETE FROM States'
                      ' WHERE id = ?', (doc_pair.id,))
            if doc_pair.folderish:
                if remote_recursion:
                    condition = self._get_recursive_remote_condition(doc_pair)
                else:
                    condition = self._get_recursive_condition(doc_pair)
                c.execute('DELETE FROM States ' + condition)
            if self.auto_commit:
                con.commit()

    def get_state_from_local(self, path):
        c = self._get_read_connection().cursor()
        return c.execute('SELECT *'
                         '  FROM States'
                         ' WHERE local_path = ?',
                         (path,)).fetchone()

    def insert_remote_state(self, info, remote_parent_path, local_path,
                            local_parent_path):
        pair_state = PAIR_STATES.get(('unknown', 'created'))
        with self._lock:
            con = self._get_write_connection()
            c = con.cursor()
            c.execute("INSERT INTO States "
                      "(remote_ref, remote_parent_ref, remote_parent_path, "
                      "remote_name, last_remote_updated, remote_can_rename, "
                      "remote_can_delete, remote_can_update, "
                      "remote_can_create_child, last_remote_modifier, "
                      "remote_digest, folderish, last_remote_modifier, "
                      "local_path, local_parent_path, remote_state, "
                      "local_state, pair_state, local_name, creation_date) "
                      "VALUES (?, ?, ?, ?, ?, ?, ?, ?, ?, ?, ?, ?, ?, ?, ?, "
                      "'created', 'unknown', ?, ?, ?)",
                      (info.uid, info.parent_uid, remote_parent_path,
                       info.name, info.last_modification_time, info.can_rename,
                       info.can_delete, info.can_update,
                       info.can_create_child, info.last_contributor,
                       info.digest, info.folderish, info.last_contributor,
                       local_path, local_parent_path, pair_state, info.name,
                       info.creation_time))
            row_id = c.lastrowid
            if self.auto_commit:
                con.commit()
            # Check if parent is not in creation
            parent = c.execute('SELECT *'
                               '  FROM States'
                               ' WHERE remote_ref = ?',
                               (info.parent_uid,)).fetchone()
            if ((parent is None and local_parent_path == '')
                    or (parent and parent.pair_state != 'remotely_created')):
                self._queue_pair_state(row_id, info.folderish, pair_state)
            self._items_count += 1
        return row_id

    def queue_children(self, row):
        with self._lock:
            con = self._get_write_connection()
            c = con.cursor()
            children = c.execute('SELECT *'
                                 '  FROM States'
                                 ' WHERE remote_parent_ref = ?'
                                 '    OR local_parent_path = ?'
                                 '   AND ' + self._get_to_sync_condition(),
                (row.remote_ref, row.local_path)).fetchall()
            log.debug('Queuing %d children of %r', len(children), row)
            for child in children:
                self._queue_pair_state(
                    child.id, child.folderish, child.pair_state)

    def increase_error(self, row, error, details=None, incr=1):
        error_date = datetime.utcnow()
        with self._lock:
            con = self._get_write_connection()
            c = con.cursor()
            c.execute('UPDATE States'
                      '   SET last_error = ?,'
                      '       last_sync_error_date = ?,'
                      '       error_count = error_count + ?,'
                      '       last_error_details = ?'
                      ' WHERE id = ?',
                      (error, error_date, incr, details, row.id))
            if self.auto_commit:
                con.commit()
        row.last_error = error
        row.error_count += incr

    def reset_error(self, row, last_error=None):
        with self._lock:
            con = self._get_write_connection()
            c = con.cursor()
            c.execute('UPDATE States'
                      '   SET last_error = ?,'
                      '       last_error_details = NULL,'
                      '       last_sync_error_date = NULL,'
                      '       error_count = 0'
                      ' WHERE id = ?',
                      (last_error, row.id))
            if self.auto_commit:
                con.commit()
            self._queue_pair_state(row.id, row.folderish, row.pair_state)
            self._items_count += 1
        row.last_error = None
        row.error_count = 0

    def _force_sync(self, row, local, remote, pair):
        with self._lock:
            con = self._get_write_connection()
            c = con.cursor()
            c.execute('UPDATE States'
                      '   SET local_state = ?,'
                      '       remote_state = ?,'
                      '       pair_state = ?,'
                      '       last_error = NULL,'
                      '       last_sync_error_date = NULL,'
                      '       error_count = 0'
                      ' WHERE id = ?'
                      '   AND version = ?',
                      (local, remote, pair, row.id, row.version))
            self._queue_pair_state(row.id, row.folderish, pair)
            if self.auto_commit:
                con.commit()
        if c.rowcount == 1:
            self._items_count += 1
            return True
        return False

    def force_remote(self, row):
        return self._force_sync(
            row, 'synchronized', 'modified', 'remotely_modified')

    def force_local(self, row):
        return self._force_sync(
            row, 'resolved', 'unknown', 'locally_resolved')

    def set_conflict_state(self, row):
        with self._lock:
            con = self._get_write_connection()
            c = con.cursor()
            c.execute('UPDATE States'
                      '   SET pair_state = ?'
                      ' WHERE id = ?',
                      ('conflicted', row.id))
            self.newConflict.emit(row.id)
            if self.auto_commit:
                con.commit()
        if c.rowcount == 1:
            self._items_count -= 1
            return True
        return False

    def unsynchronize_state(self, row, last_error=None):
        with self._lock:
            con = self._get_write_connection()
            c = con.cursor()
            c.execute('UPDATE States'
                      '   SET pair_state = ?,'
                      '       last_sync_date = ?,'
                      '       processor = 0,'
                      '       last_error = ?,'
                      '       error_count = 0,'
                      '       last_sync_error_date = NULL'
                      ' WHERE id = ?',
                      ('unsynchronized', datetime.utcnow(),
                       last_error, row.id))
            if self.auto_commit:
                con.commit()

    def synchronize_state(self, row, version=None, dynamic_states=False):
        if version is None:
            version = row.version
        log.trace('Try to synchronize state for [local_path=%r, '
                  'remote_name=%r, version=%s] with version=%s '
                  'and dynamic_states=%r',
                  row.local_path, row.remote_name,
                  row.version, version, dynamic_states)

        # Set default states to synchronized, if wanted
        if not dynamic_states:
            row.local_state = row.remote_state = 'synchronized'
        row.pair_state = self._get_pair_state(row)

        with self._lock:
            con = self._get_write_connection()
            c = con.cursor()
            c.execute('UPDATE States'
                      '   SET local_state = ?,'
                      '       remote_state = ?,'
                      '       pair_state = ?,'
                      '       local_digest = ?,'
                      '       last_sync_date = ?,'
                      '       processor = 0,'
                      '       last_error = NULL,'
                      '       last_error_details = NULL,'
                      '       error_count = 0,'
                      '       last_sync_error_date = NULL'
                      ' WHERE id = ?'
                      '   AND version = ?',
                      (row.local_state, row.remote_state, row.pair_state,
                       row.local_digest, datetime.utcnow(), row.id, version))
            if self.auto_commit:
                con.commit()
        result = c.rowcount == 1

        # Retry without version for folder
        if not result and row.folderish:
            with self._lock:
                con = self._get_write_connection()
                c = con.cursor()
                c.execute('UPDATE States'
                          '   SET local_state = ?,'
                          '       remote_state = ?,'
                          '       pair_state = ?,'
                          '       last_sync_date = ?,'
                          '       processor = 0,'
                          '       last_error = NULL,'
                          '       error_count = 0,'
                          '       last_sync_error_date = NULL'
                          ' WHERE id = ?'
                          '   AND local_path = ?'
                          '   AND remote_name = ?'
                          '   AND remote_ref = ?'
                          '   AND remote_parent_ref = ?',
                          (row.local_state, row.remote_state, row.pair_state,
                           datetime.utcnow(), row.id, row.local_path,
                           row.remote_name, row.remote_ref,
                           row.remote_parent_ref))
                if self.auto_commit:
                    con.commit()
            result = c.rowcount == 1

        if not result:
            log.trace('Was not able to synchronize state: %r', row)
            c = self._get_read_connection().cursor()
            row2 = c.execute('SELECT *'
                             '  FROM States'
                             ' WHERE id = ?',
                             (row.id,)).fetchone()
            if row2 is None:
                log.trace('No more row')
            else:
                log.trace('Current row=%r (version=%r)', row2, row2.version)
            log.trace('Previous row=%r (version=%r)', row, row.version)
        elif row.folderish:
            self.queue_children(row)

        return result

    def update_remote_state(self, row, info, remote_parent_path=None,
                            versioned=True, queue=True, force_update=False,
                            no_digest=False):
        row.pair_state = self._get_pair_state(row)
        if remote_parent_path is None:
            remote_parent_path = row.remote_parent_path

        # Check if it really needs an update
        if (row.remote_ref == info.uid
                and info.parent_uid == row.remote_parent_ref
                and remote_parent_path == row.remote_parent_path
                and info.name == row.remote_name
                and info.can_rename == row.remote_can_rename
                and info.can_delete == row.remote_can_delete
                and info.can_update == row.remote_can_update
                and info.can_create_child == row.remote_can_create_child):
            bname = os.path.basename(row.local_path)
            if (bname == info.name
                    or (sys.platform == 'win32'
                        and bname.strip() == info.name.strip())):
                # It looks similar
                if info.digest in (row.local_digest, row.remote_digest):
                    row.remote_state = 'synchronized'
                    row.pair_state = self._get_pair_state(row)
                if info.digest == row.remote_digest and not force_update:
                    log.trace('Not updating remote state (not dirty)'
                              ' for row=%r with info=%r', row, info)
                    return

        log.trace('Updating remote state for row=%r with info=%r (force=%r)',
                  row, info, force_update)

        if (row.pair_state not in ('conflicted', 'remotely_created')
                and row.folderish
                and row.local_name
                and row.local_name != info.name
                and row.local_state != 'resolved'):
            # We check the current pair_state to not interfer with conflicted
            # documents (a move on both sides) nor with newly remotely
            # created ones.
            row.remote_state = 'modified'
            row.pair_state = self._get_pair_state(row)

        with self._lock:
            con = self._get_write_connection()
            c = con.cursor()
            query = ('UPDATE States'
                     '   SET remote_ref = ?,'
                     '       remote_parent_ref = ?,'
                     '       remote_parent_path = ?,'
                     '       remote_name = ?,'
                     '       last_remote_updated = ?,'
                     '       remote_can_rename = ?,'
                     '       remote_can_delete = ?,'
                     '       remote_can_update = ?,'
                     '       remote_can_create_child = ?,'
                     '       last_remote_modifier = ?,'
                     '       local_state = ?,'
                     '       remote_state = ?,'
                     '       pair_state = ?')

            if not no_digest and info.digest is not None:
                query += ", remote_digest = '{}'".format(info.digest)

            if versioned:
                query += ', version = version+1'
                log.trace('Increasing version to %d for pair %r',
                          row.version + 1, row)

            query += ' WHERE id = ?'
            c.execute(query,
                      (info.uid, info.parent_uid, remote_parent_path,
                       info.name, info.last_modification_time,
                       info.can_rename, info.can_delete, info.can_update,
                       info.can_create_child, info.last_contributor,
                       row.local_state, row.remote_state, row.pair_state,
                       row.id))
            if self.auto_commit:
                con.commit()
            if queue:
                # Check if parent is not in creation
                parent = c.execute('SELECT *'
                                   '  FROM States'
                                   ' WHERE remote_ref = ?',
                    (info.parent_uid,)).fetchone()
                # Parent can be None if the parent is filtered
                if ((parent and parent.pair_state != 'remotely_created')
                        or parent is None):
                    self._queue_pair_state(
                        row.id, info.folderish, row.pair_state)

    def _clean_filter_path(self, path):
        if not path.endswith('/'):
            path += '/'
        return path

    def add_path_to_scan(self, path):
        path = self._clean_filter_path(path)
        try:
            with self._lock:
                con = self._get_write_connection()
                c = con.cursor()
                # Remove any subchilds as it is gonna be scanned anyway
                c.execute('DELETE FROM ToRemoteScan'
                          ' WHERE path LIKE ?',
                          (path + '%',))
                # ADD IT
                c.execute('INSERT INTO ToRemoteScan (path) '
                          'VALUES (?)', (path,))
                if self.auto_commit:
                    con.commit()
        except sqlite3.IntegrityError:
            pass

    def delete_path_to_scan(self, path):
        path = self._clean_filter_path(path)
        try:
            with self._lock:
                con = self._get_write_connection()
                c = con.cursor()
                # ADD IT
                c.execute('DELETE FROM ToRemoteScan'
                          ' WHERE path = ?', (path,))
                if self.auto_commit:
                    con.commit()
        except sqlite3.IntegrityError:
            pass

    def get_paths_to_scan(self):
        c = self._get_read_connection().cursor()
        return c.execute('SELECT *'
                         '  FROM ToRemoteScan').fetchall()

    def add_path_scanned(self, path):
        path = self._clean_filter_path(path)
        try:
            with self._lock:
                con = self._get_write_connection()
                c = con.cursor()
                # ADD IT
                c.execute('INSERT INTO RemoteScan (path) '
                          'VALUES (?)', (path,))
                if self.auto_commit:
                    con.commit()
        except sqlite3.IntegrityError:
            pass

    def clean_scanned(self):
        with self._lock:
            con = self._get_write_connection()
            c = con.cursor()
            c.execute('DELETE FROM RemoteScan')
            if self.auto_commit:
                con.commit()

    def is_path_scanned(self, path):
        path = self._clean_filter_path(path)
        c = self._get_read_connection().cursor()
        row = c.execute('SELECT COUNT(path)'
                        '  FROM RemoteScan'
                        ' WHERE path = ?'
                        ' LIMIT 1',
            (path,)).fetchone()
        return row[0] > 0

    @staticmethod
    def get_batch_sync_ignore():
        return ("AND (pair_state != 'unsynchronized' "
                "AND pair_state != 'conflicted') "
                "AND folderish = 0 ")

    def _get_adjacent_sync_file(self, ref, comp, order, sync_mode=None):
        state = self.get_normal_state_from_remote(ref)
        if state is None:
            return None

        mode = "AND last_transfer='{}' ".format(sync_mode) if sync_mode else ''
        c = self._get_read_connection().cursor()
        return c.execute('SELECT *'
                         '  FROM States'
                         ' WHERE last_sync_date {} ?'
                         ' {}{} '
                         ' ORDER BY last_sync_date {}'
                         ' LIMIT 1'.format(comp, mode,
                                           self.get_batch_sync_ignore(),
                                           order),
                         (state.last_sync_date,)).fetchone()

    def get_previous_sync_file(self, ref, sync_mode=None):
        return self._get_adjacent_sync_file(ref, '>', 'ASC', sync_mode)

    def get_next_sync_file(self, ref, sync_mode=None):
        return self._get_adjacent_sync_file(ref, '<', 'DESC', sync_mode)

    def _get_adjacent_folder_file(self, ref, comp, order):
        state = self.get_normal_state_from_remote(ref)
        c = self._get_read_connection().cursor()
        return c.execute('SELECT *'
                         '  FROM States'
                         ' WHERE remote_parent_ref = ?'
                         '   AND remote_name {} ?'
                         '   AND folderish = 0'
                         ' ORDER BY remote_name {}'
                         ' LIMIT 1'.format(comp, order),
                         (state.remote_parent_ref,
                          state.remote_name)).fetchone()

    def get_next_folder_file(self, ref):
        return self._get_adjacent_folder_file(ref, '>', 'ASC')

    def get_previous_folder_file(self, ref):
        return self._get_adjacent_folder_file(ref, '<', 'DESC')

    def is_filter(self, path):
        path = self._clean_filter_path(path)
        return any(path.startswith(doc.path) for doc in self._filters)

    def get_filters(self):
        c = self._get_read_connection().cursor()
        return c.execute('SELECT *'
                         '  FROM Filters').fetchall()

    def add_filter(self, path):
        if self.is_filter(path):
            return

        path = self._clean_filter_path(path)
        log.trace('Add filter on %r', path)

        with self._lock:
            con = self._get_write_connection()
            c = con.cursor()
            # Delete any subfilters
            c.execute('DELETE FROM Filters WHERE path LIKE ?', (path + '%',))

            # Prevent any rescan
            c.execute('DELETE FROM ToRemoteScan'
                      ' WHERE path LIKE ?', (path + '%',))

            # Add it
            c.execute('INSERT INTO Filters (path) VALUES (?)', (path,))

            # TODO: Add this path as remotely_deleted?

            if self.auto_commit:
                con.commit()

            self._filters = self.get_filters()
            self._items_count = self.get_syncing_count()

    def remove_filter(self, path):
        path = self._clean_filter_path(path)
        with self._lock:
            con = self._get_write_connection()
            c = con.cursor()
            c.execute('DELETE FROM Filters'
                      ' WHERE path LIKE ?', (path + '%',))
            if self.auto_commit:
                con.commit()
            self._filters = self.get_filters()
            self._items_count = self.get_syncing_count()

    @staticmethod
    def _escape(_str):
        return _str.replace("'", "''")<|MERGE_RESOLUTION|>--- conflicted
+++ resolved
@@ -355,12 +355,7 @@
     def get_locked_paths(self):
         con = self._get_read_connection()
         c = con.cursor()
-<<<<<<< HEAD
-        return c.execute('SELECT *'
-                         '  FROM AutoLock').fetchall()
-=======
         return c.execute('SELECT * FROM AutoLock').fetchall()
->>>>>>> 1212d84a
 
     def lock_path(self, path, process, doc_id):
         with self._lock:
