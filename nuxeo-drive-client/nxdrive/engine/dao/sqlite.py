import sqlite3
import os
import inspect
from threading import Lock, local, current_thread
from datetime import datetime
from nxdrive.logging_config import get_logger
from PyQt4.QtCore import pyqtSignal, QObject
log = get_logger(__name__)

SCHEMA_VERSION = "schema_version"

# Summary status from last known pair of states

PAIR_STATES = {
    # regular cases
    ('unknown', 'unknown'): 'unknown',
    ('synchronized', 'synchronized'): 'synchronized',
    ('created', 'unknown'): 'locally_created',
    ('unknown', 'created'): 'remotely_created',
    ('modified', 'synchronized'): 'locally_modified',
    ('moved', 'synchronized'): 'locally_moved',
    ('moved', 'deleted'): 'locally_moved_created',
    ('moved', 'modified'): 'locally_moved_remotely_modified',
    ('synchronized', 'modified'): 'remotely_modified',
    ('modified', 'unknown'): 'locally_modified',
    ('unknown', 'modified'): 'remotely_modified',
    ('deleted', 'synchronized'): 'locally_deleted',
    ('synchronized', 'deleted'): 'remotely_deleted',
    ('deleted', 'deleted'): 'deleted',
    ('synchronized', 'unknown'): 'synchronized',

    # conflicts with automatic resolution
    ('created', 'deleted'): 'locally_created',
    ('deleted', 'created'): 'remotely_created',
    ('modified', 'deleted'): 'remotely_deleted',
    ('deleted', 'modified'): 'remotely_created',

    # conflict cases that need manual resolution
    ('modified', 'modified'): 'conflicted',
    ('created', 'created'): 'conflicted',
    ('created', 'modified'): 'conflicted',

    # inconsistent cases
    ('unknown', 'deleted'): 'unknown_deleted',
    ('deleted', 'unknown'): 'deleted_unknown',
}

class AutoRetryCursor(sqlite3.Cursor):
    def execute(self, *args, **kwargs):
        count = 0
        obj = None
        while (1):
            try:
                count += 1
                obj = super(AutoRetryCursor, self).execute(*args, **kwargs)
                if count > 1:
                    log.trace('Result returned from try #%d', count)
                break
            except sqlite3.OperationalError as e:
                log.trace('Retry locked database #%d', count)
                if count > 5:
                    raise e
        return obj


class AutoRetryConnection(sqlite3.Connection):
    def cursor(self):
        return super(AutoRetryConnection, self).cursor(AutoRetryCursor)


class CustomRow(sqlite3.Row):

    def __init__(self, arg1, arg2):
        super(CustomRow, self).__init__(arg1, arg2)
        self._custom = dict()

    def __getattr__(self, name):
        if name in self._custom:
            return self._custom[name]
        return self[name]

    def __setattr__(self, name, value):
        if name.startswith('_'):
            super(CustomRow, self).__setattr__(name,value)
        else:
            self._custom[name] = value

    def __delattr__(self, name):
        if name.startswith('_'):
            super(CustomRow, self).__detattr__(name)
        else:
            del self._custom[name]


class StateRow(CustomRow):
    _custom = None

    def is_readonly(self):
        if self.folderish:
            return self.remote_can_create_child == 0
        else:
            return (self.remote_can_delete & self.remote_can_rename
                        & self.remote_can_update) == 0

    def update_state(self, local_state=None, remote_state=None):
        if local_state is not None:
            self.local_state = local_state
        if remote_state is not None:
            self.remote_state = remote_state

    def __repr__(self):
        return self.__unicode__().encode('ascii', 'ignore')

    def __unicode__(self):
        return u"%s[%d](Local: %r, Remote: %s, Local state: %s, Remote state: %s, State: %s)" % (
            self.__class__.__name__, self.id, self.local_path, self.remote_ref, self.local_state, self.remote_state,
            self.pair_state)


class LogLock(object):
    def __init__(self):
        self._lock = Lock()

    def acquire(self):
        log.trace("lock acquire: %s", inspect.stack()[1][3])
        self._lock.acquire()
        log.trace("lock acquired")

    def release(self):
        log.trace("lock release: %s", inspect.stack()[1][3])
        self._lock.release()


class FakeLock(object):
    def acquire(self):
        pass

    def release(self):
        pass


class ConfigurationDAO(QObject):
    '''
    classdocs
    '''

    def __init__(self, db):
        '''
        Constructor
        '''
        super(ConfigurationDAO, self).__init__()
        log.debug("Create DAO on %s", db)
        self._db = db
        migrate = os.path.exists(self._db)
        # For testing purpose only should always be True
        self.share_connection = True
        self.auto_commit = True
        self.schema_version = self.get_schema_version()
        self.in_tx = None
        self._tx_lock = Lock()
        # If we dont share connection no need to lock
        if self.share_connection:
            self._lock = Lock()
        else:
            self._lock = FakeLock()
        # Use to clean
        self._connections = []
        self._create_main_conn()
        self._conn.row_factory = CustomRow
        c = self._conn.cursor()
        self._init_db(c)
        if migrate:
            res = c.execute("SELECT value FROM Configuration WHERE name='"+SCHEMA_VERSION+"'").fetchone()
            if res is None:
                schema = 0
            else:
                schema = int(res[0])
            if schema != self.schema_version:
                self._migrate_db(c, schema)
        self._conn.commit()
        self._conns = local()
        # FOR PYTHON 3.3...
        #if log.getEffectiveLevel() < 6:
        #    self._conn.set_trace_callback(self._log_trace)

    def get_schema_version(self):
        return 1

    def get_db(self):
        return self._db

    def _migrate_table(self, cursor, name):
        # Add the last_transfer
        tmpname = name + 'Migration'
        cursor.execute("ALTER TABLE " + name + " RENAME TO " + tmpname)
        # Because Windows dont release the table, force the creation
        self._create_table(cursor, name, force=True)
        target_cols = self._get_columns(cursor, name)
        source_cols = self._get_columns(cursor, tmpname)
        cols = ', '.join(set(target_cols).intersection(source_cols))
        cursor.execute("INSERT INTO " + name + "(" + cols + ") SELECT " + cols + " FROM " + tmpname)
        cursor.execute("DROP TABLE " + tmpname)

    def _create_table(self, cursor, name, force=False):
        if name == "Configuration":
            return self._create_configuration_table(cursor)

    def _get_columns(self, cursor, table):
        cols = []
        res = cursor.execute("PRAGMA table_info('" + table + "')").fetchall()
        for col in res:
            cols.append(col.name)
        return cols

    def _migrate_db(self, cursor, version):
        if version < 1:
            self.update_config(SCHEMA_VERSION, 1)

    def _init_db(self, cursor):
        # http://www.stevemcarthur.co.uk/blog/post/some-kind-of-disk-io-error-occurred-sqlite
        cursor.execute("PRAGMA journal_mode = MEMORY")
        self._create_configuration_table(cursor)

    def _create_configuration_table(self, cursor):
        cursor.execute("CREATE TABLE if not exists Configuration(name VARCHAR NOT NULL, value VARCHAR, PRIMARY KEY (name))")

    def _create_main_conn(self):
        log.debug("Create main connexion on %s (dir exists: %d / file exists: %d)",
                    self._db, os.path.exists(os.path.dirname(self._db)), os.path.exists(self._db))
        self._conn = AutoRetryConnection(self._db, check_same_thread=False)
        self._connections.append(self._conn)

    def _log_trace(self, query):
        log.trace(query)

    def dispose(self):
        log.debug("Disposing sqlite database %r", self.get_db())
        for con in self._connections:
            con.close()
        self._connections = []
        self._conn = None

    def dispose_thread(self):
        if not hasattr(self._conns, '_conn'):
            return
        if self._conns._conn in self._connections:
            self._connections.remove(self._conns._conn)
        self._conns._conn = None

    def _get_write_connection(self, factory=CustomRow):
        if self.share_connection or self.in_tx:
            if self._conn is None:
                self._create_main_conn()
            self._conn.row_factory = factory
            return self._conn
        return self._get_read_connection(factory)

    def _get_read_connection(self, factory=CustomRow):
        # If in transaction
        if self.in_tx is not None:
            if current_thread().ident != self.in_tx:
                log.trace("In transaction wait for read connection")
                # Wait for the thread in transaction to finished
                self._tx_lock.acquire()
                self._tx_lock.release()
            else:
                # Return the write connection
                return self._conn
        if not hasattr(self._conns, '_conn') or self._conns._conn is None:
            # Dont check same thread for closing purpose
            self._conns._conn = AutoRetryConnection(self._db, check_same_thread=False)
            self._connections.append(self._conns._conn)
        self._conns._conn.row_factory = factory
            # Python3.3 feature
            #if log.getEffectiveLevel() < 6:
            #    self._conns._conn.set_trace_callback(self._log_trace)
        return self._conns._conn

    def begin_transaction(self):
        self.auto_commit = False
        self._tx_lock.acquire()
        self.in_tx = current_thread().ident

    def end_transaction(self):
        self.auto_commit = True
        self._lock.acquire()
        self._get_write_connection().commit()
        self._lock.release()
        self._tx_lock.release()
        self.in_tx = None

    def commit(self):
        if self.auto_commit:
            return
        self._lock.acquire()
        try:
            self._get_write_connection().commit()
        finally:
            self._lock.release()

    def _delete_config(self, cursor, name):
        cursor.execute("DELETE FROM Configuration WHERE name=?", (name,))

    def delete_config(self, name):
        self._lock.acquire()
        try:
            con = self._get_write_connection()
            c = con.cursor()
            self._delete_config(c, name)
            if self.auto_commit:
                con.commit()
        finally:
            self._lock.release()

    def update_config(self, name, value):
        self._lock.acquire()
        try:
            con = self._get_write_connection()
            c = con.cursor()
            if value is not None:
                c.execute("UPDATE OR IGNORE Configuration SET value=? WHERE name=?", (value,name))
                c.execute("INSERT OR IGNORE INTO Configuration(value,name) VALUES(?,?)", (value,name))
            else:
                c.execute("DELETE FROM Configuration WHERE name=?", (name,))
            if self.auto_commit:
                con.commit()
        finally:
            self._lock.release()

    def get_config(self, name, default=None):
        c = self._get_read_connection().cursor()
        obj = c.execute("SELECT value FROM Configuration WHERE name=?",(name,)).fetchone()
        if obj is None:
            return default
        return obj.value


class ManagerDAO(ConfigurationDAO):

    def get_schema_version(self):
        return 2

    def _init_db(self, cursor):
        super(ManagerDAO, self)._init_db(cursor)
        cursor.execute("CREATE TABLE if not exists Engines(uid VARCHAR, engine VARCHAR NOT NULL, name VARCHAR, local_folder VARCHAR NOT NULL UNIQUE, PRIMARY KEY(uid))")
        cursor.execute("CREATE TABLE if not exists Notifications(uid VARCHAR UNIQUE, engine VARCHAR, level VARCHAR, title VARCHAR, description VARCHAR, action VARCHAR, flags INT, PRIMARY KEY(uid))")
        cursor.execute("CREATE TABLE if not exists AutoLock(path VARCHAR, remote_id VARCHAR, process INT, PRIMARY KEY(path))")

    def insert_notification(self, notification):
        self._lock.acquire()
        try:
            con = self._get_write_connection()
            c = con.cursor()
            c.execute("INSERT INTO Notifications(uid,engine,level,title,description,action, flags) VALUES(?,?,?,?,?,?,?)",
                      (notification.get_uid(), notification.get_engine_uid(), notification.get_level(), notification.get_title(), notification.get_description(), notification.get_action(), notification.get_flags()))
            if self.auto_commit:
                con.commit()
        finally:
            self._lock.release()

    def unlock_path(self, path):
        self._lock.acquire()
        try:
            con = self._get_write_connection()
            c = con.cursor()
            c.execute("DELETE FROM AutoLock WHERE path = ?", (path,))
            if self.auto_commit:
                con.commit()
        finally:
            self._lock.release()

    def get_locked_paths(self):
        con = self._get_read_connection()
        c = con.cursor()
        return c.execute("SELECT * FROM AutoLock").fetchall()

    def lock_path(self, path, process, doc_id):
        self._lock.acquire()
        try:
            con = self._get_write_connection()
            c = con.cursor()
            c.execute("INSERT INTO AutoLock(path,process,remote_id) VALUES(?,?,?)", (path, process, doc_id))
            if self.auto_commit:
                con.commit()
        except sqlite3.IntegrityError:
            # Already there just update the process
            c.execute("UPDATE AutoLock SET process=?, remote_id=? WHERE path=?", (process, doc_id, path))
            if self.auto_commit:
                con.commit()
        finally:
            self._lock.release()

    def update_notification(self, notification):
        self._lock.acquire()
        try:
            con = self._get_write_connection()
            c = con.cursor()
            c.execute("UPDATE Notifications SET level=?, title=?, description=? WHERE uid = ?",
                      (notification.get_level(), notification.get_title(), notification.get_description(), notification.get_uid()))
            if self.auto_commit:
                con.commit()
        finally:
            self._lock.release()

    def get_notifications(self, discarded=True):
        from nxdrive.notification import Notification
        c = self._get_read_connection().cursor()
        if discarded:
            return c.execute("SELECT * FROM Notifications").fetchall()
        else:
            return c.execute("SELECT * FROM Notifications WHERE (flags & " + str(Notification.FLAG_DISCARD) + ") = 0").fetchall()

    def discard_notification(self, uid):
        from nxdrive.notification import Notification
        self._lock.acquire()
        try:
            con = self._get_write_connection()
            c = con.cursor()
            c.execute("UPDATE Notifications SET flags = (flags | " + str(Notification.FLAG_DISCARD) + ") WHERE uid=? AND (flags & " + str(Notification.FLAG_DISCARDABLE) + ") = " + str(Notification.FLAG_DISCARDABLE), (uid,))
            if self.auto_commit:
                con.commit()
        finally:
            self._lock.release()

    def remove_notification(self, uid):
        self._lock.acquire()
        try:
            con = self._get_write_connection()
            c = con.cursor()
            c.execute("DELETE FROM Notifications WHERE uid=?", (uid,))
            if self.auto_commit:
                con.commit()
        finally:
            self._lock.release()

    def _migrate_db(self, cursor, version):
        if (version < 2):
            cursor.execute("CREATE TABLE if not exists Notifications(uid VARCHAR, engine VARCHAR, level VARCHAR, title VARCHAR, description VARCHAR, action VARCHAR, flags INT, PRIMARY KEY(uid))")
            self.update_config(SCHEMA_VERSION, 2)
        if (version < 3):
            cursor.execute("CREATE TABLE if not exists AutoLock(path VARCHAR, remote_id VARCHAR, process INT, PRIMARY KEY(path))")
            self.update_config(SCHEMA_VERSION, 3)

    def get_engines(self):
        c = self._get_read_connection(factory=StateRow).cursor()
        return c.execute("SELECT * FROM Engines").fetchall()

    def update_engine_path(self, engine, path):
        self._lock.acquire()
        try:
            con = self._get_write_connection()
            c = con.cursor()
            c.execute("UPDATE Engines SET local_folder=? WHERE uid=?", (path, engine))
            if self.auto_commit:
                con.commit()
        finally:
            self._lock.release()

    def add_engine(self, engine, path, key, name):
        result = None
        self._lock.acquire()
        try:
            con = self._get_write_connection()
            c = con.cursor()
            c.execute("INSERT INTO Engines(local_folder, engine, uid, name) VALUES(?,?,?,?)", (path, engine, key, name))
            if self.auto_commit:
                con.commit()
            result = c.execute("SELECT * FROM Engines WHERE uid=?", (key,)).fetchone()
        finally:
            self._lock.release()
        return result

    def delete_engine(self, uid):
        self._lock.acquire()
        try:
            con = self._get_write_connection()
            c = con.cursor()
            c.execute("DELETE FROM Engines WHERE uid=?", (uid,))
            if self.auto_commit:
                con.commit()
        finally:
            self._lock.release()


class EngineDAO(ConfigurationDAO):
    '''
    classdocs
    '''
    newConflict = pyqtSignal(object)
    def __init__(self, db):
        '''
        Constructor
        '''
        self._filters = None
        self._queue_manager = None
        super(EngineDAO, self).__init__(db)
        self._filters = self.get_filters()
        self._items_count = None
        self._items_count = self.get_syncing_count()
        self.reinit_processors()

    def get_schema_version(self):
        return 3

    def _migrate_state(self, cursor):
        try:
            self._migrate_table(cursor, 'States')
        except sqlite3.IntegrityError:
            # If we cannot smoothly migrate harder migration
            cursor.execute("DROP TABLE if exists StatesMigration")
            self._reinit_states(cursor)

    def _migrate_db(self, cursor, version):
        if (version < 1):
            self._migrate_state(cursor)
            cursor.execute(u"UPDATE States SET last_transfer = 'upload' WHERE last_local_updated < last_remote_updated AND folderish=0;")
            cursor.execute(u"UPDATE States SET last_transfer = 'download' WHERE last_local_updated > last_remote_updated AND folderish=0;")
            self.update_config(SCHEMA_VERSION, 1)
        if (version < 2):
            cursor.execute("CREATE TABLE if not exists ToRemoteScan(path STRING NOT NULL, PRIMARY KEY(path))")
            self.update_config(SCHEMA_VERSION, 2)
        if (version < 3):
            self._migrate_state(cursor)
            self.update_config(SCHEMA_VERSION, 3)

    def _reinit_database(self):
        self.reinit_states()

    def _create_table(self, cursor, name, force=False):
        if name == "States":
            return self._create_state_table(cursor, force)
        super(EngineDAO, self)._create_table(cursor, name, force)

    def _create_state_table(self, cursor, force=False):
        if force:
            statement = ''
        else:
            statement = 'if not exists '
        # Cannot force UNIQUE for local_path as duplicate can have virtual the same path until they are resolved by Processor
        # Should improve that
        cursor.execute("CREATE TABLE "+statement+"States(id INTEGER NOT NULL, last_local_updated TIMESTAMP,"
          + "last_remote_updated TIMESTAMP, local_digest VARCHAR, remote_digest VARCHAR, local_path VARCHAR,"
          + "remote_ref VARCHAR, local_parent_path VARCHAR, remote_parent_ref VARCHAR, remote_parent_path VARCHAR,"
          + "local_name VARCHAR, remote_name VARCHAR, size INTEGER DEFAULT (0), folderish INTEGER, local_state VARCHAR DEFAULT('unknown'), remote_state VARCHAR DEFAULT('unknown'),"
          + "pair_state VARCHAR DEFAULT('unknown'), remote_can_rename INTEGER, remote_can_delete INTEGER, remote_can_update INTEGER,"
          + "remote_can_create_child INTEGER, last_remote_modifier VARCHAR,"
          + "last_sync_date TIMESTAMP, error_count INTEGER DEFAULT (0), last_sync_error_date TIMESTAMP, last_error VARCHAR, last_error_details TEXT, version INTEGER DEFAULT (0), processor INTEGER DEFAULT (0), last_transfer VARCHAR, PRIMARY KEY (id),"
          +  "UNIQUE(remote_ref, remote_parent_ref), UNIQUE(remote_ref, local_path));")

    def _init_db(self, cursor):
        super(EngineDAO, self)._init_db(cursor)
        cursor.execute("CREATE TABLE if not exists Filters(path STRING NOT NULL, PRIMARY KEY(path))")
        cursor.execute("CREATE TABLE if not exists RemoteScan(path STRING NOT NULL, PRIMARY KEY(path))")
        cursor.execute("CREATE TABLE if not exists ToRemoteScan(path STRING NOT NULL, PRIMARY KEY(path))")
        self._create_state_table(cursor)

    def _get_read_connection(self, factory=StateRow):
        return super(EngineDAO, self)._get_read_connection(factory)

    def acquire_state(self, thread_id, row_id):
        if self.acquire_processor(thread_id, row_id):
            # Avoid any lock for this call by using the write connection
            try:
                return self.get_state_from_id(row_id, from_write=True)
            except:
                self.release_processor(thread_id)
                raise
        return None

    def release_state(self, thread_id):
        self.release_processor(thread_id)

    def release_processor(self, processor_id):
        self._lock.acquire()
        try:
            con = self._get_write_connection()
            c = con.cursor()
            # TO_REVIEW Might go back to primary key id
            c.execute("UPDATE States SET processor=0 WHERE processor=?", (processor_id,))
            if self.auto_commit:
                con.commit()
        finally:
            self._lock.release()
        res = c.rowcount > 0
        if res:
            log.trace('Released processor %d', processor_id)
        else:
            log.trace('No processor to release with id %d', processor_id)
        return res

    def acquire_processor(self, thread_id, row_id):
        self._lock.acquire()
        try:
            con = self._get_write_connection()
            c = con.cursor()
            c.execute("UPDATE States SET processor=? WHERE id=? AND (processor=0 OR processor=?)", (thread_id, row_id, thread_id))
            if self.auto_commit:
                con.commit()
        finally:
            self._lock.release()
        res = c.rowcount == 1
        if res:
            log.trace('Acquired processor %d for row %d', thread_id, row_id)
        else:
            log.trace("Couldn't acquire processor %d for row %d: either row does't exist or it is being processed",
                      thread_id, row_id)
        return res

    def _reinit_states(self, cursor):
        cursor.execute("DROP TABLE States")
        self._create_state_table(cursor, force=True)
        self._delete_config(cursor, "remote_last_sync_date")
        self._delete_config(cursor, "remote_last_event_log_id")
        self._delete_config(cursor, "remote_last_event_last_root_definitions")
        self._delete_config(cursor, "remote_last_full_scan")
        self._delete_config(cursor, "last_sync_date")

    def reinit_states(self):
        self._lock.acquire()
        try:
            con = self._get_write_connection()
            c = con.cursor()
            self._reinit_states(c)
            con.commit()
            log.trace("Vacuum sqlite")
            con.execute("VACUUM")
            log.trace("Vacuum sqlite finished")
        finally:
            self._lock.release()

    def reinit_processors(self):
        self._lock.acquire()
        try:
            con = self._get_write_connection()
            c = con.cursor()
            c.execute("UPDATE States SET processor=0")
            c.execute("UPDATE States SET error_count=0, last_sync_error_date=NULL, last_error = NULL WHERE pair_state='synchronized'")
            if self.auto_commit:
                con.commit()
            log.trace("Vacuum sqlite")
            con.execute("VACUUM")
            log.trace("Vacuum sqlite finished")
        finally:
            self._lock.release()

    def delete_remote_state(self, doc_pair):
        self._lock.acquire()
        try:
            con = self._get_write_connection()
            c = con.cursor()
            update = "UPDATE States SET remote_state='deleted', pair_state=?"
            c.execute(update + " WHERE id=?", ('remotely_deleted',doc_pair.id))
            if doc_pair.folderish:
                c.execute(update + self._get_recursive_condition(doc_pair), ('parent_remotely_deleted',))
            # Only queue parent
            self._queue_pair_state(doc_pair.id, doc_pair.folderish, 'remotely_deleted')
            if self.auto_commit:
                con.commit()
        finally:
            self._lock.release()

    def delete_local_state(self, doc_pair):
        self._lock.acquire()
        try:
            con = self._get_write_connection()
            c = con.cursor()
            # Check parent to see current pair state
            parent = c.execute("SELECT * FROM States WHERE local_path=?", (doc_pair.local_parent_path,)).fetchone()
            if parent is not None and (parent.pair_state == 'locally_deleted' or parent.pair_state == 'parent_locally_deleted'):
                current_state = 'parent_locally_deleted'
            else:
                current_state = 'locally_deleted'
            update = "UPDATE States SET local_state='deleted', pair_state=?"
            c.execute(update + " WHERE id=?", (current_state, doc_pair.id))
            if doc_pair.folderish:
                c.execute(update + self._get_recursive_condition(doc_pair), ('parent_locally_deleted',))
            self._queue_manager.interrupt_processors_on(doc_pair.local_path, exact_match=False)
            # Only queue parent
            if current_state == "locally_deleted":
                self._queue_pair_state(doc_pair.id, doc_pair.folderish, current_state)
            if self.auto_commit:
                con.commit()
        finally:
            self._lock.release()

    def insert_local_state(self, info, parent_path):
        pair_state = PAIR_STATES.get(('created', 'unknown'))
        digest = info.get_digest()
        self._lock.acquire()
        try:
            con = self._get_write_connection()
            c = con.cursor()
            name = os.path.basename(info.path)
            c.execute("INSERT INTO States(last_local_updated, local_digest, "
                      + "local_path, local_parent_path, local_name, folderish, size, local_state, remote_state, pair_state)"
                      + " VALUES(?,?,?,?,?,?,?,'created','unknown',?)", (info.last_modification_time, digest, info.path,
                                                    parent_path, name, info.folderish, info.size, pair_state))
            row_id = c.lastrowid
            parent = c.execute("SELECT * FROM States WHERE local_path=?", (parent_path,)).fetchone()
            # Dont queue if parent is not yet created
            if (parent is None and parent_path == '') or (parent is not None and parent.pair_state != "locally_created"):
                self._queue_pair_state(row_id, info.folderish, pair_state)
            if self.auto_commit:
                con.commit()
            self._items_count = self._items_count + 1
        finally:
            self._lock.release()
        return row_id

    def get_last_files(self, number, direction=""):
        c = self._get_read_connection(factory=StateRow).cursor()
        condition = ""
        if direction == "remote":
            condition = " AND last_transfer = 'upload'"
        elif direction == "local":
            condition = " AND last_transfer = 'download'"
        return c.execute("SELECT * FROM States WHERE pair_state='synchronized' AND folderish=0" + condition + " ORDER BY last_sync_date DESC LIMIT " + str(number)).fetchall()

    def _get_to_sync_condition(self):
        return "pair_state != 'synchronized' AND pair_state != 'unsynchronized'"

    def register_queue_manager(self, manager):
        # Prevent any update while init queue
        self._lock.acquire()
        con = None
        try:
            self._queue_manager = manager
            con = self._get_write_connection(factory=StateRow)
            c = con.cursor()
            # Order by path to be sure to process parents before childs
            pairs = c.execute("SELECT * FROM States WHERE " + self._get_to_sync_condition() + " ORDER BY local_path ASC").fetchall()
            folders = dict()
            for pair in pairs:
                # Add all the folders
                if pair.folderish:
                    folders[pair.local_path] = True
                if not pair.local_parent_path in folders:
                    self._queue_manager.push_ref(pair.id, pair.folderish, pair.pair_state)
        # Dont block everything if queue manager fail
        # TODO As the error should be fatal not sure we need this
        finally:
            self._lock.release()

    def _queue_pair_state(self, row_id, folderish, pair_state, pair=None):
        if (self._queue_manager is not None
             and pair_state != 'synchronized' and pair_state != 'unsynchronized'):
            if pair_state == 'conflicted':
                log.trace("Emit newConflict with: %r, pair=%r", row_id, pair)
                self.newConflict.emit(row_id)
            else:
                log.trace("Push to queue: %s, pair=%r", pair_state, pair)
                self._queue_manager.push_ref(row_id, folderish, pair_state)
        else:
            log.trace("Will not push pair: %s, pair=%r", pair_state, pair)
        return

    def _get_pair_state(self, row):
        return PAIR_STATES.get((row.local_state, row.remote_state))

    def update_last_transfer(self, row_id, transfer):
        self._lock.acquire()
        try:
            con = self._get_write_connection()
            c = con.cursor()
            c.execute("UPDATE States SET last_transfer=? WHERE id=?", (transfer, row_id))
            if self.auto_commit:
                con.commit()
        finally:
            self._lock.release()

    def update_local_state(self, row, info, versionned=True, queue=True):
        log.trace('Updating local state for row = %r with info = %r', row, info)
        pair_state = self._get_pair_state(row)
        version = ''
        if versionned:
            version = ', version=version+1'
            log.trace('Increasing version to %d for pair %r', row.version + 1, row)
        parent_path = os.path.dirname(info.path)
        self._lock.acquire()
        try:
            con = self._get_write_connection()
            c = con.cursor()
            # Should not update this
            c.execute("UPDATE States SET last_local_updated=?, local_digest=?, local_path=?, local_parent_path=?, local_name=?,"
                      + "local_state=?, size=?, remote_state=?, pair_state=?" + version +
                      " WHERE id=?", (info.last_modification_time, row.local_digest, info.path, parent_path,
                                        os.path.basename(info.path), row.local_state, info.size, row.remote_state,
                                        pair_state, row.id))
            if queue:
                parent = c.execute("SELECT * FROM States WHERE local_path=?", (parent_path,)).fetchone()
                # Dont queue if parent is not yet created
                if (parent is None and parent_path == '') or (parent is not None and parent.pair_state != "locally_created"):
                    self._queue_pair_state(row.id, info.folderish, pair_state, pair=row)
            if self.auto_commit:
                con.commit()
        finally:
            self._lock.release()

    def update_local_modification_time(self, row, info):
        self.update_local_state(row, info, versionned=False, queue=False)

    def get_valid_duplicate_file(self, digest):
        c = self._get_read_connection(factory=StateRow).cursor()
        return c.execute("SELECT * FROM States WHERE remote_digest=? AND pair_state='synchronized'", (digest,)).fetchone()

    def get_remote_children(self, ref):
        c = self._get_read_connection(factory=StateRow).cursor()
        return c.execute("SELECT * FROM States WHERE remote_parent_ref=?", (ref,)).fetchall()

    def get_new_remote_children(self, ref):
        c = self._get_read_connection(factory=StateRow).cursor()
        return c.execute("SELECT * FROM States WHERE remote_parent_ref=? AND remote_state='created' AND local_state='unknown'", (ref,)).fetchall()

    def get_conflict_count(self):
        return self.get_count("pair_state='conflicted'")

    def get_error_count(self, threshold=3):
        return self.get_count("error_count > " + str(threshold))

    def get_syncing_count(self, threshold=3):
        query = "pair_state!='synchronized' AND pair_state!='conflicted' AND pair_state!='unsynchronized' AND error_count < " + str(threshold)
        count = self.get_count(query)
        if self._items_count is not None and count != self._items_count:
            log.trace("Cache Syncing count incorrect should be %d was %d", count, self._items_count)
            self._items_count = count
        return count

    def get_sync_count(self, filetype=None):
        query = "pair_state='synchronized'"
        if filetype == "file":
            query = query + " AND folderish=0"
        elif filetype == "folder":
            query = query + " AND folderish=1"
        return self.get_count(query)

    def get_count(self, condition=None):
        query = "SELECT COUNT(*) as count FROM States"
        if condition is not None:
            query = query + " WHERE " + condition
        c = self._get_read_connection(factory=StateRow).cursor()
        return c.execute(query).fetchone().count

    def get_global_size(self):
        c = self._get_read_connection(factory=StateRow).cursor()
        return c.execute("SELECT SUM(size) as sum FROM States WHERE pair_state='synchronized'").fetchone().sum

    def get_conflicts(self):
        c = self._get_read_connection(factory=StateRow).cursor()
        return c.execute("SELECT * FROM States WHERE pair_state='conflicted'").fetchall()

    def get_errors(self, limit=3):
        c = self._get_read_connection(factory=StateRow).cursor()
        return c.execute("SELECT * FROM States WHERE error_count>?", (limit,)).fetchall()

    def get_local_children(self, path):
        c = self._get_read_connection(factory=StateRow).cursor()
        return c.execute("SELECT * FROM States WHERE local_parent_path=?", (path,)).fetchall()

    def get_states_from_partial_local(self, path):
        c = self._get_read_connection(factory=StateRow).cursor()
        return c.execute("SELECT * FROM States WHERE local_path LIKE ?", (path + '%',)).fetchall()

    def get_first_state_from_partial_remote(self, ref):
        c = self._get_read_connection(factory=StateRow).cursor()
        return c.execute("SELECT * FROM States WHERE remote_ref LIKE ? ORDER BY last_remote_updated ASC LIMIT 1",
                         ('%' + ref,)).fetchone()

    def get_normal_state_from_remote(self, ref):
        # TODO Select the only states that is not a collection
        states = self.get_states_from_remote(ref)
        if len(states) == 0:
            return None
        return states[0]

    def get_state_from_remote_with_path(self, ref, path):
        # remote_path root is empty, should refactor this
        if path == '/':
            path = ""
        c = self._get_read_connection(factory=StateRow).cursor()
        return c.execute("SELECT * FROM States WHERE remote_ref=? AND remote_parent_path=?", (ref,path)).fetchone()

    def get_states_from_remote(self, ref):
        c = self._get_read_connection(factory=StateRow).cursor()
        return c.execute("SELECT * FROM States WHERE remote_ref=?", (ref,)).fetchall()

    def get_state_from_id(self, row_id, from_write=False):
        # Dont need to read from write as auto_commit is True
        if from_write and self.auto_commit:
            from_write = False
        try:
            if from_write:
                self._lock.acquire()
                c = self._get_write_connection(factory=StateRow).cursor()
            else:
                c = self._get_read_connection(factory=StateRow).cursor()
            state = c.execute("SELECT * FROM States WHERE id=?", (row_id,)).fetchone()
        finally:
            if from_write:
                self._lock.release()
        return state

    def _get_recursive_condition(self, doc_pair):
        return (" WHERE local_parent_path LIKE '" + self._escape(doc_pair.local_path) + "/%'"
                    + " OR local_parent_path = '" + self._escape(doc_pair.local_path) + "'")

    def update_remote_parent_path(self, doc_pair, new_path):
        self._lock.acquire()
        try:
            con = self._get_write_connection()
            c = con.cursor()
            if doc_pair.folderish:
                remote_path = doc_pair.remote_parent_path + "/" + doc_pair.remote_ref
                query = "UPDATE States SET remote_parent_path='%s/%s' || substr(remote_parent_path,%d)" % (
                    self._escape(new_path), self._escape(doc_pair.remote_ref), len(remote_path) + 1)
                query = query + self._get_recursive_condition(doc_pair)
                log.trace("Update remote_parent_path: " + query)
                c.execute(query)
            c.execute("UPDATE States SET remote_parent_path=? WHERE id=?", (new_path, doc_pair.id))
            if self.auto_commit:
                con.commit()
        finally:
            self._lock.release()

    def update_local_paths(self, doc_pair):
        self._lock.acquire()
        try:
            con = self._get_write_connection()
            c = con.cursor()
            c.execute("UPDATE States SET local_parent_path=?, local_path=? WHERE id=?", (doc_pair.local_parent_path, doc_pair.local_path, doc_pair.id))
            if self.auto_commit:
                con.commit()
        finally:
            self._lock.release()

    def update_local_parent_path(self, doc_pair, new_name, new_path):
        self._lock.acquire()
        try:
            con = self._get_write_connection()
            c = con.cursor()
            if doc_pair.folderish:
                if new_path == '/':
                    new_path = ''
                escaped_new_path = self._escape(new_path)
                escaped_new_name = self._escape(new_name)
                query = ("UPDATE States SET local_parent_path='%s/%s' || substr(local_parent_path,%d), local_path='%s/%s' || substr(local_path,%d)" %
                         (escaped_new_path, escaped_new_name, len(doc_pair.local_path) + 1,
                          escaped_new_path, escaped_new_name, len(doc_pair.local_path)+1))
                query = query + self._get_recursive_condition(doc_pair)
                c.execute(query)
            # Dont need to update the path as it is refresh later
            c.execute("UPDATE States SET local_parent_path=? WHERE id=?", (new_path, doc_pair.id))
            if self.auto_commit:
                con.commit()
        finally:
            self._lock.release()

    def mark_descendants_remotely_deleted(self, doc_pair):
        self._lock.acquire()
        try:
            con = self._get_write_connection()
            c = con.cursor()
            update = "UPDATE States SET local_digest=NULL, last_local_updated=NULL, local_name=NULL, remote_state='deleted', pair_state='remotely_deleted'"
            c.execute(update + " WHERE id=?", (doc_pair.id,))
            if doc_pair.folderish:
                c.execute(update + self._get_recursive_condition(doc_pair))
            if self.auto_commit:
                con.commit()
            self._queue_pair_state(doc_pair.id, doc_pair.folderish, doc_pair.pair_state)
        finally:
            self._lock.release()

    def mark_descendants_remotely_created(self, doc_pair):
        self._lock.acquire()
        try:
            con = self._get_write_connection()
            c = con.cursor()
            update = "UPDATE States SET local_digest=NULL, last_local_updated=NULL, local_name=NULL, remote_state='created', pair_state='remotely_created'"
            c.execute(update + " WHERE id=" + str(doc_pair.id))
            if doc_pair.folderish:
                c.execute(update + self._get_recursive_condition(doc_pair))
            if self.auto_commit:
                con.commit()
            self._queue_pair_state(doc_pair.id, doc_pair.folderish, doc_pair.pair_state)
        finally:
            self._lock.release()

    def mark_descendants_locally_created(self, doc_pair):
        self._lock.acquire()
        try:
            con = self._get_write_connection()
            c = con.cursor()
            update = "UPDATE States SET remote_digest=NULL, remote_ref=NULL, remote_parent_ref=NULL, remote_parent_path=NULL, last_remote_updated=NULL, remote_name=NULL, remote_state='unknown', local_state='created', pair_state='locally_created'"
            c.execute(update + " WHERE id=" + str(doc_pair.id))
            if doc_pair.folderish:
                c.execute(update + self._get_recursive_condition(doc_pair))
            if self.auto_commit:
                con.commit()
            self._queue_pair_state(doc_pair.id, doc_pair.folderish, doc_pair.pair_state)
        finally:
            self._lock.release()

    def remove_state(self, doc_pair):
        self._lock.acquire()
        try:
            con = self._get_write_connection()
            c = con.cursor()
            c.execute("DELETE FROM States WHERE id=?", (doc_pair.id,))
            if doc_pair.folderish:
                c.execute("DELETE FROM States" + self._get_recursive_condition(doc_pair))
            if self.auto_commit:
                con.commit()
        finally:
            self._lock.release()

    def get_state_from_local(self, path):
        c = self._get_read_connection(factory=StateRow).cursor()
        return c.execute("SELECT * FROM States WHERE local_path=?", (path,)).fetchone()

    def insert_remote_state(self, info, remote_parent_path, local_path, local_parent_path):
        pair_state = PAIR_STATES.get(('unknown','created'))
        self._lock.acquire()
        try:
            con = self._get_write_connection()
            c = con.cursor()
            c.execute("INSERT INTO States (remote_ref, remote_parent_ref, " +
                      "remote_parent_path, remote_name, last_remote_updated, remote_can_rename," +
                      "remote_can_delete, remote_can_update, " +
                      "remote_can_create_child, last_remote_modifier, remote_digest," +
                      "folderish, last_remote_modifier, local_path, local_parent_path, remote_state, local_state, pair_state, local_name)" +
                      " VALUES(?,?,?,?,?,?,?,?,?,?,?,?,?,?,?,'created','unknown',?, ?)",
                      (info.uid, info.parent_uid, remote_parent_path, info.name,
                       info.last_modification_time, info.can_rename, info.can_delete, info.can_update,
                       info.can_create_child, info.last_contributor, info.digest, info.folderish, info.last_contributor,
                       local_path, local_parent_path, pair_state, info.name))
            row_id = c.lastrowid
            if self.auto_commit:
                con.commit()
            # Check if parent is not in creation
            parent = c.execute("SELECT * FROM States WHERE remote_ref=?", (info.parent_uid,)).fetchone()
            if (parent is None and local_parent_path == '') or (parent is not None and parent.pair_state != "remotely_created"):
                self._queue_pair_state(row_id, info.folderish, pair_state)
            self._items_count = self._items_count + 1
        except sqlite3.IntegrityError:
            pass
        finally:
            self._lock.release()
        return row_id

    def queue_children(self, row):
        self._lock.acquire()
        try:
            con = self._get_write_connection()
            c = con.cursor()
            children = c.execute("SELECT * FROM States WHERE remote_parent_ref=? or local_parent_path=? AND " +
                                    self._get_to_sync_condition(), (row.remote_ref, row.local_path)).fetchall()
            log.debug("Queuing %d children of '%r'", len(children), row)
            for child in children:
                self._queue_pair_state(child.id, child.folderish, child.pair_state)
        finally:
            self._lock.release()

    def increase_error(self, row, error, details=None, incr=1):
        error_date = datetime.utcnow()
        self._lock.acquire()
        try:
            con = self._get_write_connection()
            c = con.cursor()
            c.execute("UPDATE States SET last_error=?, last_sync_error_date=?, error_count = error_count + ?, last_error_details=? " +
                      "WHERE id=?", (error, error_date, incr, details, row.id))
            if self.auto_commit:
                con.commit()
        finally:
            self._lock.release()
        row.last_error = error
        row.error_count = row.error_count + incr
        row.last_sync_error_date = error_date

    def reset_error(self, row):
        self._lock.acquire()
        try:
            con = self._get_write_connection()
            c = con.cursor()
            c.execute("UPDATE States SET last_error=NULL, last_error_details=NULL, last_sync_error_date=NULL, error_count = 0" +
                      " WHERE id=?", (row.id,))
            if self.auto_commit:
                con.commit()
            self._queue_pair_state(row.id, row.folderish, row.pair_state)
            self._items_count = self._items_count + 1
        finally:
            self._lock.release()
        row.last_error = None
        row.error_count = 0
        row.last_sync_error_date = None

    def force_remote(self, row):
        self._lock.acquire()
        try:
            con = self._get_write_connection()
            c = con.cursor()
            c.execute("UPDATE States SET local_state='synchronized', remote_state='modified', pair_state='remotely_modified', last_error=NULL, last_sync_error_date=NULL, error_count = 0" +
                      " WHERE id=? AND version=?", (row.id, row.version))
            self._queue_pair_state(row.id, row.folderish, "remotely_modified")
            if self.auto_commit:
                con.commit()
        finally:
            self._lock.release()
        if c.rowcount == 1:
            self._items_count = self._items_count + 1
            return True
        return False

    def force_local(self, row):
        self._lock.acquire()
        try:
            con = self._get_write_connection()
            c = con.cursor()
            c.execute("UPDATE States SET local_state='created', remote_state='unknown', pair_state='locally_created', last_error=NULL, last_sync_error_date=NULL, error_count = 0" +
                      " WHERE id=? AND version=?", (row.id, row.version))
            self._queue_pair_state(row.id, row.folderish, "locally_created")
            if self.auto_commit:
                con.commit()
        finally:
            self._lock.release()
        if c.rowcount == 1:
            self._items_count = self._items_count + 1
            return True
        return False

    def set_conflict_state(self, row):
        self._lock.acquire()
        try:
            con = self._get_write_connection()
            c = con.cursor()
            c.execute("UPDATE States SET pair_state='conflicted' WHERE id=?",
                      (row.id, ))
            self.newConflict.emit(row.id)
            if self.auto_commit:
                con.commit()
        finally:
            self._lock.release()
        if c.rowcount == 1:
            self._items_count = self._items_count - 1
            return True
        return False

    def unsynchronize_state(self, row):
        self._lock.acquire()
        try:
            con = self._get_write_connection()
            c = con.cursor()
            c.execute("UPDATE States SET pair_state='unsynchronized', last_sync_date=?, processor = 0," +
                      "last_error=NULL, error_count=0, last_sync_error_date=NULL WHERE id=?",
                      (datetime.utcnow(), row.id))
            if self.auto_commit:
                con.commit()
        finally:
            self._lock.release()

    def synchronize_state(self, row, version=None):
        if version is None:
            version = row.version
        log.trace('Try to synchronize state for [local_path=%s, remote_name=%s, version=%s] with version=%s',
                  row.local_path, row.remote_name, row.version, version)
        self._lock.acquire()
        try:
            con = self._get_write_connection()
            c = con.cursor()
            c.execute("UPDATE States SET local_state='synchronized', remote_state='synchronized', " +
                      "pair_state='synchronized', last_sync_date=?, processor = 0, last_error=NULL, error_count=0, last_sync_error_date=NULL " +
                      "WHERE id=? and version=?",
                      (datetime.utcnow(), row.id, version))
            if self.auto_commit:
                con.commit()
        finally:
            self._lock.release()
        result = c.rowcount == 1
        # Retry without version for folder
        if not result and row.folderish:
            self._lock.acquire()
            try:
                con = self._get_write_connection()
                c = con.cursor()
                c.execute("UPDATE States SET local_state='synchronized', remote_state='synchronized', " +
                          "pair_state='synchronized', last_sync_date=?, processor = 0, last_error=NULL, error_count=0, last_sync_error_date=NULL " +
                          "WHERE id=? and local_path=? and remote_name=? and remote_ref=? and remote_parent_ref=?",
                          (datetime.utcnow(), row.id, row.local_path, row.remote_name, row.remote_ref, row.remote_parent_ref))
                if self.auto_commit:
                    con.commit()
            finally:
                self._lock.release()
            result = c.rowcount == 1
        if not result:
            log.trace("Was not able to synchronize state: %r", row)
            con = self._get_read_connection()
            c = con.cursor()
            row2 = c.execute("SELECT * FROM States WHERE id=?", (row.id,)).fetchone()
            if row2 is None:
                log.trace("No more row")
            else:
                log.trace("The current row was: %r (version=%r)", row2, row2.version)
            log.trace("The previous row was: %r (version=%r)", row, row.version)
        elif row.folderish:
            self.queue_children(row)
        return result

    def update_remote_state(self, row, info, remote_parent_path=None, versionned=True, queue=True, force_update=False):
        pair_state = self._get_pair_state(row)
        if remote_parent_path is None:
            remote_parent_path = row.remote_parent_path
        version = ''
        # Check if it really needs an update
        if ((not force_update) and row.remote_ref == info.uid and info.parent_uid == row.remote_parent_ref and remote_parent_path == row.remote_parent_path
            and info.name == row.remote_name and unicode(info.last_modification_time) == row.last_remote_updated and info.can_rename == row.remote_can_rename
            and info.can_delete == row.remote_can_delete and info.can_update == row.remote_can_update and info.can_create_child == row.remote_can_create_child
            and info.last_contributor == row.last_remote_modifier and info.digest == row.remote_digest):
            log.trace('Not updating remote state (not dirty) for row = %r with info = %r', row, info)
            return
        log.trace('Updating remote state for row = %r with info = %r', row, info)
        if versionned:
            version = ', version=version+1'
            log.trace('Increasing version to %d for pair %r', row.version + 1, row)
        self._lock.acquire()
        try:
            con = self._get_write_connection()
            c = con.cursor()
            c.execute("UPDATE States SET remote_ref=?, remote_parent_ref=?, " +
                      "remote_parent_path=?, remote_name=?, last_remote_updated=?, remote_can_rename=?," +
                      "remote_can_delete=?, remote_can_update=?, " +
                      "remote_can_create_child=?, last_remote_modifier=?, remote_digest=?, local_state=?," +
                      "remote_state=?, pair_state=?" + version + " WHERE id=?",
                      (info.uid, info.parent_uid, remote_parent_path, info.name,
                       info.last_modification_time, info.can_rename, info.can_delete, info.can_update,
                       info.can_create_child, info.last_contributor, info.digest, row.local_state,
                       row.remote_state, pair_state, row.id))
            if self.auto_commit:
                con.commit()
            if queue:
<<<<<<< HEAD
                self._queue_pair_state(row.id, info.folderish, pair_state)
        except sqlite3.IntegrityError:
            pass
=======
                # Check if parent is not in creation
                parent = c.execute("SELECT * FROM States WHERE remote_ref=?", (info.parent_uid,)).fetchone()
                # Parent can be None if the parent is filtered
                if (parent is not None and parent.pair_state != "remotely_created") or parent is None:
                    self._queue_pair_state(row.id, info.folderish, pair_state)
>>>>>>> 15d1df6e
        finally:
            self._lock.release()

    def _clean_filter_path(self, path):
        if not path.endswith("/"):
            path = path + "/"
        return path

    def add_path_to_scan(self, path):
        path = self._clean_filter_path(path)
        self._lock.acquire()
        try:
            con = self._get_write_connection()
            c = con.cursor()
            # Remove any subchilds as it is gonna be scanned anyway
            c.execute("DELETE FROM ToRemoteScan WHERE path LIKE ?", (path+'%',))
            # ADD IT
            c.execute("INSERT INTO ToRemoteScan(path) VALUES(?)", (path,))
            if self.auto_commit:
                con.commit()
        except sqlite3.IntegrityError:
            pass
        finally:
            self._lock.release()

    def delete_path_to_scan(self, path):
        path = self._clean_filter_path(path)
        self._lock.acquire()
        try:
            con = self._get_write_connection()
            c = con.cursor()
            # ADD IT
            c.execute("DELETE FROM ToRemoteScan WHERE path=?", (path,))
            if self.auto_commit:
                con.commit()
        except sqlite3.IntegrityError:
            pass
        finally:
            self._lock.release()

    def get_paths_to_scan(self):
        c = self._get_read_connection().cursor()
        return c.execute(u"SELECT * FROM ToRemoteScan").fetchall()

    def add_path_scanned(self, path):
        path = self._clean_filter_path(path)
        self._lock.acquire()
        try:
            con = self._get_write_connection()
            c = con.cursor()
            # ADD IT
            c.execute("INSERT INTO RemoteScan(path) VALUES(?)", (path,))
            if self.auto_commit:
                con.commit()
        except sqlite3.IntegrityError:
            pass
        finally:
            self._lock.release()

    def clean_scanned(self):
        self._lock.acquire()
        try:
            con = self._get_write_connection()
            c = con.cursor()
            c.execute("DELETE FROM RemoteScan")
            if self.auto_commit:
                con.commit()
        finally:
            self._lock.release()

    def is_path_scanned(self, path):
        path = self._clean_filter_path(path)
        c = self._get_read_connection().cursor()
        row = c.execute("SELECT COUNT(path) FROM RemoteScan WHERE path=? LIMIT 1", (path,)).fetchone()
        return row[0] > 0

    def get_previous_sync_file(self, ref, sync_mode=None):
        mode_condition = ""
        if sync_mode is not None:
            mode_condition = "AND last_transfer='" + sync_mode + "' "
        state = self.get_normal_state_from_remote(ref)
        if state is None:
            return None
        c = self._get_read_connection().cursor()
        return c.execute(u"SELECT * FROM States WHERE last_sync_date>? " + mode_condition + self.get_batch_sync_ignore() + " ORDER BY last_sync_date ASC LIMIT 1", (state.last_sync_date,)).fetchone()

    def get_batch_sync_ignore(self):
        return "AND ( pair_state != 'unsynchronized' AND pair_state != 'conflicted') AND folderish=0 "

    def get_next_sync_file(self, ref, sync_mode=None):
        mode_condition = ""
        if sync_mode is not None:
            mode_condition = "AND last_transfer='" + sync_mode + "' "
        state = self.get_normal_state_from_remote(ref)
        if state is None:
            return None
        c = self._get_read_connection().cursor()
        return c.execute(u"SELECT * FROM States WHERE last_sync_date<? " + mode_condition + self.get_batch_sync_ignore() + " ORDER BY last_sync_date DESC LIMIT 1", (state.last_sync_date,)).fetchone()

    def get_next_folder_file(self, ref):
        state = self.get_normal_state_from_remote(ref)
        c = self._get_read_connection().cursor()
        return c.execute("SELECT * FROM States WHERE remote_parent_ref=? AND remote_name > ? AND folderish=0 ORDER BY remote_name ASC LIMIT 1", (state.remote_parent_ref,state.remote_name)).fetchone()

    def get_previous_folder_file(self, ref):
        state = self.get_normal_state_from_remote(ref)
        c = self._get_read_connection().cursor()
        return c.execute("SELECT * FROM States WHERE remote_parent_ref=? AND remote_name < ? AND folderish=0 ORDER BY remote_name DESC LIMIT 1", (state.remote_parent_ref,state.remote_name)).fetchone()

    def is_filter(self, path):
        path = self._clean_filter_path(path)
        if any([path.startswith(filter_obj.path) for filter_obj in self._filters]):
            return True
        else:
            return False

    def get_filters(self):
        c = self._get_read_connection().cursor()
        return c.execute("SELECT * FROM Filters").fetchall()

    def add_filter(self, path):
        if self.is_filter(path):
            return
        path = self._clean_filter_path(path)
        self._lock.acquire()
        try:
            con = self._get_write_connection()
            c = con.cursor()
            # DELETE ANY SUBFILTERS
            c.execute("DELETE FROM Filters WHERE path LIKE ?", (path + '%',))
            # PREVENT ANY RESCAN
            c.execute("DELETE FROM ToRemoteScan WHERE path LIKE ?", (path+'%',))
            # ADD IT
            c.execute("INSERT INTO Filters(path) VALUES(?)", (path,))
            # TODO ADD THIS path AS remotely_deleted
            if self.auto_commit:
                con.commit()
            self._filters = self.get_filters()
            self._items_count = self.get_syncing_count()
        finally:
            self._lock.release()

    def remove_filter(self, path):
        path = self._clean_filter_path(path)
        self._lock.acquire()
        try:
            con = self._get_write_connection()
            c = con.cursor()
            c.execute("DELETE FROM Filters WHERE path LIKE ?", (path + '%',))
            if self.auto_commit:
                con.commit()
            self._filters = self.get_filters()
            self._items_count = self.get_syncing_count()
        finally:
            self._lock.release()

    def _escape(self, _str):
        return _str.replace("'", "''")<|MERGE_RESOLUTION|>--- conflicted
+++ resolved
@@ -1235,17 +1235,13 @@
             if self.auto_commit:
                 con.commit()
             if queue:
-<<<<<<< HEAD
-                self._queue_pair_state(row.id, info.folderish, pair_state)
-        except sqlite3.IntegrityError:
-            pass
-=======
                 # Check if parent is not in creation
                 parent = c.execute("SELECT * FROM States WHERE remote_ref=?", (info.parent_uid,)).fetchone()
                 # Parent can be None if the parent is filtered
                 if (parent is not None and parent.pair_state != "remotely_created") or parent is None:
                     self._queue_pair_state(row.id, info.folderish, pair_state)
->>>>>>> 15d1df6e
+        except sqlite3.IntegrityError:
+            pass
         finally:
             self._lock.release()
 
