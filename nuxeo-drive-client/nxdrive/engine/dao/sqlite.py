--- conflicted
+++ resolved
@@ -577,10 +577,7 @@
             "    version                 INTEGER    DEFAULT (0),"
             "    processor               INTEGER    DEFAULT (0),"
             "    last_transfer           VARCHAR,"
-<<<<<<< HEAD
             "    creation_date           TIMESTAMP,"
-=======
->>>>>>> 1e2808dc
             "    PRIMARY KEY (id),"
             "    UNIQUE(remote_ref, remote_parent_ref),"
             "    UNIQUE(remote_ref, local_path))".format(statement))
@@ -1165,7 +1162,6 @@
                       "remote_can_create_child, last_remote_modifier, "
                       "remote_digest, folderish, last_remote_modifier, "
                       "local_path, local_parent_path, remote_state, "
-<<<<<<< HEAD
                       "local_state, pair_state, local_name, creation_date) "
                       "VALUES (?, ?, ?, ?, ?, ?, ?, ?, ?, ?, ?, ?, ?, ?, ?, "
                       "'created', 'unknown', ?, ?, ?)",
@@ -1176,17 +1172,6 @@
                        info.digest, info.folderish, info.last_contributor,
                        local_path, local_parent_path, pair_state, info.name,
                        info.creation_time))
-=======
-                      "local_state, pair_state, local_name) "
-                      "VALUES (?, ?, ?, ?, ?, ?, ?, ?, ?, ?, ?, ?, ?, ?, ?, "
-                      "'created', 'unknown', ?, ?)",
-                      (info.uid, info.parent_uid, remote_parent_path,
-                       info.name, info.last_modification_time,
-                       info.can_rename, info.can_delete, info.can_update,
-                       info.can_create_child, info.last_contributor,
-                       info.digest, info.folderish, info.last_contributor,
-                       local_path, local_parent_path, pair_state, info.name))
->>>>>>> 1e2808dc
             row_id = c.lastrowid
             if self.auto_commit:
                 con.commit()
@@ -1194,11 +1179,7 @@
             parent = c.execute('SELECT *'
                                '  FROM States'
                                ' WHERE remote_ref = ?',
-<<<<<<< HEAD
-                (info.parent_uid,)).fetchone()
-=======
                                (info.parent_uid,)).fetchone()
->>>>>>> 1e2808dc
             if ((parent is None and local_parent_path == '')
                     or (parent and parent.pair_state != 'remotely_created')):
                 self._queue_pair_state(row_id, info.folderish, pair_state)
