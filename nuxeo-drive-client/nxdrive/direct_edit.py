--- conflicted
+++ resolved
@@ -421,11 +421,6 @@
 
     def _send_lock_status(self, ref):
         manager = self._manager
-<<<<<<< HEAD
-        if manager._engines is None:
-            manager.load()
-=======
->>>>>>> 1212d84a
         for engine in manager._engine_definitions:
             dao = manager._engines[engine.uid]._dao
             state = dao.get_states_from_remote(ref)
