'''
Created on 28 janv. 2015

@author: Remi Cattiau

TODO: Find a better way for the try/catch on slot
'''
from PyQt4 import QtGui, QtCore, QtWebKit, QtNetwork
from PyQt4.QtNetwork import QNetworkProxy, QNetworkProxyFactory, QSslCertificate
from nxdrive.logging_config import get_logger
from nxdrive.engine.activity import FileAction, Action
from nxdrive.client.base_automation_client import Unauthorized
from nxdrive.wui.translator import Translator
from nxdrive.manager import FolderAlreadyUsed
import uuid
import urllib2
import json
import sys
import time
import datetime
import calendar
from nxdrive.engine.engine import Engine
from nxdrive.notification import Notification
from nxdrive.engine.workers import Worker
from nxdrive.engine.dao.sqlite import StateRow
from dateutil.tz import tzlocal
log = get_logger(__name__)


class PromiseWrapper(QtCore.QObject):
    def __init__(self, promise):
        super(PromiseWrapper, self).__init__()
        self._promise = promise

    @QtCore.pyqtSlot()
    def run(self):
        self._promise.run()


class Promise(Worker):
    _promise_success = QtCore.pyqtSignal(str, str)
    _promise_error = QtCore.pyqtSignal(str, str)

    def __init__(self, runner, *args, **kwargs):
        self._uid = uuid.uuid1().hex
        self._runner = runner
        self._kwargs = kwargs
        self._args = args
        super(Promise, self).__init__(name="Promise_" + self._uid)
        self._result = None
        self._wrapper = PromiseWrapper(self)
        self._wrapper.moveToThread(self._thread)

    def moveToThread(self, QThread):
        # Prevent this object to be move to other threads
        pass

    @QtCore.pyqtSlot(result=str)
    def _promise_uid(self):
        return self._uid

    @QtCore.pyqtSlot()
    def start(self):
        self._thread.started.connect(self._wrapper.run)
        self._thread.start()

    def _execute(self):
        try:
            result = self._runner(*self._args, **self._kwargs)
            self._promise_success.emit(self._uid, result)
        except Exception as e:
            self._promise_error.emit(self._uid, repr(e))


class WebDriveApi(QtCore.QObject):

    def __init__(self, application, dlg=None):
        super(WebDriveApi, self).__init__()
        self._manager = application.manager
        self._application = application
        self._dialog = dlg

    def _json_default(self, obj):
        if isinstance(obj, Action):
            return self._export_action(obj)
        if isinstance(obj, Engine):
            return self._export_engine(obj)
        if isinstance(obj, Notification):
            return self._export_notification(obj)
        if isinstance(obj, StateRow):
            return self._export_state(obj)
        if isinstance(obj, Worker):
            return self._export_worker(obj)
        return obj

    def _json(self, obj):
        # Avoid to fail on non serializable object
        return json.dumps(obj, default=self._json_default)

    def get_dialog(self):
        return self._dialog

    def set_dialog(self, dlg):
        self._dialog = dlg

    def _export_engine(self, engine):
        result = dict()
        result["uid"] = engine._uid
        result["type"] = engine._type
        result["name"] = engine._name
        result["offline"] = engine.is_offline()
        result["metrics"] = engine.get_metrics()
        result["started"] = engine.is_started()
        result["syncing"] = engine.is_syncing()
        result["paused"] = engine.is_paused()
        result["local_folder"] = engine._local_folder
        result["queue"] = engine.get_queue_manager().get_metrics()
        # TODO Make it more generic
        bind = engine.get_binder()
        result["web_authentication"] = bind.web_authentication
        result["server_url"] = bind.server_url
        result["username"] = bind.username
        result["need_password_update"] = bind.pwd_update_required
        result["initialized"] = bind.initialized
        result["server_version"] = bind.server_version
        result["threads"] = self._get_threads(engine)
        return result

    def get_date_from_sqlite(self, d):
        if d is None:
            return 0
        format_date = "%Y-%m-%d %H:%M:%S"
        return datetime.datetime.strptime(str(d.split(".")[0]), format_date)

    def get_timestamp_from_date(self, d):
        if d == 0:
            return 0
        return int(calendar.timegm(d.timetuple()))

    def get_timestamp_from_sqlite(self, d):
        return int(calendar.timegm(self.get_date_from_sqlite(d).timetuple()))

    def _export_state(self, state):
        if state is None:
            return None
        result = dict()
        # Direction
        result["state"] = state.pair_state
        # Last sync in sec
        try:
            current_time = int(time.time())
            date_time = self.get_date_from_sqlite(state.last_sync_date)
            sync_time = self.get_timestamp_from_date(date_time)
            if state.last_local_updated > state.last_remote_updated:
                result["last_sync_direction"] = "download"
            else:
                result["last_sync_direction"] = "upload"
            result["last_sync"] = current_time - sync_time
            if date_time == 0:
                result["last_sync_date"] = ""
            else:
                # As date_time is in UTC
                result["last_sync_date"] = Translator.format_datetime(date_time + tzlocal._dst_offset)
        except Exception as e:
            log.exception(e)
        result["name"] = state.local_name
        if state.local_name is None:
            result["name"] = state.remote_name
        result["remote_name"] = state.remote_name
        result["last_error"] = state.last_error
        result["local_path"] = state.local_path
        result["local_parent_path"] = state.local_parent_path
        result["remote_ref"] = state.remote_ref
        result["folderish"] = state.folderish
        result["last_transfer"] = state.last_transfer
        if result["last_transfer"] is None:
            result["last_transfer"] = result["last_sync_direction"]
        result["id"] = state.id
        return result

    def _export_action(self, action):
        result = dict()
        result["name"] = action.type
        percent = action.get_percent()
        if percent:
            result["percent"] = percent
        if isinstance(action, FileAction):
            result["size"] = action.size
            result["filename"] = action.filename
            result["filepath"] = action.filepath
        return result

    def _export_worker(self, worker):
        result = dict()
        action = worker.get_action()
        if action is None:
            result["action"] = None
        else:
            result["action"] = self._export_action(action)
        result["thread_id"] = worker._thread_id
        result["name"] = worker._name
        result["paused"] = worker.is_paused()
        result["started"] = worker.is_started()
        return result

    def _get_threads(self, engine):
        result = []
        for thread in engine.get_threads():
            result.append(self._export_worker(thread.worker))
        return result

    def _get_engine(self, uid):
        uid = str(uid)
        engines = self._manager.get_engines()
        if not uid in engines:
            return None
        return engines[uid]

    @QtCore.pyqtSlot(str, str, str, result=str)
    def get_last_files(self, uid, number, direction):
        try:
            uid = str(uid)
            number = str(number)
            direction = str(direction)
            engine = self._get_engine(uid)
            result = []
            if engine is not None:
                for state in engine.get_last_files(int(number), direction):
                    result.append(self._export_state(state))
            return self._json(result)
        except Exception as e:
            log.exception(e)
            return ""

    @QtCore.pyqtSlot(str, str, result=str)
    def update_password(self, uid, password):
        # Deprecated
        return self._update_password(uid, password)

    def _test_promise(self):
        from time import sleep
        sleep(3)
        return "OK"

    @QtCore.pyqtSlot(result=QtCore.QObject)
    def test_promise(self):
        return Promise(self._test_promise)

    @QtCore.pyqtSlot(str, str, result=QtCore.QObject)
    def update_password_async(self, uid, password):
        return Promise(self._update_password, uid, password)

    def _update_password(self, uid, password):
        """
        Convert password from unicode to string to support utf-8 character
<<<<<<< HEAD
        scenario: Unlink from DM and provide credentials from DS Client
=======
>>>>>>> f4d452b8
        """
        if password and isinstance(password, QtCore.QString):
            password = unicode(password).encode('utf-8')
        try:
            from time import sleep
            sleep(5.0)
            engine = self._get_engine(uid)
            if engine is None:
                return ""
            engine.update_password(password)
            return ""
        except FolderAlreadyUsed:
            return "FOLDER_USED"
        except Unauthorized:
            return "UNAUTHORIZED"
        except urllib2.URLError as e:
            if e.errno == 61:
                return "CONNECTION_REFUSED"
            return "CONNECTION_ERROR"
        except urllib2.HTTPError as e:
            return "CONNECTION_ERROR"
        except Exception as e:
            log.exception(e)
            # Map error here
            return "CONNECTION_UNKNOWN"

    @QtCore.pyqtSlot()
    def close(self):
        try:
            return self._dialog.close()
        except Exception as e:
            log.exception(e)

    @QtCore.pyqtSlot(result=str)
    def get_tracker_id(self):
        try:
            return self._manager.get_tracker_id()
        except Exception as e:
            log.exception(e)
            return ""

    @QtCore.pyqtSlot(result=int)
    def get_log_level(self):
        try:
            return self._manager.get_log_level()
        except Exception as e:
            log.exception(e)
            return 10

    @QtCore.pyqtSlot(int)
    def set_log_level(self, log_level):
        try:
            return self._manager.set_log_level(log_level)
        except Exception as e:
            log.exception(e)

    @QtCore.pyqtSlot(result=str)
    def get_appname(self):
        try:
            return self._manager.get_appname()
        except Exception as e:
            log.exception(e)

    @QtCore.pyqtSlot(str)
    def set_language(self, locale):
        try:
            Translator.set(str(locale))
        except Exception as e:
            log.exception(e)

    @QtCore.pyqtSlot(str)
    def trigger_notification(self, id_):
        try:
            self._manager.get_notification_service().trigger_notification(str(id_))
        except Exception as e:
            log.exception(e)
        return ""

    @QtCore.pyqtSlot(str)
    def discard_notification(self, id_):
        try:
            self._manager.get_notification_service().discard_notification(str(id_))
        except Exception as e:
            log.exception(e)
        return ""

    def _export_notification(self, notif):
        result = dict()
        result["level"] = notif.get_level()
        result["uid"] = notif.get_uid()
        result["title"] = notif.get_title()
        result["description"] = notif.get_description()
        result["discardable"] = notif.is_discardable()
        result["discard"] = notif.is_discard()
        result["systray"] = notif.is_systray()
        result["replacements"] = notif.get_replacements()
        return result

    def _export_notifications(self, notifs):
        result = []
        for notif in notifs.values():
            result.append(self._export_notification(notif))
        return result

    @QtCore.pyqtSlot(str, result=str)
    def get_notifications(self, engine_uid):
        try:
            return self._json(self._export_notifications(
                        self._manager.get_notification_service().get_notifications(engine_uid)))
        except Exception as e:
            log.exception(e)
            return ""

    @QtCore.pyqtSlot(result=str)
    def get_languages(self):
        try:
            return self._json(Translator.languages())
        except Exception as e:
            log.exception(e)
            return ""

    @QtCore.pyqtSlot(result=str)
    def locale(self):
        try:
            return Translator.locale()
        except Exception as e:
            log.exception(e)
            return ""

    @QtCore.pyqtSlot(result=str)
    def get_update_status(self):
        try:
            status = self._manager.get_updater().get_status()
            return self._json(status)
        except Exception as e:
            log.exception(e)
            return ""

    @QtCore.pyqtSlot(str)
    def app_update(self, version):
        try:
            self._manager.get_updater().update(version)
        except Exception as e:
            log.exception(e)

    @QtCore.pyqtSlot(str, result=str)
    def get_actions(self, uid):
        try:
            engine = self._get_engine(uid)
            result = []
            if engine is not None:
                for thread in engine.get_threads():
                    action = thread.worker.get_action()
                    # The filter should be configurable
                    if isinstance(action, FileAction):
                        result.append(self._export_action(action))
            return self._json(result)
        except Exception as e:
            log.exception(e)
            return ""

    @QtCore.pyqtSlot(str, result=str)
    def get_threads(self, uid):
        try:
            engine = self._get_engine(uid)
            result = []
            if engine is None:
                return result
            result = self._get_threads(engine)
            return self._json(result)
        except Exception as e:
            log.exception(e)
            return ""

    @QtCore.pyqtSlot(str, result=str)
    def get_errors(self, uid):
        try:
            engine = self._get_engine(uid)
            result = []
            if engine is None:
                return result
            result = []
            for conflict in engine.get_errors():
                result.append(self._export_state(conflict))
            return self._json(result)
        except Exception as e:
            log.exception(e)
            return ""

    @QtCore.pyqtSlot(str, str)
    def show_metadata(self, uid, ref):
        try:
            engine = self._get_engine(str(uid))
            path = engine.get_abspath(unicode(ref))
            self._application.show_metadata(path)
        except Exception as e:
            log.exception(e)
            return ""

    @QtCore.pyqtSlot(str, result=str)
    def get_unsynchronizeds(self, uid):
        try:
            engine = self._get_engine(uid)
            result = []
            if engine is None:
                return result
            result = []
            for conflict in engine.get_dao().get_unsynchronizeds():
                result.append(self._export_state(conflict))
            return self._json(result)
        except Exception as e:
            log.exception(e)
            return ""

    @QtCore.pyqtSlot(str, result=str)
    def get_conflicts(self, uid):
        try:
            engine = self._get_engine(uid)
            result = []
            if engine is None:
                return result
            result = []
            for conflict in engine.get_conflicts():
                result.append(self._export_state(conflict))
            return self._json(result)
        except Exception as e:
            log.exception(e)
            return ""

    @QtCore.pyqtSlot(result=str)
    def get_infos(self):
        try:
            return self._json(self._manager.get_metrics())
        except Exception as e:
            log.exception(e)
            return ""

    @QtCore.pyqtSlot(str, result=str)
    def is_syncing(self, uid):
        try:
            engine = self._get_engine(uid)
            if engine is None:
                return "ERROR"
            if engine.is_syncing():
                return "syncing"
            return "synced"
        except Exception as e:
            log.exception(e)
            return ""

    @QtCore.pyqtSlot(bool, result=str)
    def set_drive_edit_auto_lock(self, value):
        try:
            self._manager.set_drive_edit_auto_lock(value)
        except Exception as e:
            log.exception(e)
        return ""

    @QtCore.pyqtSlot(result=bool)
    def get_drive_edit_auto_lock(self):
        try:
            return self._manager.get_drive_edit_auto_lock()
        except Exception as e:
            log.exception(e)
            return False

    @QtCore.pyqtSlot(bool, result=str)
    def set_auto_start(self, value):
        try:
            self._manager.set_auto_start(value)
        except Exception as e:
            log.exception(e)
        return ""

    @QtCore.pyqtSlot(result=bool)
    def get_auto_start(self):
        try:
            return self._manager.get_auto_start()
        except Exception as e:
            log.exception(e)
            return False

    @QtCore.pyqtSlot(bool, result=str)
    def set_auto_update(self, value):
        try:
            self._manager.set_auto_update(value)
        except Exception as e:
            log.exception(e)
        return ""

    @QtCore.pyqtSlot(result=bool)
    def get_auto_update(self):
        try:
            return self._manager.get_auto_update()
        except Exception as e:
            log.exception(e)
            return False

    @QtCore.pyqtSlot(result=bool)
    def is_beta_channel_available(self):
        try:
            return self._manager.is_beta_channel_available()
        except Exception as e:
            log.error('Error while checking for beta channel availability: %r', e)
            return False

    @QtCore.pyqtSlot(bool, result=str)
    def set_beta_channel(self, value):
        try:
            self._manager.set_beta_channel(value)
        except Exception as e:
            log.exception(e)
        return ""

    @QtCore.pyqtSlot(result=bool)
    def get_beta_channel(self):
        try:
            return self._manager.get_beta_channel()
        except Exception as e:
            log.exception(e)
            return False

    @QtCore.pyqtSlot(result=str)
    def generate_report(self):
        try:
            path = self._manager.generate_report()
            return path
        except Exception as e:
            log.exception(e)
            return ""

    @QtCore.pyqtSlot(bool, result=str)
    def set_tracking(self, value):
        try:
            self._manager.set_tracking(value)
        except Exception as e:
            log.exception(e)
        return ""

    @QtCore.pyqtSlot(result=bool)
    def get_tracking(self):
        try:
            return self._manager.get_tracking()
        except Exception as e:
            log.exception(e)
            return False

    @QtCore.pyqtSlot(str, result=str)
    def open_remote(self, uid):
        try:
            engine = self._get_engine(uid)
            if engine is None:
                return "ERROR"
            engine.open_remote()
        except Exception as e:
            log.exception(e)
            return ""

    @QtCore.pyqtSlot(str, str, result=str)
    def open_local(self, uid, path):
        try:
            # Make sure we use unicode (comes from WebKit as QString)
            path = unicode(path)
            log.trace('Opening local file %r', path)
            if uid == '':
                self._manager.open_local_file(path)
                return ""
            engine = self._get_engine(uid)
            if engine is None:
                return "ERROR"
            filepath = engine.get_abspath(path)
            self._manager.open_local_file(filepath)
        except Exception as e:
            log.exception(e)
        # TODO Handle the exception here
        return ""

    @QtCore.pyqtSlot()
    def show_activities(self):
        try:
            self._application.show_activities()
        except Exception as e:
            log.exception(e)

    @QtCore.pyqtSlot(str)
    def show_conflicts_resolution(self, uid):
        try:
            engine = self._get_engine(uid)
            self._application.show_conflicts_resolution(engine)
        except Exception as e:
            log.exception(e)

    @QtCore.pyqtSlot(str)
    def show_settings(self, page=None):
        try:
            log.debug("show settings on page %s", page)
            self._application.show_settings(section=page)
        except Exception as e:
            log.exception(e)

    @QtCore.pyqtSlot()
    def quit(self):
        try:
            self._application.quit()
        except Exception as e:
            log.exception(e)

    @QtCore.pyqtSlot(result=str)
    def get_engines(self):
        try:
            result = []
            for engine in self._manager.get_engines().values():
                if engine is None:
                    continue
                result.append(self._export_engine(engine))
            return self._json(result)
        except Exception as e:
            log.exception(e)
            return ""

    @QtCore.pyqtSlot(str, result=str)
    def browse_folder(self, base_folder):
        try:
            local_folder_path = base_folder
            # TODO Might isolate to a specific api
            dir_path = QtGui.QFileDialog.getExistingDirectory(
                caption=Translator.get('BROWSE_DIALOG_CAPTION'),
                directory=base_folder)
            if dir_path:
                dir_path = unicode(dir_path)
                log.debug('Selected %s as the Nuxeo Drive folder location',
                          dir_path)
                self.file_dialog_dir = dir_path
                local_folder_path = dir_path
            return local_folder_path
        except Exception as e:
            log.exception(e)
            return ""

    @QtCore.pyqtSlot()
    def show_file_status(self):
        try:
            self._application.show_file_status()
        except Exception as e:
            log.exception(e)

    @QtCore.pyqtSlot(result=str)
    def get_version(self):
        try:
            return self._manager.get_version()
        except Exception as e:
            log.exception(e)
            return ""

    @QtCore.pyqtSlot(str, str)
    def resize(self, width, height):
        try:
            if self._dialog is not None:
                self._dialog.resize(int(width), int(height))
        except Exception as e:
            log.exception(e)

    @QtCore.pyqtSlot(str)
    def debug(self, msg):
        try:
            log.debug(msg)
        except Exception as e:
            log.exception(e)


class TokenNetworkAccessManager(QtNetwork.QNetworkAccessManager):
    def __init__(self, application, token):
        super(TokenNetworkAccessManager, self).__init__()
        self.token = token
        if not application.manager.is_debug():
            cache = QtNetwork.QNetworkDiskCache(self)
            cache.setCacheDirectory(application.get_cache_folder())
            self.setCache(cache)

    def createRequest(self, op, req, outgoingData):
        if self.token is not None:
            req.setRawHeader("X-Authentication-Token", QtCore.QByteArray(self.token))
        # Block TTF under Mac
        if sys.platform == "darwin" and unicode(req.url().path()).endswith(".ttf"):
            # Block .ttf file for now as there are badly displayed
            return super(TokenNetworkAccessManager, self).createRequest(op,
                        QtNetwork.QNetworkRequest(QtCore.QUrl()), outgoingData)
        return super(TokenNetworkAccessManager, self).createRequest(op, req, outgoingData)


class WebDialog(QtGui.QDialog):
    '''
    classdocs
    '''
    def __init__(self, application, page, title="Nuxeo Drive", api=None, token=None):
        '''
        Constructor
        '''
        super(WebDialog, self).__init__()
        self._zoomFactor = application.get_osi().get_zoom_factor()
        self._view = QtWebKit.QWebView()
        self.setAttribute(QtCore.Qt.WA_DeleteOnClose, True)
        self.setWindowFlags(QtCore.Qt.WindowCloseButtonHint)
        if application.manager.is_debug():
            QtWebKit.QWebSettings.globalSettings().setAttribute(QtWebKit.QWebSettings.DeveloperExtrasEnabled, True)
        else:
            self._view.setContextMenuPolicy(QtCore.Qt.NoContextMenu)
        icon = application.get_window_icon()
        if icon is not None:
            self.setWindowIcon(QtGui.QIcon(icon))
        self.setWindowTitle(title)
        if not (page.startswith("http") or page.startswith("file://")):
            filename = application.get_htmlpage(page)
        else:
            filename = page
        self.networkManager = TokenNetworkAccessManager(application, token)
        if not hasattr(application, 'options') or (application.options is not None and
                                                        not application.options.consider_ssl_errors):
            self.networkManager.sslErrors.connect(self._sslErrorHandler)
        self._view.page().setNetworkAccessManager(self.networkManager)
        # If connect to a remote page add the X-Authentication-Token
        if filename.startswith("http"):
            log.trace("Load web page: %s", filename)
            url = QtNetwork.QNetworkRequest(QtCore.QUrl(filename))
            if token is not None:
                url.setRawHeader("X-Authentication-Token", QtCore.QByteArray(token))
            self._set_proxy(application.manager)
        else:
            log.trace("Load web file: %s", filename)
            if filename[0] != '/':
                filename = u"///" + filename
            url = QtCore.QUrl(filename)
            url.setScheme("file")
        self._view.load(url)
        self._frame = self._view.page().mainFrame()
        if api is None:
            self._api = WebDriveApi(application, self)
        else:
            api.set_dialog(self)
            self._api = api
        self._attachJsApi()
        self._frame.javaScriptWindowObjectCleared.connect(self._attachJsApi)
        self.resize(550, 600)
        self.setLayout(QtGui.QVBoxLayout())
        self.layout().addWidget(self._view)
        self.layout().setContentsMargins(0, 0, 0, 0)
        self.updateGeometry()
        self.activateWindow()

    def get_frame(self):
        return self._frame

    def resize(self, width, height):
        super(WebDialog, self).resize(width * self._zoomFactor, height * self._zoomFactor)

    def _sslErrorHandler(self, reply, errorList):
        log.warn('--- Bypassing SSL errors listed below ---')
        for error in errorList:
            certificate = error.certificate()
            o = str(certificate.issuerInfo(QSslCertificate.Organization))
            cn = str(certificate.issuerInfo(QSslCertificate.CommonName))
            l = str(certificate.issuerInfo(QSslCertificate.LocalityName))
            ou = str(certificate.issuerInfo(QSslCertificate.OrganizationalUnitName))
            c = str(certificate.issuerInfo(QSslCertificate.CountryName))
            st = str(certificate.issuerInfo(QSslCertificate.StateOrProvinceName))
            log.warn('%s, certificate: [o=%s, cn=%s, l=%s, ou=%s, c=%s, st=%s]', str(error.errorString()),
                     o, cn, l, ou, c, st)
        reply.ignoreSslErrors()

    def _set_proxy(self, manager):
        proxy_settings = manager.get_proxy_settings()
        if proxy_settings.config == 'Manual':
            if proxy_settings.server and proxy_settings.port:
                proxy = QNetworkProxy(QNetworkProxy.HttpProxy, hostName=proxy_settings.server,
                                      port=int(proxy_settings.port))
                if proxy_settings.authenticated:
                    proxy.setPassword(proxy_settings.password)
                    proxy.setUser(proxy_settings.username)
                QNetworkProxy.setApplicationProxy(proxy)
        elif proxy_settings.config == 'System':
            QNetworkProxyFactory.setUseSystemConfiguration(True)
        else:
            QNetworkProxy.setApplicationProxy(QNetworkProxy(QNetworkProxy.NoProxy))

    def get_view(self):
        return self._view

    @QtCore.pyqtSlot()
    def show(self):
        super(WebDialog, self).show()
        self.raise_()
        self.activateWindow()
        self.setFocus(QtCore.Qt.ActiveWindowFocusReason)

    @QtCore.pyqtSlot()
    def _attachJsApi(self):
        self._frame.addToJavaScriptWindowObject("drive", self._api)
        self._frame.setZoomFactor(self._zoomFactor)<|MERGE_RESOLUTION|>--- conflicted
+++ resolved
@@ -253,10 +253,6 @@
     def _update_password(self, uid, password):
         """
         Convert password from unicode to string to support utf-8 character
-<<<<<<< HEAD
-        scenario: Unlink from DM and provide credentials from DS Client
-=======
->>>>>>> f4d452b8
         """
         if password and isinstance(password, QtCore.QString):
             password = unicode(password).encode('utf-8')
