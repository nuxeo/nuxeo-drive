# coding: utf-8
""" Main Qt application handling OS events and system tray UI. """
import json
import os
import unicodedata
import urllib2
from logging import getLogger
from urllib import unquote

from PyQt4.QtCore import Qt, pyqtSlot
from PyQt4.QtGui import (QAction, QApplication, QDialog, QDialogButtonBox,
                         QIcon, QMenu, QMessageBox, QSystemTrayIcon,
                         QTextEdit, QVBoxLayout)
from markdown import markdown

from .modal import WebModal
from .systray import DriveSystrayIcon
from .translator import Translator
from ..engine.activity import Action, FileAction
from ..notification import Notification
from ..options import Options
from ..osi import AbstractOSIntegration
from ..updater.constants import (UPDATE_STATUS_DOWNGRADE_NEEDED,
                                 UPDATE_STATUS_UNAVAILABLE_SITE,
                                 UPDATE_STATUS_UP_TO_DATE)
from ..utils import find_icon, find_resource, force_decode, parse_protocol_url

log = getLogger(__name__)


class SimpleApplication(QApplication):
    """ Simple application with html and translator. """

    def __init__(self, manager, argv=()):
        super(SimpleApplication, self).__init__(list(argv))
        # Make dialog unique
        self.uniqueDialogs = dict()

        self.manager = manager
        self.osi = self.manager.osi
        self.setApplicationName(manager.app_name)
        self._init_translator()

    def translate(self, message, values=None):
        return Translator.get(message, values)

    def _show_window(self, window):
        window.show()
        window.raise_()

    def _get_unique_dialog(self, name):
        if name in self.uniqueDialogs:
            return self.uniqueDialogs[name]

    def _destroy_dialog(self):
        sender = self.sender()
        name = str(sender.objectName())
        if name in self.uniqueDialogs:
            del self.uniqueDialogs[name]

    def _create_unique_dialog(self, name, dialog):
        self.uniqueDialogs[name] = dialog
        dialog.setObjectName(name)
        dialog.setAttribute(Qt.WA_DeleteOnClose)
        dialog.destroyed.connect(self._destroy_dialog)

    def _init_translator(self):
        locale = Options.force_locale or Options.locale
        Translator(
            self.manager,
            find_resource('i18n', ''),
            self.manager.get_config('locale', locale),
        )

    @staticmethod
    def get_htmlpage(page):
        return find_resource(Options.theme, page).replace('\\', '/')

    @staticmethod
    def get_window_icon():
        return find_icon('icon_64.png')

    def get_cache_folder(self):
        return os.path.join(self.manager.nxdrive_home, 'cache', 'wui')


class Application(SimpleApplication):
    """Main Nuxeo drive application controlled by a system tray icon + menu"""

    tray_icon = None
    icon_state = None

    def __init__(self, manager, *args):
        super(Application, self).__init__(manager, *args)
        self.setQuitOnLastWindowClosed(False)
        self._delegator = None
        from ..scripting import DriveUiScript
        self.manager.set_script_object(DriveUiScript(manager, self))
        self.filters_dlg = None
        self._conflicts_modals = dict()
        self.current_notification = None
        self.default_tooltip = self.manager.app_name

        self.aboutToQuit.connect(self.manager.stop)
        self.manager.dropEngine.connect(self.dropped_engine)

<<<<<<< HEAD
=======
        # Movie to animate the transferring icon
        self.animated_icon = QMovie(find_icon('transferring.gif'))
        self.animated_icon.frameChanged.connect(self._update_animated_icon)

>>>>>>> 91cced8a
        # This is a windowless application mostly using the system tray
        self.setQuitOnLastWindowClosed(False)

        self.setup_systray()

        # Direct Edit
        self.manager.direct_edit.directEditConflict.connect(self._direct_edit_conflict)
        self.manager.direct_edit.directEditError.connect(self._direct_edit_error)

        # Check if actions is required, separate method so it can be overridden
        self.init_checks()

        # Setup notification center for macOS
        if AbstractOSIntegration.is_mac():
            self._setup_notification_center()

        # Application update
        self.manager.updater.appUpdated.connect(self.quit)

        # Display release notes on new version
        if self.manager.old_version != self.manager.version:
            self.show_release_notes(self.manager.version)

    @pyqtSlot(str, str, str)
    def _direct_edit_conflict(self, filename, ref, digest):
        log.trace('Entering _direct_edit_conflict for %r / %r', filename, ref)
        try:
            filename = unicode(filename)
            if filename in self._conflicts_modals:
                log.trace('Filename already in _conflicts_modals: %r', filename)
                return
            log.trace('Putting filename in _conflicts_modals: %r', filename)
            self._conflicts_modals[filename] = True
            info = dict(name=filename)
            dlg = WebModal(
                self,
                Translator.get('DIRECT_EDIT_CONFLICT_MESSAGE', info),
            )
            dlg.add_button('OVERWRITE',
                           Translator.get('DIRECT_EDIT_CONFLICT_OVERWRITE'))
            dlg.add_button('CANCEL',
                           Translator.get('DIRECT_EDIT_CONFLICT_CANCEL'))
            res = dlg.exec_()
            if res == 'OVERWRITE':
                self.manager.direct_edit.force_update(unicode(ref),
                                                      unicode(digest))
            del self._conflicts_modals[filename]
        except:
            log.exception('Error while displaying Direct Edit'
                          ' conflict modal dialog for %r', filename)

    @pyqtSlot(str, dict)
    def _direct_edit_error(self, message, values):
        """ Display a simple Direct Edit error message. """

        msg = QMessageBox()
        msg.setWindowTitle('Direct Edit')
        msg.setWindowIcon(QIcon(self.get_window_icon()))
        msg.setIcon(QMessageBox.Warning)
        msg.setTextFormat(Qt.RichText)
        msg.setText(self.translate(unicode(message), values))
        msg.exec_()

    @pyqtSlot()
    def _root_deleted(self):
        engine = self.sender()
        info = {'folder': engine.local_folder}
        log.debug('Root has been deleted for engine: %s', engine.uid)
        dlg = WebModal(self, Translator.get('DRIVE_ROOT_DELETED', info))
        dlg.add_button('RECREATE',
                       Translator.get('DRIVE_ROOT_RECREATE'),
                       style='primary')
        dlg.add_button('DISCONNECT',
                       Translator.get('DRIVE_ROOT_DISCONNECT'),
                       style='danger')
        res = dlg.exec_()
        if res == 'DISCONNECT':
            self.manager.unbind_engine(engine.uid)
        elif res == 'RECREATE':
            engine.reinit()
            engine.start()

    @pyqtSlot()
    def _no_space_left(self):
        dialog = WebModal(self, Translator.get('NO_SPACE_LEFT_ON_DEVICE'))
        dialog.add_button('OK', Translator.get('OK'))
        dialog.exec_()

    @pyqtSlot(str)
    def _root_moved(self, new_path):
        engine = self.sender()
        log.debug('Root has been moved for engine: %s to %r', engine.uid, new_path)
        info = {
            'folder': engine.local_folder,
            'new_folder': new_path,
        }
        dlg = WebModal(self, Translator.get('DRIVE_ROOT_MOVED', info))
        dlg.add_button('MOVE',
                       Translator.get('DRIVE_ROOT_UPDATE'),
                       style='primary')
        dlg.add_button('RECREATE', Translator.get('DRIVE_ROOT_RECREATE'))
        dlg.add_button('DISCONNECT',
                       Translator.get('DRIVE_ROOT_DISCONNECT'),
                       style='danger')
        res = dlg.exec_()
        if res == 'DISCONNECT':
            self.manager.unbind_engine(engine.uid)
        elif res == 'RECREATE':
            engine.reinit()
            engine.start()
        elif res == 'MOVE':
            engine.set_local_folder(unicode(new_path))
            engine.start()

    def get_cache_folder(self):
        return os.path.join(self.manager.nxdrive_home, 'cache', 'wui')

    @pyqtSlot(object)
    def dropped_engine(self, engine):
        # Update icon in case the engine dropped was syncing
        self.change_systray_icon()

    @pyqtSlot()
    def change_systray_icon(self):
        # Update status has the precedence over other ones
        if self.manager.updater.last_status[0] not in (
<<<<<<< HEAD
                UPDATE_STATUS_UNAVAILABLE_SITE,
                UPDATE_STATUS_UP_TO_DATE):
            self.set_icon_state('update')
=======
                UPDATE_STATUS_UP_TO_DATE, UPDATE_STATUS_UNAVAILABLE_SITE):
            self.set_icon_state('update_available')
>>>>>>> 91cced8a
            return

        syncing = conflict = False
        engines = self.manager.get_engines()
        invalid_credentials = paused = offline = True

        for engine in engines.itervalues():
            syncing |= engine.is_syncing()
            invalid_credentials &= engine.has_invalid_credentials()
            paused &= engine.is_paused()
            offline &= engine.is_offline()
            conflict |= bool(engine.get_conflicts())

        if offline:
            new_state = 'error'
            Action(Translator.get('OFFLINE'))
        elif invalid_credentials:
            new_state = 'error'
            Action(Translator.get('INVALID_CREDENTIALS'))
        elif not engines:
            new_state = 'disabled'
            Action.finish_action()
        elif paused:
            new_state = 'paused'
            Action.finish_action()
        elif syncing:
            new_state = 'syncing'
        elif conflict:
            new_state = 'conflict'
        else:
            new_state = 'idle'
            Action.finish_action()

        self.set_icon_state(new_state)

<<<<<<< HEAD
=======
    def _update_animated_icon(self):
        icon = QIcon(self.animated_icon.currentPixmap())
        self.tray_icon.setIcon(icon)

>>>>>>> 91cced8a
    def _get_settings_dialog(self, section):
        from .settings import WebSettingsDialog
        return WebSettingsDialog(self, section)

    def _get_conflicts_dialog(self, engine):
        from .dialog import WebDialog
        from .conflicts import WebConflictsApi
        return WebDialog(
            self,
            'conflicts.html',
            api=WebConflictsApi(self, engine),
        )

    @pyqtSlot()
    def show_conflicts_resolution(self, engine):
        conflicts = self._get_unique_dialog('conflicts')
        if conflicts is None:
            conflicts = self._get_conflicts_dialog(engine)
            self._create_unique_dialog('conflicts', conflicts)
        else:
            conflicts.api.set_engine(engine)
        self._show_window(conflicts)

    @pyqtSlot()
    def show_settings(self, section='Accounts'):
        if section is None:
            section = 'Accounts'
        settings = self._get_unique_dialog('settings')
        if settings is None:
            settings = self._get_settings_dialog(section)
            self._create_unique_dialog('settings', settings)
        else:
            settings.set_section(section)
        self._show_window(settings)

    @pyqtSlot()
    def open_help(self):
        self.manager.open_help()

    @pyqtSlot()
    def destroyed_filters_dialog(self):
        self.filters_dlg = None

    def _get_filters_dialog(self, engine):
        from ..gui.folders_dialog import FiltersDialog
        return FiltersDialog(self, engine)

    @pyqtSlot()
    def show_filters(self, engine):
        if self.filters_dlg is not None:
            self.filters_dlg.close()
            self.filters_dlg = None
        self.filters_dlg = self._get_filters_dialog(engine)
        self.filters_dlg.destroyed.connect(self.destroyed_filters_dialog)
        self.filters_dlg.show()

    def show_file_status(self):
        from ..gui.status_dialog import StatusDialog
        for _, engine in self.manager.get_engines().iteritems():
            self.status = StatusDialog(engine.get_dao())
            self.status.show()
            break

    def show_activities(self):
        from .activity import WebActivityDialog
        self.activities = WebActivityDialog(self)
        self.activities.show()

    @pyqtSlot(object)
    def _connect_engine(self, engine):
        engine.syncStarted.connect(self.change_systray_icon)
        engine.syncCompleted.connect(self.change_systray_icon)
        engine.invalidAuthentication.connect(self.change_systray_icon)
        engine.syncSuspended.connect(self.change_systray_icon)
        engine.syncResumed.connect(self.change_systray_icon)
        engine.offline.connect(self.change_systray_icon)
        engine.online.connect(self.change_systray_icon)
        engine.rootDeleted.connect(self._root_deleted)
        engine.rootMoved.connect(self._root_moved)
        engine.noSpaceLeftOnDevice.connect(self._no_space_left)
        self.change_systray_icon()

    @pyqtSlot()
    def _debug_toggle_invalid_credentials(self):
        sender = self.sender()
        engine = sender.data().toPyObject()
        engine.set_invalid_credentials(not engine.has_invalid_credentials(), reason='debug')

    @pyqtSlot()
    def _debug_show_file_status(self):
        from ..gui.status_dialog import StatusDialog
        sender = self.sender()
        engine = sender.data().toPyObject()
        self.status_dialog = StatusDialog(engine.get_dao())
        self.status_dialog.show()

    def _create_debug_engine_menu(self, engine, parent):
        menu = QMenu(parent)
        action = QAction(Translator.get('DEBUG_INVALID_CREDENTIALS'), menu)
        action.setCheckable(True)
        action.setChecked(engine.has_invalid_credentials())
        action.setData(engine)
        action.triggered.connect(self._debug_toggle_invalid_credentials)
        menu.addAction(action)
        action = QAction(Translator.get('DEBUG_FILE_STATUS'), menu)
        action.setData(engine)
        action.triggered.connect(self._debug_show_file_status)
        menu.addAction(action)
        return menu

    def create_debug_menu(self, menu):
        menu.addAction(Translator.get('DEBUG_WINDOW'), self.show_debug_window)
        for engine in self.manager.get_engines().values():
            action = QAction(engine.name, menu)
            action.setMenu(self._create_debug_engine_menu(engine, menu))
            action.setData(engine)
            menu.addAction(action)

    @pyqtSlot()
    def show_debug_window(self):
        debug = self._get_unique_dialog('debug')
        if debug is None:
            from ..debug.wui.engine import EngineDialog
            debug = EngineDialog(self)
            self._create_unique_dialog('debug', debug)
        self._show_window(debug)

    def init_checks(self):
        if Options.debug:
            self.show_debug_window()
        for _, engine in self.manager.get_engines().iteritems():
            self._connect_engine(engine)
        self.manager.newEngine.connect(self._connect_engine)
        self.manager.notification_service.newNotification.connect(self._new_notification)
        self.manager.updater.updateAvailable.connect(self._update_notification)
        if not self.manager.get_engines():
            self.show_settings()
        else:
            for engine in self.manager.get_engines().values():
                # Prompt for settings if needed
                if engine.has_invalid_credentials():
                    self.show_settings('Accounts_' + engine.uid)
                    break
        self.manager.start()

    @pyqtSlot()
    def _update_notification(self):
        self.change_systray_icon()

        # Display a notification
        status, version = self.manager.updater.last_status[:2]
        replacements = {'version': version}

        msg = ('AUTOUPDATE_UPGRADE',
               'AUTOUPDATE_DOWNGRADE')[status == UPDATE_STATUS_DOWNGRADE_NEEDED]
        description = Translator.get(msg, replacements)
        flags = Notification.FLAG_BUBBLE | Notification.FLAG_UNIQUE
        if AbstractOSIntegration.is_linux():
            description += ' ' + Translator.get('AUTOUPDATE_MANUAL')
            flags |= Notification.FLAG_SYSTRAY

        log.warning(description)
        notification = Notification(
            uuid='AutoUpdate',
            flags=flags,
            title=Translator.get('NOTIF_UPDATE_TITLE', replacements),
            description=description
        )
        self.manager.notification_service.send_notification(notification)

    @pyqtSlot()
    def message_clicked(self):
        if self.current_notification:
            self.manager.notification_service.trigger_notification(self.current_notification.uid)

    def _setup_notification_center(self):
        from ..osi.darwin.pyNotificationCenter import setup_delegator, NotificationDelegator
        if self._delegator is None:
            self._delegator = NotificationDelegator.alloc().init()
            self._delegator._manager = self.manager
        setup_delegator(self._delegator)

    @pyqtSlot(object)
    def _new_notification(self, notif):
        if not notif.is_bubble():
            return

        if self._delegator is not None:
            # Use notification center
            from ..osi.darwin.pyNotificationCenter import notify
            return notify(
                notif.title,
                None,
                notif.description,
                user_info={'uuid': notif.uid},
            )

        icon = QSystemTrayIcon.Information
        if notif.level == Notification.LEVEL_WARNING:
            icon = QSystemTrayIcon.Warning
        elif notif.level == Notification.LEVEL_ERROR:
            icon = QSystemTrayIcon.Critical

        self.current_notification = notif
        self.tray_icon.showMessage(notif.title, notif.description, icon, 10000)

    def set_icon_state(self, state):
        """
        Execute systray icon change operations triggered by state change.

        The synchronization thread can update the state info but cannot
        directly call QtGui widget methods. This should be executed by the main
        thread event loop, hence the delegation to this method that is
        triggered by a signal to allow for message passing between the 2
        threads.

        Return True of the icon has changed state.
        """

        if self.icon_state == state:
            # Nothing to update
            return False

        self.tray_icon.setToolTip(self.get_tooltip())
        self.tray_icon.setIcon(self.icons[state])
        self.icon_state = state
        return True

    def get_tooltip(self):
        actions = Action.get_actions()
        if not actions:
            return self.default_tooltip

        # Display only the first action for now
        for action in actions.itervalues():
            if action and not action.type.startswith('_'):
                break
        else:
            return self.default_tooltip

        if isinstance(action, FileAction):
            if action.get_percent() is not None:
                return '%s - %s - %s - %d%%' % (
                    self.default_tooltip,
                    action.type, action.filename,
                    action.get_percent(),
                )
            return '%s - %s - %s' % (
                self.default_tooltip,
                action.type, action.filename,
            )
        elif action.get_percent() is not None:
            return '%s - %s - %d%%' % (
                self.default_tooltip,
                action.type,
                action.get_percent(),
            )

        return '%s - %s' % (
            self.default_tooltip,
            action.type,
        )

    def show_release_notes(self, version):
        """ Display release notes of a given version. """

        beta = self.manager.get_beta_channel()
        log.debug('Showing release notes, version=%r beta=%r', version, beta)

        # For now, we do care about beta only
        if not beta:
            return

        url = ('https://api.github.com/repos/'
               'nuxeo/nuxeo-drive'
               '/releases/tags/'
               'release-' + version)

        if beta:
            version += ' beta'

        try:
            content = urllib2.urlopen(url).read()
        except urllib2.HTTPError as exc:
            if exc.code == 404:
                log.error('[%s] Release does not exist', version)
            else:
                log.exception(
                    '[%s] Network error while fetching release notes', version)
            return
        except:
            log.exception(
                '[%s] Unknown error while fetching release notes', version)
            return

        try:
            data = json.loads(content)
        except (TypeError, ValueError):
            log.exception('[%s] Invalid release notes', version)
            return

        try:
            html = markdown(data['body'])
        except KeyError:
            log.error('[%s] Release notes is missing its body', version)
            return
        except (UnicodeDecodeError, ValueError):
            log.exception('[%s] Release notes conversion error', version)
            return

        dialog = QDialog()
        dialog.setWindowTitle('Drive %s - Release notes' % version)
        dialog.setWindowIcon(QIcon(self.get_window_icon()))

        dialog.resize(600, 400)

        notes = QTextEdit()
        notes.setStyleSheet(
            'background-color: #eee;'
            'border: none;'
        )
        notes.setReadOnly(True)
        notes.setHtml(html)

        buttons = QDialogButtonBox()
        buttons.setStandardButtons(QDialogButtonBox.Ok)
        buttons.clicked.connect(dialog.accept)

        layout = QVBoxLayout()
        layout.addWidget(notes)
        layout.addWidget(buttons)
        dialog.setLayout(layout)
        dialog.exec_()

    @staticmethod
    def get_mac_app():
        return 'ndrive'

    def show_dialog(self, url):
        from .dialog import WebDialog
        WebDialog(self, url).show()

    def show_metadata(self, file_path):
        self.manager.open_metadata_window(file_path)

    def setup_systray(self):
        self.tray_icon = DriveSystrayIcon(self)
        self.tray_icon.setToolTip(self.manager.app_name)
        self.icons = {}
        for state in ['idle', 'disabled', 'conflict', 'error',
                      'notification', 'syncing', 'paused', 'update']:
            icon = QIcon()
            icon.addFile(find_icon('systray_icon_%s.svg' % state),
                         mode=QIcon.Normal)
            icon.addFile(find_icon('systray_icon_active.svg'),
                         mode=QIcon.Selected)
            self.icons[state] = icon
        self.set_icon_state('disabled')
        self.tray_icon.show()

    def event(self, event):
        """ Handle URL scheme events under macOS. """

        url = getattr(event, 'url', None)
        if not url:
            # This is not an event for us!
            return super(Application, self).event(event)

        try:
            final_url = unquote(str(event.url().toString()))
            self._handle_macos_event(final_url)
        except:
            log.exception('Error handling URL event %r', url)

    def _handle_macos_event(self, url):
        # type: (str) -> None
        """ Handle a macOS event URL. """

        info = parse_protocol_url(url)
        if not info:
            return

        cmd = info['command']
        path = info.get('filepath', None)
        manager = self.manager

        # Note: commands are sorted by usage intensity
        if cmd == 'sync-status':
            # Command to retrieve the sync status of a file
            log.trace('Event URL=%r, info=%r', url, info)
            for engine in manager._engine_definitions:
                # Only send status if we picked the right
                # engine and if we're not targeting the root
                path = unicodedata.normalize(
                    'NFC', force_decode(path))
                if (path.startswith(engine.local_folder)
                        and not os.path.samefile(
                                path, engine.local_folder)):
                    r_path = path.replace(engine.local_folder, '')
                    dao = manager._engines[engine.uid]._dao
                    state = dao.get_state_from_local(r_path)
                    manager.osi.send_sync_status(state, path)
                    break
            return

        log.debug('Event URL=%s, info=%r', url, info)

        # Event fired by a context menu item
        func = {
            'access-online': manager.ctx_access_online,
            'copy-share-link': manager.ctx_copy_share_link,
            'edit-metadata': manager.ctx_edit_metadata,
        }.get(cmd, None)
        if func:
            return func(path)

        if 'edit' in cmd:
            return manager.direct_edit.edit(
                info['server_url'],
                info['doc_id'],
                user=info['user'],
                download_url=info['download_url'])
        elif cmd == 'trigger-watch':
            for engine in manager._engine_definitions:
                manager.osi.watch_folder(engine.local_folder)
        else:
            log.warning('Unknown event URL=%r, info=%r', url, info)<|MERGE_RESOLUTION|>--- conflicted
+++ resolved
@@ -104,13 +104,6 @@
         self.aboutToQuit.connect(self.manager.stop)
         self.manager.dropEngine.connect(self.dropped_engine)
 
-<<<<<<< HEAD
-=======
-        # Movie to animate the transferring icon
-        self.animated_icon = QMovie(find_icon('transferring.gif'))
-        self.animated_icon.frameChanged.connect(self._update_animated_icon)
-
->>>>>>> 91cced8a
         # This is a windowless application mostly using the system tray
         self.setQuitOnLastWindowClosed(False)
 
@@ -237,14 +230,9 @@
     def change_systray_icon(self):
         # Update status has the precedence over other ones
         if self.manager.updater.last_status[0] not in (
-<<<<<<< HEAD
                 UPDATE_STATUS_UNAVAILABLE_SITE,
                 UPDATE_STATUS_UP_TO_DATE):
             self.set_icon_state('update')
-=======
-                UPDATE_STATUS_UP_TO_DATE, UPDATE_STATUS_UNAVAILABLE_SITE):
-            self.set_icon_state('update_available')
->>>>>>> 91cced8a
             return
 
         syncing = conflict = False
@@ -280,13 +268,6 @@
 
         self.set_icon_state(new_state)
 
-<<<<<<< HEAD
-=======
-    def _update_animated_icon(self):
-        icon = QIcon(self.animated_icon.currentPixmap())
-        self.tray_icon.setIcon(icon)
-
->>>>>>> 91cced8a
     def _get_settings_dialog(self, section):
         from .settings import WebSettingsDialog
         return WebSettingsDialog(self, section)
