--- conflicted
+++ resolved
@@ -189,11 +189,7 @@
         if AbstractOSIntegration.is_windows():
             from nxdrive.tests.win_local_client import WindowsLocalClient
             return WindowsLocalClient(path)
-<<<<<<< HEAD
-        elif AbstractOSIntegration.is_mac():
-=======
         if AbstractOSIntegration.is_mac():
->>>>>>> 0fbb091e
             from nxdrive.tests.mac_local_client import MacLocalClient
             return MacLocalClient(path)
         return LocalClient(path)
