--- conflicted
+++ resolved
@@ -245,10 +245,7 @@
         options.version == __version__
         self.manager_1 = Manager(options)
         self.connected = False
-<<<<<<< HEAD
         self.version = self.manager_1.get_version()
-=======
->>>>>>> 8c59cdd2
         import nxdrive
         nxdrive_path = os.path.dirname(nxdrive.__file__)
         i18n_path = os.path.join(nxdrive_path, 'tests', 'resources', "i18n.js")
@@ -256,10 +253,6 @@
         options.nxdrive_home = self.nxdrive_conf_folder_2
         Manager._singleton = None
         self.manager_2 = Manager(options)
-<<<<<<< HEAD
-=======
-        self.version = __version__
->>>>>>> 8c59cdd2
         url = self.nuxeo_url
         log.debug("Will use %s as url", url)
         if '#' in url:
@@ -453,7 +446,6 @@
         testMethod = getattr(self, self._testMethodName)
         if hasattr(testMethod, '_repeat'):
             repeat = testMethod._repeat
-<<<<<<< HEAD
 
         # TODO Should use a specific application
         def launch_test():
@@ -479,31 +471,6 @@
                 del self.app
                 repeat -= 1
 
-=======
-        while repeat > 0:
-            self.app = TestQApplication([], self)
-            self.setUpApp()
-            self.result = result
-
-
-            # TODO Should use a specific application
-            def launch_test():
-                log.debug("UnitTest thread started")
-                sleep(1)
-                self.setup_profiler()
-                super(UnitTestCase, self).run(result)
-                self.teardown_profiler()
-                self.app.quit()
-                log.debug("UnitTest thread finished")
-
-            sync_thread = Thread(target=launch_test)
-            sync_thread.start()
-            self.app.exec_()
-            sync_thread.join(30)
-            self.tearDownApp()
-            del self.app
-            repeat -= 1
->>>>>>> 8c59cdd2
         log.debug("UnitTest run finished")
 
     def tearDown(self):
