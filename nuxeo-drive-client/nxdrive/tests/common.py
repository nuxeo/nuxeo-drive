"""Common test utilities"""
import sys
import os
import unittest
import tempfile
import hashlib
import shutil

import nxdrive
from nxdrive.utils import safe_long_path
<<<<<<< HEAD
from . import RemoteDocumentClient
from . import RemoteFileSystemClient
from . import LocalClient
=======
from nxdrive.client import RemoteDocumentClient
from nxdrive.client import RemoteFileSystemClient
from nxdrive.client import RestAPIClient
from nxdrive.client import LocalClient
>>>>>>> 8c59cdd2
from nxdrive.client.common import BaseClient
from nxdrive.logging_config import configure
from nxdrive.logging_config import get_logger

WindowsError = None
try:
    from exceptions import WindowsError
except ImportError:
    pass  # This will never be raised under Unix

DEFAULT_CONSOLE_LOG_LEVEL = 'DEBUG'

# Default remote watcher delay used for tests
TEST_DEFAULT_DELAY = 3

TEST_WORKSPACE_PATH = (
    u'/default-domain/workspaces/nuxeo-drive-test-workspace')
FS_ITEM_ID_PREFIX = u'defaultFileSystemItemFactory#default#'

EMPTY_DIGEST = hashlib.md5().hexdigest()
SOME_TEXT_CONTENT = b"Some text content."
SOME_TEXT_DIGEST = hashlib.md5(SOME_TEXT_CONTENT).hexdigest()

# 1s time resolution as we truncate remote last modification time to the
# seconds in RemoteFileSystemClient.file_to_info() because of the datetime
# resolution of some databases (MySQL...)
REMOTE_MODIFICATION_TIME_RESOLUTION = 1.0

# 1s resolution on HFS+ on OSX
# 2s resolution on FAT but can be ignored as no Jenkins is running the test
# suite under windows on FAT partitions
# ~0.01s resolution for NTFS
# 0.001s for EXT4FS
OS_STAT_MTIME_RESOLUTION = 1.0

# Nuxeo max length for document name
DOC_NAME_MAX_LENGTH = 24

# Default quit timeout used for tests
# 6s for watcher / 9s for sync
TEST_DEFAULT_QUIT_TIMEOUT = 30


def configure_logger():
    configure(
        console_level=DEFAULT_CONSOLE_LOG_LEVEL,
        command_name='test',
    )

# Configure test logger
configure_logger()
log = get_logger(__name__)


def execute(cmd, exit_on_failure=True):
    log.debug("Launched command: %s", cmd)
    code = os.system(cmd)
    if hasattr(os, 'WEXITSTATUS'):
        # Find the exit code in from the POSIX status that also include
        # the kill signal if any (only under POSIX)
        code = os.WEXITSTATUS(code)
    if code != 0 and exit_on_failure:
        log.error("Command %s returned with code %d", cmd, code)
        sys.exit(code)


def clean_dir(_dir):
    if os.path.exists(_dir):
        to_remove = safe_long_path(_dir)
        if "TEST_SAVE_DATA" in os.environ:
            shutil.move(to_remove, os.environ["TEST_SAVE_DATA"])
            return
        try:
            for dirpath, dirnames, filenames in os.walk(to_remove):
                for dirname in dirnames:
                    BaseClient.unset_path_readonly(os.path.join(dirpath, dirname))
                for filename in filenames:
                    BaseClient.unset_path_readonly(os.path.join(dirpath, filename))
            shutil.rmtree(to_remove)
        except Exception as e:
            if type(e) == WindowsError:
                os.system('rmdir /S /Q %s' % to_remove)


class IntegrationTestCase(unittest.TestCase):

    def setUp(self):
        # Check the Nuxeo server test environment
        self.nuxeo_url = os.environ.get('NXDRIVE_TEST_NUXEO_URL')
        self.admin_user = os.environ.get('NXDRIVE_TEST_USER')
        self.password = os.environ.get('NXDRIVE_TEST_PASSWORD')
        self.build_workspace = os.environ.get('WORKSPACE')

        # Take default parameter if none has been set
        if self.nuxeo_url is None:
            self.nuxeo_url = "http://localhost:8080/nuxeo"
        if self.admin_user is None:
            self.admin_user = "Administrator"
        if self.password is None:
            self.password = "Administrator"
        self.tmpdir = None
        if self.build_workspace is not None:
            self.tmpdir = os.path.join(self.build_workspace, "tmp")
            if not os.path.isdir(self.tmpdir):
                os.makedirs(self.tmpdir)

        if None in (self.nuxeo_url, self.admin_user, self.password):
            raise unittest.SkipTest(
                "No integration server configuration found in environment.")

        self.full_nuxeo_url = self.nuxeo_url
        if '#' in self.nuxeo_url:
            self.nuxeo_url = self.nuxeo_url.split('#')[0]
        # Check the local filesystem test environment
        self.local_test_folder_1 = tempfile.mkdtemp(u'drive-1', dir=self.tmpdir)
        self.local_test_folder_2 = tempfile.mkdtemp(u'drive-2', dir=self.tmpdir)

        self.local_nxdrive_folder_1 = os.path.join(
            self.local_test_folder_1, u'Nuxeo Drive')
        os.mkdir(self.local_nxdrive_folder_1)
        self.local_nxdrive_folder_2 = os.path.join(
            self.local_test_folder_2, u'Nuxeo Drive')
        os.mkdir(self.local_nxdrive_folder_2)

        self.nxdrive_conf_folder_1 = os.path.join(
            self.local_test_folder_1, u'nuxeo-drive-conf')
        os.mkdir(self.nxdrive_conf_folder_1)

        self.nxdrive_conf_folder_2 = os.path.join(
            self.local_test_folder_2, u'nuxeo-drive-conf')
        os.mkdir(self.nxdrive_conf_folder_2)

        self.version = nxdrive.__version__

        # Long timeout for the root client that is responsible for the test
        # environment set: this client is doing the first query on the Nuxeo
        # server and might need to wait for a long time without failing for
        # Nuxeo to finish initialize the repo on the first request after
        # startup
        root_remote_client = RemoteDocumentClient(
            self.nuxeo_url, self.admin_user,
            u'nxdrive-test-administrator-device', self.version,
            password=self.password, base_folder=u'/', timeout=60)

        # Call the Nuxeo operation to setup the integration test environment
        credentials = root_remote_client.execute(
            "NuxeoDrive.SetupIntegrationTests",
            userNames="user_1, user_2", permission='ReadWrite')

        credentials = [c.strip().split(u":") for c in credentials.split(u",")]
        self.user_1, self.password_1 = credentials[0]
        self.user_2, self.password_2 = credentials[1]

        ws_info = root_remote_client.fetch(TEST_WORKSPACE_PATH)
        self.workspace = ws_info[u'uid']
        self.workspace_title = ws_info[u'title']

        # Document client to be used to create remote test documents
        # and folders
        self.upload_tmp_dir = tempfile.mkdtemp(u'-nxdrive-uploads', dir=self.tmpdir)
        remote_document_client_1 = RemoteDocumentClient(
            self.nuxeo_url, self.user_1, u'nxdrive-test-device-1',
            self.version,
            password=self.password_1, base_folder=self.workspace,
            upload_tmp_dir=self.upload_tmp_dir)

        remote_document_client_2 = RemoteDocumentClient(
            self.nuxeo_url, self.user_2, u'nxdrive-test-device-2',
            self.version,
            password=self.password_2, base_folder=self.workspace,
            upload_tmp_dir=self.upload_tmp_dir)

        self.remote_restapi_client_1 = RestAPIClient(
            self.nuxeo_url, self.user_1, u'nxdrive-test-device-1',
            self.version,
            password=self.password_1
        )
        self.remote_restapi_client_2 = RestAPIClient(
            self.nuxeo_url, self.user_2, u'nxdrive-test-device-2',
            self.version,
            password=self.password_2
        )

        # File system client to be used to create remote test documents
        # and folders
        remote_file_system_client_1 = RemoteFileSystemClient(
            self.nuxeo_url, self.user_1, u'nxdrive-test-device-1',
            self.version,
            password=self.password_1, upload_tmp_dir=self.upload_tmp_dir)

        remote_file_system_client_2 = RemoteFileSystemClient(
            self.nuxeo_url, self.user_2, u'nxdrive-test-device-2',
            self.version,
            password=self.password_2, upload_tmp_dir=self.upload_tmp_dir)

        self.root_remote_client = root_remote_client
        self.remote_document_client_1 = remote_document_client_1
        self.remote_document_client_2 = remote_document_client_2
        self.remote_file_system_client_1 = remote_file_system_client_1
        self.remote_file_system_client_2 = remote_file_system_client_2

        self.local_client_1 = LocalClient(os.path.join(self.local_nxdrive_folder_1, self.workspace_title))
        self.local_client_2 = LocalClient(os.path.join(self.local_nxdrive_folder_2, self.workspace_title))
        ndrive_path = os.path.dirname(nxdrive.__file__)
        self.ndrive_exec = os.path.join(ndrive_path, '..', 'scripts', 'ndrive.py')
        cmdline_options = '--log-level-console=%s' % DEFAULT_CONSOLE_LOG_LEVEL
        cmdline_options += ' --log-level-file=TRACE'
        cmdline_options += ' --nxdrive-home="%s"'
        if os.environ.get('PYDEV_DEBUG') == 'True':
            cmdline_options += ' --debug-pydev'
        self.ndrive_1_options = cmdline_options % self.nxdrive_conf_folder_1
        self.ndrive_2_options = cmdline_options % self.nxdrive_conf_folder_2

    def tearDown(self):
        # Don't need to revoke tokens for the file system remote clients
        # since they use the same users as the remote document clients
        self.root_remote_client.execute("NuxeoDrive.TearDownIntegrationTests")

        clean_dir(self.upload_tmp_dir)
        clean_dir(self.local_test_folder_1)
        clean_dir(self.local_test_folder_2)

    def wait(self, retry=3):
        try:
            self.root_remote_client.wait()
        except Exception as e:
            log.debug("Exception while waiting for server : %r", e)
            # Not the nicest
            if retry > 0:
                log.debug("Retry to wait")
                self.wait(retry - 1)

    def setUpDrive_1(self, bind_root=True, root=None, firstSync=False):
        # Bind the server and root workspace
        self.bind_server(self.ndrive_1_options, self.user_1, self.nuxeo_url, self.local_nxdrive_folder_1,
                         self.password_1)
        if bind_root:
            root_to_bind = root if root is not None else self.workspace
            self.bind_root(self.ndrive_1_options, root_to_bind, self.local_nxdrive_folder_1)
        if firstSync:
            self.ndrive(self.ndrive_1_options)

    def bind_root(self, ndrive_options, workspace, local_folder):
        cmdline = '%s bind-root "%s" --local-folder="%s" %s' % (self.ndrive_exec, workspace, local_folder,
                                                                ndrive_options)
        execute(cmdline)

    def unbind_root(self, ndrive_options, workspace, local_folder):
        cmdline = '%s unbind-root "%s" --local-folder="%s" %s' % (self.ndrive_exec, workspace, local_folder,
                                                                  ndrive_options)
        execute(cmdline)

    def bind_server(self, ndrive_options, user, server_url, local_folder, password):
        cmdline = '%s bind-server %s %s --local-folder="%s" --password=%s %s' % (
            self.ndrive_exec, user, server_url, local_folder, password, ndrive_options)
        execute(cmdline)

    def unbind_server(self, ndrive_options, local_folder):
        cmdline = '%s unbind-server --local-folder="%s"' % (self.ndrive_exec, local_folder, ndrive_options)
        execute(cmdline)

    def ndrive(self, ndrive_options=None, quit_if_done=True, quit_timeout=None, delay=None):
        if ndrive_options is None:
            ndrive_options = self.ndrive_1_options
        cmdline = self.ndrive_exec + ' console'
        if quit_if_done:
            cmdline += ' --quit-if-done'
        quit_timeout = quit_timeout if quit_timeout is not None else TEST_DEFAULT_QUIT_TIMEOUT
        cmdline += ' --quit-timeout=%d' % quit_timeout
        delay = delay if delay is not None else TEST_DEFAULT_DELAY
        cmdline += ' --delay=%d' % delay
        cmdline += ' ' + ndrive_options
        execute(cmdline)<|MERGE_RESOLUTION|>--- conflicted
+++ resolved
@@ -8,16 +8,10 @@
 
 import nxdrive
 from nxdrive.utils import safe_long_path
-<<<<<<< HEAD
-from . import RemoteDocumentClient
-from . import RemoteFileSystemClient
-from . import LocalClient
-=======
 from nxdrive.client import RemoteDocumentClient
 from nxdrive.client import RemoteFileSystemClient
 from nxdrive.client import RestAPIClient
 from nxdrive.client import LocalClient
->>>>>>> 8c59cdd2
 from nxdrive.client.common import BaseClient
 from nxdrive.logging_config import configure
 from nxdrive.logging_config import get_logger
