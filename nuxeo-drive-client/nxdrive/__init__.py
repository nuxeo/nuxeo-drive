# coding: utf-8
"""
Nuxeo Drive - Synchronization client for Nuxeo.
https://doc.nuxeo.com/nxdoc/nuxeo-drive/

You can always get the latest version of this module at:
    https://github.com/nuxeo/nuxeo-drive
If that URL should fail, try contacting the author.

Contributors:
    Olivier Grisel
    Antoine Taillefer <ataillefer@nuxeo.com>
    Rémi Cattiau <rcattiau@nuxeo.com>
    Mickaël Schoentgen <mschoentgen@nuxeo.com>
    https://github.com/nuxeo/nuxeo-drive/graphs/contributors

Versionning
-----------

We use semantic versioning (http://semver.org) compliant with distutils
and the PEP-440.

To declare a beta, use this schema:
    - X.Y.ZbN i.e. "2.4.5b1"
"""

<<<<<<< HEAD
=======
__author__ = 'Nuxeo'
>>>>>>> f5b15a77
__version__ = '2.5.2'<|MERGE_RESOLUTION|>--- conflicted
+++ resolved
@@ -24,8 +24,5 @@
     - X.Y.ZbN i.e. "2.4.5b1"
 """
 
-<<<<<<< HEAD
-=======
 __author__ = 'Nuxeo'
->>>>>>> f5b15a77
 __version__ = '2.5.2'