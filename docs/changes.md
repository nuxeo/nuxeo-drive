# dev
Release date: `2017-??-??`

<<<<<<< HEAD
### GUI
- [NXDRIVE-1069](https://jira.nuxeo.com/browse/NXDRIVE-1069): Show filters window on account creation
- [NXDRIVE-1070](https://jira.nuxeo.com/browse/NXDRIVE-1070): Show release notes before auto-upgrading to a new version

#### Minor changes
- GUI: Re-enable the possibility to uncheck a root in the filters window
=======
### Core
- [NXDRIVE-836](https://jira.nuxeo.com/browse/NXDRIVE-836): Bad behaviors with read-only documents

#### Minor changes
- Framework: Review LocalWatcher class, better use of lock and atomic methods
- Framework: Skip folder 'modified' events as they are just access time changes
- Framework: Deleted the Next Engine source tree
- Log: Review how TRACE level is added to loggers
- Tests: Log messages are now less verbose ("thread module level message")
- Updater: Updated minimum server version from 5.6 to 7.10
>>>>>>> 6ed6b404


# 3.0.3
Release date: `2017-12-13`

### Core
- Partially revert "[NXDRIVE-1054](https://jira.nuxeo.com/browse/NXDRIVE-1054): Smart remote changes handling". See commit message for information.

### GUI
- [NXDRIVE-1063](https://jira.nuxeo.com/browse/NXDRIVE-1063): Add quotes to filenames and paths in translations
- [NXDRIVE-1064](https://jira.nuxeo.com/browse/NXDRIVE-1064): Better error message on corrupted file

#### Minor changes
- Packaging: Updated `psutil` from 5.4.1 to 5.4.2
- Packaging: Updated `pyobjc` from 4.0.1 to 4.1
- Packaging: Updated `pytest` from 3.2.5 to 3.3.1
- Packaging: Updated `pytest-timeout` from 1.2.0 to 1.2.1


# 3.0.2
Release date: `2017-12-07`

### Core
- [NXDRIVE-1059](https://jira.nuxeo.com/browse/NXDRIVE-1059): Wrong URL for the beta channel
- [NXDRIVE-1061](https://jira.nuxeo.com/browse/NXDRIVE-1061): Remote rename of an accentued folder fails on Windows


# 3.0.1 (unreleased)
Release date: `2017-12-07`

### Core
- [NXDRIVE-1037](https://jira.nuxeo.com/browse/NXDRIVE-1037): Ignore children of folder in duplicate error

#### Minor changes
- Tests: Refactor all de-duplication tests


# 3.0.0
Release date: `2017-12-04`

### Core
- [NXDRIVE-748](https://jira.nuxeo.com/browse/NXDRIVE-748): RemoteWatcher polling now uses timestamp instead of counter
- [NXDRIVE-968](https://jira.nuxeo.com/browse/NXDRIVE-968): Improve logs disk space usage (set level to DEBUG)
- [NXDRIVE-1019](https://jira.nuxeo.com/browse/NXDRIVE-1019): Retrieve the configuration from the server (**breaking change**)
- [NXDRIVE-1036](https://jira.nuxeo.com/browse/NXDRIVE-1036): Cannot unsync an accentued root
- [NXDRIVE-1038](https://jira.nuxeo.com/browse/NXDRIVE-1038): Don't quote parameters when acquiring a token
- [NXDRIVE-1040](https://jira.nuxeo.com/browse/NXDRIVE-1040): Handle documents that are indexed but inexistant
- [NXDRIVE-1046](https://jira.nuxeo.com/browse/NXDRIVE-1046): Review the LocalClient class
- [NXDRIVE-1054](https://jira.nuxeo.com/browse/NXDRIVE-1054): Smart remote changes handling
- [NXP-23113](https://jira.nuxeo.com/browse/NXP-23113): Add new DE and JA translations

### Doc
- [NXDRIVE-755](https://jira.nuxeo.com/browse/NXDRIVE-755): Update deployment documentation

### Tests
- [NXDRIVE-317](https://jira.nuxeo.com/browse/NXDRIVE-317): Test tmp directories are not cleaned up after tear down
- [NXDRIVE-1034](https://jira.nuxeo.com/browse/NXDRIVE-1034): Test folders containing dots
- [NXDRIVE-1035](https://jira.nuxeo.com/browse/NXDRIVE-1035): Update Nuxeo version to 9.10-SNAPSHOT
- [NXDRIVE-1039](https://jira.nuxeo.com/browse/NXDRIVE-1039): Align the test REST API client following [NXP-22542](https://jira.nuxeo.com/browse/NXP-22542)
- [NXDRIVE-1042](https://jira.nuxeo.com/browse/NXDRIVE-1042): Remove non-used jobs parameters
- [NXDRIVE-1045](https://jira.nuxeo.com/browse/NXDRIVE-1045): Fix tests tearDown generating a LoginException server-side
- [NXDRIVE-1047](https://jira.nuxeo.com/browse/NXDRIVE-1047): The setup stage from Jenkins job Drive-tests is useless
- [NXDRIVE-1049](https://jira.nuxeo.com/browse/NXDRIVE-1049): Better use of Mock objects in tests

#### Minor changes
- Packaging: Updated `Send2Trash` from 1.4.1 to 1.4.2
- Packaging: Updated `psutil` from 5.4.0 to 5.4.1
- Packaging: Updated `pyobjc` from 4.0 to 4.0.1
- Packaging: Updated `pypac` from 0.3.1 to 0.4.0
- Packaging: Updated `pytest` from 3.2.3 to 3.2.5
- Packaging: Better SIP check
- \[Windows\] Tests: Use `QT_PATH` and `MINGW_PATH` envars
- \[GNU/Linux\] Tests: Use `COMPILE_WITH_DEBUG` envar


# 2.5.9
Release date: `2017-11-08`

### Packaging / Build
- [NXDRIVE-1032](https://jira.nuxeo.com/browse/NXDRIVE-1032): Bypass PyPI upload


# 2.5.8
Release date: `2017-11-08`

#### Minor changes
- Packaging: Fix bad bash comparison in tools/release.sh to prevent PyPi upload


# 2.5.7
Release date: `2017-11-07`

### Core
- [NXDRIVE-903](https://jira.nuxeo.com/browse/NXDRIVE-903): Renaming folders/files does not sync while network interface is OFF
- [NXDRIVE-1026](https://jira.nuxeo.com/browse/NXDRIVE-1026): Retry in case of connection timeout

#### Minor changes
- Packaging: Do not upload to PyPi if Python < 2.7.13 (NXDRIVE-1027)
- Tests: Report is generated on failure only
- Tests: Less verbosity


# 2.5.6
Release date: `2017-11-02`

### Core
- [NXDRIVE-998](https://jira.nuxeo.com/browse/NXDRIVE-998): Fix behavior if the PAC URL is not reachable
- [NXDRIVE-1006](https://jira.nuxeo.com/browse/NXDRIVE-1006): Improve calls to /site/automation
- [NXDRIVE-1012](https://jira.nuxeo.com/browse/NXDRIVE-1012): Remote watcher is missing keywords
- [NXDRIVE-1013](https://jira.nuxeo.com/browse/NXDRIVE-1013): Fix and improve connection test for new account creation
- [NXDRIVE-1020](https://jira.nuxeo.com/browse/NXDRIVE-1020): Unlock Windows events queue capacity

### GUI
- [NXDRIVE-1004](https://jira.nuxeo.com/browse/NXDRIVE-1004): Dynamically select the JSF or Web UI URLs
- [NXDRIVE-1016](https://jira.nuxeo.com/browse/NXDRIVE-1016): Unity does not use left click in the systray
- [NXDRIVE-1018](https://jira.nuxeo.com/browse/NXDRIVE-1018): Use the user's browser to show the metadata window

### Packaging / Build
- [NXDRIVE-737](https://jira.nuxeo.com/browse/NXDRIVE-737): Use a single launcher
- [NXDRIVE-971](https://jira.nuxeo.com/browse/NXDRIVE-971): Uninstallation fails sometimes on Windows

### Tests
- [NXDRIVE-739](https://jira.nuxeo.com/browse/NXDRIVE-739): Refactor tests that use direct call to ndrive.py
- [NXDRIVE-984](https://jira.nuxeo.com/browse/NXDRIVE-984): Create a script to check any pip installation regressions

#### Minor changes
- Framework: Clean-up queue_manager.py
- Framework: Fix LocalClient.get_path() to use str.partition() and prevent IndexErrors
- GUI: Fix a SEGFAULT when closing the metadata window
- GUI: Add envar `USE_OLD_MENU` to force the use of the old menu
- Jenkins: The beta job now uploads the package to the PyPi server
- Packaging: Updated `psutil` from 5.3.1 to 5.4.0
- \[macOS\] Fix the favorite link creation
- \[Windows\] Packaging: Prevent infinite loop when uninstalling
- \[Windows\] Packaging: Fix symbolic link creation
- \[Windows\] Packaging: Create the desktop shortcut at installation
- \[Windows\] Packaging: Removed "Launch Nuxeo Drive" checkbox from the installer
- \[Windows\] Packaging: The configuration stored in the registry moved from `HKEY_LOCAL_MACHINE` to `HKEY_CURRENT_USER`


# 2.5.5
Release date: `2017-10-13`

### Core
- [NXDRIVE-950](https://jira.nuxeo.com/browse/NXDRIVE-950): Invalid credentials loop when revoking the user's token
- [NXDRIVE-964](https://jira.nuxeo.com/browse/NXDRIVE-964): Impossible to use an old local folder from another user
- [NXDRIVE-990](https://jira.nuxeo.com/browse/NXDRIVE-990): "Other docs" folder is deleted after disconnect and reconnect with same user
- [NXDRIVE-994](https://jira.nuxeo.com/browse/NXDRIVE-994): Bad use of tuple for keyword xattr_names of LocalClient.update_content()
- [NXDRIVE-995](https://jira.nuxeo.com/browse/NXDRIVE-995): Prevent renaming from 'folder' to 'folder ' on Windows

### GUI
- [NXDRIVE-963](https://jira.nuxeo.com/browse/NXDRIVE-963): Crash when deleting an account
- [NXDRIVE-978](https://jira.nuxeo.com/browse/NXDRIVE-978): Wrong resume/suspend icon after pause and disconnect/reconnect
- [NXDRIVE-982](https://jira.nuxeo.com/browse/NXDRIVE-982): After disconnect and connect, systray menu alignment is not proper

### Packaging / Build
- [NXDRIVE-991](https://jira.nuxeo.com/browse/NXDRIVE-991): Upgrade Python from 2.7.13 to 2.7.14
- [NXDRIVE-992](https://jira.nuxeo.com/browse/NXDRIVE-992): Rollback release tag on Drive-package job failure

### Tests
- [NXDRIVE-1001](https://jira.nuxeo.com/browse/NXDRIVE-1001): Prevent failures in tearDownServer()

### Doc
- [NXDRIVE-974](https://jira.nuxeo.com/browse/NXDRIVE-974): Document Windows CLI related to Drive
- [NXDRIVE-1003](https://jira.nuxeo.com/browse/NXDRIVE-1003): Add MSI arguments documentation

#### Minor changes
- GUI: Add more versions informations in About (Python, Qt, WebKit and SIP)
- Jenkins: Better artifacts deployment on the server
- Jenkins: Update `pyenv` to take into account new Python versions
- Packaging: Updated `cffi` from 1.10.0 to 1.11.2
- Packaging: Updated `faulthandler` from 2.6 to 3.0
- Packaging: Updated `pyobjc` from 3.2.1 to 4.0
- Packaging: Updated `pytest` from 3.2.2 to 3.2.3
- Tools: Fix JSON delivery in check_update_process.py
- \[Windows\] Packaging: Bypass use of get-pip.py for `pip` installation


# 2.5.4
Release date: `2017-09-16`

### Core
- [NXDRIVE-904](https://jira.nuxeo.com/browse/NXDRIVE-904): Renaming folders and removing files does not sync while not running

### Packaging / Build
- [NXDRIVE-977](https://jira.nuxeo.com/browse/NXDRIVE-977): Drive-packages should fail on error
- [NXDRIVE-983](https://jira.nuxeo.com/browse/NXDRIVE-983): Windows pip installation failure because of inexistant DLL
- [NXDRIVE-985](https://jira.nuxeo.com/browse/NXDRIVE-985): The pyjs module is missing from the final package

#### Minor changes
- Utils: `guess_server_url()` now checks for the good HTTP status code
- Tests: Moved a big part of RemoteDocumentClient methods into tests
- Packaging: Updated `psutil` from 5.2.2 to 5.3.1
- Packaging: Updated `pytest` from 3.2.1 to 3.2.2
- Packaging: Updated `pytest-sugar` from 0.8.0 to 0.9.0


# 2.5.3
Release date: `2017-09-06`

### Core
- [NXDRIVE-975](https://jira.nuxeo.com/browse/NXDRIVE-975): Missing OpenSSL DLL in the Windows package

### GUI
- [NXDRIVE-958](https://jira.nuxeo.com/browse/NXDRIVE-958): Disallow root uncheck in the filter list
- [NXDRIVE-959](https://jira.nuxeo.com/browse/NXDRIVE-959): Disable the filter list when syncing


# 2.5.2
Release date: `2017-08-31`

### Core
- [NXDRIVE-729](https://jira.nuxeo.com/browse/NXDRIVE-729): Homogenize headers in source files
- [NXDRIVE-731](https://jira.nuxeo.com/browse/NXDRIVE-731): Remove nuxeo-jsf-ui package dependency
- [NXDRIVE-836](https://jira.nuxeo.com/browse/NXDRIVE-836): Bad behaviors with read-only documents on Windows
- [NXDRIVE-956](https://jira.nuxeo.com/browse/NXDRIVE-956): Uniformize actions on local deletion of read-only documents
- [NXDRIVE-957](https://jira.nuxeo.com/browse/NXDRIVE-957): Update process from 2.5.0 to 2.5.1 is broken

### GUI:
- [NXDRIVE-934](https://jira.nuxeo.com/browse/NXDRIVE-934): Try to guess the server URL
- [NXDRIVE-953](https://jira.nuxeo.com/browse/NXDRIVE-953): After disconnect, Drive is not showing set account window
- [NXDRIVE-954](https://jira.nuxeo.com/browse/NXDRIVE-954): Disconnect, quit and set account, Drive is not showing systray menu

### Tests:
- [NXDRIVE-961](https://jira.nuxeo.com/browse/NXDRIVE-961): Create a script to check any auto-update process regressions

#### Minor changes
- Account: Unset read-only when overwriting local folder
- Tools: Updated `changelog.py` from 1.2.3 to 1.2.5
- Packaging: Updated `Js2Py` from 0.44 to 0.50
- Packaging: Updated `Send2Trash` from 1.3.0 to 1.4.1
- Packaging: Updated `pytest` from 3.1.3 to 3.2.1
- \[Windows\] Tests: Use `QT_PATH` and `MINGW_PATH` envars


# 2.5.1
Release date: `2017-08-04`

### Core
- [NXDRIVE-926](https://jira.nuxeo.com/browse/NXDRIVE-926): Automatically retry on 409 (Conflict)
- [NXDRIVE-935](https://jira.nuxeo.com/browse/NXDRIVE-935): Allow big files (+2 Go) when creating a report

### Packaging / Build
- [NXDRIVE-931](https://jira.nuxeo.com/browse/NXDRIVE-931): macOs build 2.5.0 is broken

### GUI
- [NXDRIVE-936](https://jira.nuxeo.com/browse/NXDRIVE-936): Add pause/resume icons in the left click menu

#### Minor changes
- GUI: Fix context menu position and size when no engine binded
- GUI: Fix Windows bug when the systray icon was still visible after exit
- GUI: More tooltips for better information
- Metrics: Retrieve the SIP version


# 2.5.0
Release date: `2017-07-27`

### Core
- [NXDRIVE-897](https://jira.nuxeo.com/browse/NXDRIVE-897): Fix error when editing a DWG file
- [NXDRIVE-907](https://jira.nuxeo.com/browse/NXDRIVE-907): Replace deprecated log.warn with log.warning
- [NXDRIVE-908](https://jira.nuxeo.com/browse/NXDRIVE-908): Support URL parameters in Nuxeo URL
- [NXDRIVE-915](https://jira.nuxeo.com/browse/NXDRIVE-915): Subscribe to pyup.io for requirements checks
- [NXDRIVE-918](https://jira.nuxeo.com/browse/NXDRIVE-918): Ignore .bak files

### Tests
- [NXDRIVE-917](https://jira.nuxeo.com/browse/NXDRIVE-917): Analyze AutoCAD behaviors

### Packaging / Build
- [NXDRIVE-716](https://jira.nuxeo.com/browse/NXDRIVE-716): Fix warning: Unknown distribution option: 'attribs'
- [NXDRIVE-913](https://jira.nuxeo.com/browse/NXDRIVE-913): Jenkins: Drive-prod job requires the esky module

### GUI
- [NXDRIVE-694](https://jira.nuxeo.com/browse/NXDRIVE-694): Systray menu: needs double click to activate
- [NXDRIVE-711](https://jira.nuxeo.com/browse/NXDRIVE-711): System tray menu acts weird
- [NXDRIVE-865](https://jira.nuxeo.com/browse/NXDRIVE-865): Upgrade the Windows deploy script to compile PyQt/SIP/cx_Freeze (**breaking change**)
- [NXDRIVE-898](https://jira.nuxeo.com/browse/NXDRIVE-898): Add a system tray context menu
- [NXDRIVE-929](https://jira.nuxeo.com/browse/NXDRIVE-929): Cleanup JavaScript/HTML code

#### Minor changes
- Packaging: Upgraded `SIP` from 4.19 to 4.19.3
- Packaging: Updated `py2app` from 0.12 to 0.14
- Packaging: Updated `pytest` from 3.0.7 to 3.1.3
- Packaging: Updated `xattr` from 0.9.1 to 0.9.2
- Packaging: Updated `faulthandler` from 2.4 to 2.6
- Packaging: Updated `psutil` from 5.2.0 to 5.2.2
- Packaging: Updated `pypac` from 0.2.1 to 0.3.1
- Packaging: Updated `python-dateutil` from 2.6.0 to 2.6.1
- Packaging: Removed `setuptools` requirement
- Jenkins: Use TWANG for packages job
- \[Unix\] Packaging: Upgraded `PyQt` from 4.12 to 4.12.1
- \[Windows\] Packaging: Fixed missing `-start` argument
- \[Windows\] Packaging: Removed `7-Zip` dependency
- \[Windows\] Packaging: Upgraded `PyQt` from 4.11.4 to 4.12.1


# 2.4.8
Release date: `2017-07-12`

### Core
- [NXDRIVE-862](https://jira.nuxeo.com/browse/NXDRIVE-862): Infinite loop when renaming a folder from lower case to upper case on Windows
- [NXDRIVE-867](https://jira.nuxeo.com/browse/NXDRIVE-867): DirectEdit file opening does not work with filenames containing accents

### Tests
- [NXDRIVE-837](https://jira.nuxeo.com/browse/NXDRIVE-837): Launch tests against Nuxeo 8.10

### GUI
- [NXDRIVE-895](https://jira.nuxeo.com/browse/NXDRIVE-895): No menu when update site not reachable

#### Minor changes
- Packaging: Set required versions for `appdirs` (1.4.3) and `setuptools` (36.0.1)
- Jenkins: Removed packages job timeout
- Jenkins: Fail early if the build is unstable on functional tests job
- Tests: Fix test_direct_edit.py that uses hard coded Nuxeo URL


# 2.4.7
Release date: `2017-07-05`

### Core
- [NXDRIVE-890](https://jira.nuxeo.com/browse/NXDRIVE-890): Cleanup Windows XP specific code (**breaking change**)
- Revert [NXDRIVE-895](https://jira.nuxeo.com/browse/NXDRIVE-895) that caused troubles when displaying update progress bar

#### Minor changes
- Jenkins: Update the Nuxeo snapshot to 9.3


# 2.4.6
Release date: `2017-06-29`

### Core
- [NXDRIVE-680](https://jira.nuxeo.com/browse/NXDRIVE-680): Fix unwanted local upload when offline (on connection lost for instance)
- [NXDRIVE-880](https://jira.nuxeo.com/browse/NXDRIVE-880): Folder remotely created then moved does not sync
- [NXDRIVE-881](https://jira.nuxeo.com/browse/NXDRIVE-881): Handle folder remote rename when doing full remote scan

### GUI
- [NXDRIVE-878](https://jira.nuxeo.com/browse/NXDRIVE-878): Conflicts resolution does not seem to be active since 2.4.4
- [NXDRIVE-895](https://jira.nuxeo.com/browse/NXDRIVE-895): Systray menu is blocker when the update website is not responding
- [NXP-22493](https://jira.nuxeo.com/browse/NXP-22493): Review EN label and apply capitalization properly for 9.2

### Packaging / Build
- [NXDRIVE-838](https://jira.nuxeo.com/browse/NXDRIVE-838): Update Jenkins jobs to use new macOS slaves

### Doc
- [NXDRIVE-882](https://jira.nuxeo.com/browse/NXDRIVE-882): Add changes documents (for history)

#### Minor changes
- GUI: Removed "version" from Settings > About
- Jenkins: Set job to UNSTABLE if it fails outside FT
- Jenkins: Use the TWANG slave for macOS packaging<|MERGE_RESOLUTION|>--- conflicted
+++ resolved
@@ -1,25 +1,21 @@
 # dev
 Release date: `2017-??-??`
 
-<<<<<<< HEAD
+### Core
+- [NXDRIVE-836](https://jira.nuxeo.com/browse/NXDRIVE-836): Bad behaviors with read-only documents
+
 ### GUI
 - [NXDRIVE-1069](https://jira.nuxeo.com/browse/NXDRIVE-1069): Show filters window on account creation
 - [NXDRIVE-1070](https://jira.nuxeo.com/browse/NXDRIVE-1070): Show release notes before auto-upgrading to a new version
-
-#### Minor changes
-- GUI: Re-enable the possibility to uncheck a root in the filters window
-=======
-### Core
-- [NXDRIVE-836](https://jira.nuxeo.com/browse/NXDRIVE-836): Bad behaviors with read-only documents
 
 #### Minor changes
 - Framework: Review LocalWatcher class, better use of lock and atomic methods
 - Framework: Skip folder 'modified' events as they are just access time changes
 - Framework: Deleted the Next Engine source tree
+- GUI: Re-enable the possibility to uncheck a root in the filters window
 - Log: Review how TRACE level is added to loggers
 - Tests: Log messages are now less verbose ("thread module level message")
 - Updater: Updated minimum server version from 5.6 to 7.10
->>>>>>> 6ed6b404
 
 
 # 3.0.3
