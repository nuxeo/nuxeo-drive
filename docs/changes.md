# dev
Release date: `2017-??-??`

### Core
- [NXDRIVE-904](https://jira.nuxeo.com/browse/NXDRIVE-904): Renaming folders and removing files does not sync while not running

### Packaging / Build
- [NXDRIVE-977](https://jira.nuxeo.com/browse/NXDRIVE-977): Drive-packages should fail on error
<<<<<<< HEAD
=======
- [NXDRIVE-983](https://jira.nuxeo.com/browse/NXDRIVE-983): Windows pip installation failure because of inexistant DLL
- [NXDRIVE-985](https://jira.nuxeo.com/browse/NXDRIVE-985): The pyjs module is missing from the final package
>>>>>>> e7623192

#### Minor changes
- Utils: `guess_server_url()` now checks for the good HTTP status code
- Tests: Moved a big part of RemoteDocumentClient methods into tests
- Packaging: Updated `psutil` from 5.2.2 to 5.3.1
- Packaging: Updated `pytest` from 3.2.1 to 3.2.2
- Packaging: Updated `pytest-sugar` from 0.8.0 to 0.9.0


# 2.5.3
Release date: `2017-09-06`

### Core
- [NXDRIVE-975](https://jira.nuxeo.com/browse/NXDRIVE-975): Missing OpenSSL DLL in the Windows package

### GUI
- [NXDRIVE-958](https://jira.nuxeo.com/browse/NXDRIVE-958): Disallow root uncheck in the filter list
- [NXDRIVE-959](https://jira.nuxeo.com/browse/NXDRIVE-959): Disable the filter list when syncing


# 2.5.2
Release date: `2017-08-31`

### Core
- [NXDRIVE-731](https://jira.nuxeo.com/browse/NXDRIVE-731): Remove nuxeo-jsf-ui package dependency
- [NXDRIVE-836](https://jira.nuxeo.com/browse/NXDRIVE-836): Bad behaviors with read-only documents on Windows
- [NXDRIVE-956](https://jira.nuxeo.com/browse/NXDRIVE-956): Uniformize actions on local deletion of read-only documents
- [NXDRIVE-957](https://jira.nuxeo.com/browse/NXDRIVE-957): Update process from 2.5.0 to 2.5.1 is broken
- [NXDRIVE-729](https://jira.nuxeo.com/browse/NXDRIVE-729): Homogenize headers in source files

### GUI:
- [NXDRIVE-934](https://jira.nuxeo.com/browse/NXDRIVE-934): Try to guess the server URL
- [NXDRIVE-953](https://jira.nuxeo.com/browse/NXDRIVE-953): After disconnect, Drive is not showing set account window
- [NXDRIVE-954](https://jira.nuxeo.com/browse/NXDRIVE-954): Disconnect, quit and set account, Drive is not showing systray menu

### Tests:
- [NXDRIVE-961](https://jira.nuxeo.com/browse/NXDRIVE-961): Create a script to check any auto-update process regressions

#### Minor changes
- Account: Unset read-only when overwriting local folder
- Tools: Updated `changelog.py` from 1.2.3 to 1.2.5
- Tests: Use `QT_PATH` and `MINGW_PATH` envars on Windows
- Packaging: Updated `Js2Py` from 0.44 to 0.50
- Packaging: Updated `Send2Trash` from 1.3.0 to 1.4.1
- Packaging: Updated `pytest` from 3.1.3 to 3.2.1


# 2.5.1
Release date: `2017-08-04`

### Core
- [NXDRIVE-926](https://jira.nuxeo.com/browse/NXDRIVE-926): Automatically retry on 409 (Conflict)
- [NXDRIVE-935](https://jira.nuxeo.com/browse/NXDRIVE-935): Allow big files (+2 Go) when creating a report

### Packaging / Build
- [NXDRIVE-931](https://jira.nuxeo.com/browse/NXDRIVE-931): macOs build 2.5.0 is broken

### GUI
- [NXDRIVE-936](https://jira.nuxeo.com/browse/NXDRIVE-936): Add pause/resume icons in the left click menu

#### Minor changes
- GUI: Fix context menu position and size when no engine binded
- GUI: Fix Windows bug when the systray icon was still visible after exit
- GUI: More tooltips for better information
- Metrics: Retrieve the SIP version


# 2.5.0
Release date: `2017-07-27`

### Core
- [NXDRIVE-897](https://jira.nuxeo.com/browse/NXDRIVE-897): Fix error when editing a DWG file
- [NXDRIVE-907](https://jira.nuxeo.com/browse/NXDRIVE-907): Replace deprecated log.warn with log.warning
- [NXDRIVE-908](https://jira.nuxeo.com/browse/NXDRIVE-908): Support URL parameters in Nuxeo URL
- [NXDRIVE-915](https://jira.nuxeo.com/browse/NXDRIVE-915): Subscribe to pyup.io for requirements checks
- [NXDRIVE-918](https://jira.nuxeo.com/browse/NXDRIVE-918): Ignore .bak files

### Tests
- [NXDRIVE-917](https://jira.nuxeo.com/browse/NXDRIVE-917): Analyze AutoCAD behaviors

### Packaging / Build
- [NXDRIVE-913](https://jira.nuxeo.com/browse/NXDRIVE-913): Jenkins: Drive-prod job requires the esky module
- [NXDRIVE-716](https://jira.nuxeo.com/browse/NXDRIVE-716): Fix warning: Unknown distribution option: 'attribs'

### GUI
- [NXDRIVE-694](https://jira.nuxeo.com/browse/NXDRIVE-694): Systray menu: needs double click to activate
- [NXDRIVE-711](https://jira.nuxeo.com/browse/NXDRIVE-711): System tray menu acts weird
- [NXDRIVE-865](https://jira.nuxeo.com/browse/NXDRIVE-865): Upgrade the Windows deploy script to compile PyQt/SIP/cx_Freeze (**breaking change**)
- [NXDRIVE-898](https://jira.nuxeo.com/browse/NXDRIVE-898): Add a system tray context menu
- [NXDRIVE-929](https://jira.nuxeo.com/browse/NXDRIVE-929): Cleanup JavaScript/HTML code

#### Minor changes
- Packaging: Fixed missing `-start` argument on Windows
- Packaging: Removed `7-Zip` dependency on Windows
- Packaging: Upgraded `SIP` from 4.19 to 4.19.3
- Packaging: Upgraded `PyQt` from 4.12 to 4.12.1 on GNU/Linux and macOS
- Packaging: Upgraded `PyQt` from 4.11.4 to 4.12.1 on Windows
- Packaging: Updated `py2app` from 0.12 to 0.14
- Packaging: Updated `pytest` from 3.0.7 to 3.1.3
- Packaging: Updated `xattr` from 0.9.1 to 0.9.2
- Packaging: Updated `faulthandler` from 2.4 to 2.6
- Packaging: Updated `psutil` from 5.2.0 to 5.2.2
- Packaging: Updated `pypac` from 0.2.1 to 0.3.1
- Packaging: Updated `python-dateutil` from 2.6.0 to 2.6.1
- Packaging: Removed `setuptools` requirement
- Jenkins: use TWANG for packages job


# 2.4.8
Release date: `2017-07-12`

### Core
- [NXDRIVE-862](https://jira.nuxeo.com/browse/NXDRIVE-862): Infinite loop when renaming a folder from lower case to upper case on Windows
- [NXDRIVE-867](https://jira.nuxeo.com/browse/NXDRIVE-867): DirectEdit file opening does not work with filenames containing accents

### Tests
- [NXDRIVE-837](https://jira.nuxeo.com/browse/NXDRIVE-837): Launch tests against Nuxeo 8.10

### GUI
- [NXDRIVE-895](https://jira.nuxeo.com/browse/NXDRIVE-895): No menu when update site not reachable

#### Minor changes
- Packaging: Set required versions for `appdirs` (1.4.3) and `setuptools` (36.0.1)
- Jenkins: Removed packages job timeout
- Jenkins: Fail early if the build is unstable on functional tests job
- Tests: Fix test_direct_edit.py that uses hard coded Nuxeo URL


# 2.4.7
Release date: `2017-07-05`

### Core
- [NXDRIVE-890](https://jira.nuxeo.com/browse/NXDRIVE-890): Cleanup Windows XP specific code (**breaking change**)
- Revert [NXDRIVE-895](https://jira.nuxeo.com/browse/NXDRIVE-895) that caused troubles when displaying update progress bar

#### Minor changes
- Jenkins: Update the Nuxeo snapshot to 9.3


# 2.4.6
Release date: `2017-06-29`

### Core
- [NXDRIVE-680](https://jira.nuxeo.com/browse/NXDRIVE-680): Fix unwanted local upload when offline (on connection lost for instance)
- [NXDRIVE-880](https://jira.nuxeo.com/browse/NXDRIVE-880): Folder remotely created then moved does not sync
- [NXDRIVE-881](https://jira.nuxeo.com/browse/NXDRIVE-881): Handle folder remote rename when doing full remote scan

### GUI
- [NXDRIVE-878](https://jira.nuxeo.com/browse/NXDRIVE-878): Conflicts resolution does not seem to be active since 2.4.4
- [NXDRIVE-895](https://jira.nuxeo.com/browse/NXDRIVE-895): Systray menu is blocker when the update website is not responding
- [NXP-22493](https://jira.nuxeo.com/browse/NXP-22493): Review EN label and apply capitalization properly for 9.2

### Packaging / Build
- [NXDRIVE-838](https://jira.nuxeo.com/browse/NXDRIVE-838): Update Jenkins jobs to use new macOS slaves

### Doc
- [NXDRIVE-882](https://jira.nuxeo.com/browse/NXDRIVE-882): Add changes documents (for history)

#### Minor changes
- GUI: Removed "version" from Settings > About
- Jenkins: Set job to UNSTABLE if it fails outside FT
- Jenkins: Use the TWANG slave for macOS packaging<|MERGE_RESOLUTION|>--- conflicted
+++ resolved
@@ -6,11 +6,8 @@
 
 ### Packaging / Build
 - [NXDRIVE-977](https://jira.nuxeo.com/browse/NXDRIVE-977): Drive-packages should fail on error
-<<<<<<< HEAD
-=======
 - [NXDRIVE-983](https://jira.nuxeo.com/browse/NXDRIVE-983): Windows pip installation failure because of inexistant DLL
 - [NXDRIVE-985](https://jira.nuxeo.com/browse/NXDRIVE-985): The pyjs module is missing from the final package
->>>>>>> e7623192
 
 #### Minor changes
 - Utils: `guess_server_url()` now checks for the good HTTP status code
