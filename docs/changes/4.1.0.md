--- conflicted
+++ resolved
@@ -96,12 +96,9 @@
 - Moved autolocker.py::`Item` to objects.py
 - Moved autolocker.py::`Items` to objects.py
 - Removed notifications.py::`FileDeletionError`. Use `LongPathError` instead.
-<<<<<<< HEAD
-- Changed options_updater.py to poll_workers.py
-=======
 - Added options.py::`use_analytics`
 - Added options.py::`use_sentry`
->>>>>>> 5a9b9445
+- Changed options_updater.py to poll_workers.py
 - Added osi/darwin/files.py
 - Added osi/linux
 - Added osi/windows/files.py
