--- conflicted
+++ resolved
@@ -43,14 +43,7 @@
 - Upgraded `docker/build-push-action` from 2.6.1 to 4.1.1
 - Upgraded `docker/login-action` from 1.10.0 to 2.2.0
 - Upgraded `docker/setup-buildx-action` from 1.5.1 to 2.9.1
-<<<<<<< HEAD
-- Upgraded `flake8` from 3.9.2 to 6.1.0
-- Upgraded `mccabe` from 0.6.1 to 0.7.0
-- Upgraded `pycodestyle` from 2.7.0 to 2.11.0
-- Upgraded `pyflakes` from 2.3.1 to 3.1.0
-=======
 - Upgraded `iniconfig` from 1.1.1 to 2.0.0
->>>>>>> baaba0eb
 - Upgraded `pytest` from 6.2.4 to 7.4.0
 - Upgraded `pytest-cov` from 2.12.1 to 4.1.0
 - Upgraded `pytest-xdist` from 2.3.0 to 3.3.1
