# 5.3.3

Release date: `2023-xx-xx`

## Core

- [NXDRIVE-2](https://jira.nuxeo.com/browse/NXDRIVE-2):

### Direct Edit

- [NXDRIVE-2](https://jira.nuxeo.com/browse/NXDRIVE-2):

### Direct Transfer

- [NXDRIVE-2](https://jira.nuxeo.com/browse/NXDRIVE-2):

## GUI

- [NXDRIVE-2](https://jira.nuxeo.com/browse/NXDRIVE-2):

## Packaging / Build

- [NXDRIVE-2](https://jira.nuxeo.com/browse/NXDRIVE-2):

## Tests

- [NXDRIVE-2852](https://jira.nuxeo.com/browse/NXDRIVE-2852): Create and Modify test cases for Processor
- [NXDRIVE-2](https://jira.nuxeo.com/browse/NXDRIVE-2):

## Docs

- [NXDRIVE-2](https://jira.nuxeo.com/browse/NXDRIVE-2):

## Minor Changes

- Added `exceptiongroup` 1.1.2
- Removed `coverage` 7.2.3 and added `coverage[toml]` 7.2.7
- Upgraded `crowdin/github-action` from 1.7.1 to 1.12.0
- Upgraded `docker/build-push-action` from 2.6.1 to 4.1.1
- Upgraded `docker/login-action` from 1.10.0 to 2.2.0
- Upgraded `docker/setup-buildx-action` from 1.5.1 to 2.9.1
- Upgraded `pytest` from 6.2.4 to 7.4.0
- Upgraded `pytest-cov` from 2.12.1 to 4.1.0
- Upgraded `pytest-xdist` from 2.3.0 to 3.3.1
<<<<<<< HEAD
- Upgraded `regex` from 2021.11.2 to 2023.8.8
=======
- Upgraded `wcwidth` from 0.2.5 to 0.2.6
>>>>>>> 838f8ca6

## Technical Changes

-<|MERGE_RESOLUTION|>--- conflicted
+++ resolved
@@ -42,12 +42,8 @@
 - Upgraded `pytest` from 6.2.4 to 7.4.0
 - Upgraded `pytest-cov` from 2.12.1 to 4.1.0
 - Upgraded `pytest-xdist` from 2.3.0 to 3.3.1
-<<<<<<< HEAD
+- Upgraded `wcwidth` from 0.2.5 to 0.2.6
 - Upgraded `regex` from 2021.11.2 to 2023.8.8
-=======
-- Upgraded `wcwidth` from 0.2.5 to 0.2.6
->>>>>>> 838f8ca6
-
 ## Technical Changes
 
 -