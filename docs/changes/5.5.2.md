--- conflicted
+++ resolved
@@ -57,17 +57,8 @@
 
 ## Technical Changes
 
-<<<<<<< HEAD
 - [NXDRIVE-2922](https://hyland.atlassian.net/browse/NXDRIVE-2922): Prevent Drive error when the socket is already in use by another application
-
 - [NXDRIVE-2929](https://hyland.atlassian.net/browse/NXDRIVE-2929): Upgrade Python from 3.9.5 to 3.13.1
-
-- [NXDRIVE-2922](https://hyland.atlassian.net/browse/NXDRIVE-2922): Prevent Drive error when the socket is already in use by another application
-
-=======
-- [NXDRIVE-2929](https://hyland.atlassian.net/browse/NXDRIVE-2929): Upgrade Python from 3.9.5 to 3.13.1
-
->>>>>>> 03940687
 
 ## Security
 
