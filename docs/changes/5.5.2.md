# 5.5.2

Release date: `2025-xx-xx`

## Core

- [NXDRIVE-2](https://hyland.atlassian.net/browse/NXDRIVE-2):

### Direct Edit

- [NXDRIVE-2](https://hyland.atlassian.net/browse/NXDRIVE-2):

### Direct Transfer

- [NXDRIVE-2](https://hyland.atlassian.net/browse/NXDRIVE-2):

### Task Management
- [NXDRIVE-2](https://hyland.atlassian.net/browse/NXDRIVE-2):

## GUI

- [NXDRIVE-2](https://hyland.atlassian.net/browse/NXDRIVE-2):

## Packaging / Build

- [NXDRIVE-2992](https://hyland.atlassian.net/browse/NXDRIVE-2992): Fix Drive Release Workflow
- [NXDRIVE-2990](https://hyland.atlassian.net/browse/NXDRIVE-2990): Fix Dependabot issue

## Tests

- [NXDRIVE-2985](https://hyland.atlassian.net/browse/NXDRIVE-2985): Align Nuxeo Drive addon to LTS 2025

## Docs

- [NXDRIVE-2](https://hyland.atlassian.net/browse/NXDRIVE-2):

## Minor Changes

- Upgraded `codecov-action` from 5.1.1 to 5.2.0
- Upgraded `dukpy` from 0.3.1 to 0.5.0
- Upgraded `github-action` from 1.15.2 to 2.5.2
<<<<<<< HEAD
- Upgraded `faker` from 29.0.0 to 37.4.0
=======
- Upgraded `psutil` from 5.8.0 to 7.0.0
- Upgraded `pyqt5-sip` from 12.13.0 to 12.17.0
>>>>>>> 1a90bca8


## Technical Changes

- [NXDRIVE-2929](https://hyland.atlassian.net/browse/NXDRIVE-2929): Upgrade Python from 3.9.5 to 3.13.1


## Security

- [NXDRIVE-2993](https://hyland.atlassian.net/browse/NXDRIVE-2993): Sentry's Python SDK unintentionally exposes environment variables to subprocesses
- [NXDRIVE-3006](https://hyland.atlassian.net/browse/NXDRIVE-3006): Fix code scanning SSL TLS Version<|MERGE_RESOLUTION|>--- conflicted
+++ resolved
@@ -38,13 +38,10 @@
 
 - Upgraded `codecov-action` from 5.1.1 to 5.2.0
 - Upgraded `dukpy` from 0.3.1 to 0.5.0
+- Upgraded `faker` from 29.0.0 to 37.4.0
 - Upgraded `github-action` from 1.15.2 to 2.5.2
-<<<<<<< HEAD
-- Upgraded `faker` from 29.0.0 to 37.4.0
-=======
 - Upgraded `psutil` from 5.8.0 to 7.0.0
 - Upgraded `pyqt5-sip` from 12.13.0 to 12.17.0
->>>>>>> 1a90bca8
 
 
 ## Technical Changes
