--- conflicted
+++ resolved
@@ -36,11 +36,8 @@
 
 ## Minor Changes
 
-<<<<<<< HEAD
+- Upgraded `boto3` from 1.37.11 to 1.40.17
 - Upgraded `botocore` from 1.37.11 to 1.40.17
-=======
-- Upgraded `boto3` from 1.37.11 to 1.40.17
->>>>>>> 7315dd99
 
 ## Technical Changes
 
