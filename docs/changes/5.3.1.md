# 5.3.1

Release date: `2023-xx-xx`

## Core

- [NXDRIVE-2772](https://jira.nuxeo.com/browse/NXDRIVE-2772): Sync icons disappear after restart
- [NXDRIVE-2801](https://jira.nuxeo.com/browse/NXDRIVE-2801): Do not prefix synchronized folder name with ancestors when there is no duplicated root
- [NXDRIVE-2764](https://jira.nuxeo.com/browse/NXDRIVE-2764): Fix handling of special and non-English characters in document names

### Direct Edit

- [NXDRIVE-2125](https://jira.nuxeo.com/browse/NXDRIVE-2125): Improve the Direct Edit flow
- [NXDRIVE-2796](https://jira.nuxeo.com/browse/NXDRIVE-2796): Remove the .dl folder after using Direct Edit on a document

### Direct Transfer

- [NXDRIVE-2](https://jira.nuxeo.com/browse/NXDRIVE-2):

### S3

- [NXDRIVE-2822](https://jira.nuxeo.com/browse/NXDRIVE-2822): Fix sync errors with S3 enabled on Drive 5.3.0

## GUI

- [NXDRIVE-2759](https://jira.nuxeo.com/browse/NXDRIVE-2759): Change label "Upload content" to "Nuxeo Drive Upload Content" and translate it into french

## Packaging / Build

- [NXDRIVE-2](https://jira.nuxeo.com/browse/NXDRIVE-2):

## Tests

- [NXDRIVE-2799](https://jira.nuxeo.com/browse/NXDRIVE-2799): Fix Annotations Issue
- [NXDRIVE-2829](https://jira.nuxeo.com/browse/NXDRIVE-2829): Fix test cases for LTS 2023

## Docs

- [NXDRIVE-2](https://jira.nuxeo.com/browse/NXDRIVE-2):

## Minor Changes

- Upgraded `certifi` from 2022.9.24 to 2022.12.7
- Upgraded `wheel` from 0.36.2 to 0.38.4
- Upgraded `future` from 0.18.2 to 0.18.3
- Upgraded `cryptography` from 38.0.2 to 39.0.1
- Upgraded `faker` from 11.3.0 to 17.3.0
- Upgraded `codespell` from 2.1.0 to 2.2.4
- Upgraded `codecov/codecov-action` from 1.5.2 to 3.1.2
- Upgraded `coverage` from 5.5 to 7.2.3
<<<<<<< HEAD
- Upgraded `actions/upload-artifact` from 2 to 3
=======
- Upgraded `crowdin/github-action` from 1.4.8 to 1.7.1
>>>>>>> a8b94b98

## Technical Changes

- Switched flake8 from gitlab to github<|MERGE_RESOLUTION|>--- conflicted
+++ resolved
@@ -48,11 +48,8 @@
 - Upgraded `codespell` from 2.1.0 to 2.2.4
 - Upgraded `codecov/codecov-action` from 1.5.2 to 3.1.2
 - Upgraded `coverage` from 5.5 to 7.2.3
-<<<<<<< HEAD
 - Upgraded `actions/upload-artifact` from 2 to 3
-=======
 - Upgraded `crowdin/github-action` from 1.4.8 to 1.7.1
->>>>>>> a8b94b98
 
 ## Technical Changes
 
