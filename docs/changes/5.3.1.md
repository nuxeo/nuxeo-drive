--- conflicted
+++ resolved
@@ -6,12 +6,9 @@
 
 - [NXDRIVE-2772](https://jira.nuxeo.com/browse/NXDRIVE-2772): Sync icons disappear after restart
 - [NXDRIVE-2801](https://jira.nuxeo.com/browse/NXDRIVE-2801): Do not prefix synchronized folder name with ancestors when there is no duplicated root
-<<<<<<< HEAD
 - [NXDRIVE-2800](https://jira.nuxeo.com/browse/NXDRIVE-2800): Do not rename locally when the document is updated
 - [NXDRIVE-2830](https://jira.nuxeo.com/browse/NXDRIVE-2830): Do not rename locally when a new account is added
-=======
 - [NXDRIVE-2764](https://jira.nuxeo.com/browse/NXDRIVE-2764): Fix handling of special and non-English characters in document names
->>>>>>> 36c739c9
 
 ### Direct Edit
 
