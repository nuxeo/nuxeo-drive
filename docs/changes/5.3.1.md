--- conflicted
+++ resolved
@@ -45,11 +45,8 @@
 - Upgraded `future` from 0.18.2 to 0.18.3
 - Upgraded `cryptography` from 38.0.2 to 39.0.1
 - Upgraded `faker` from 11.3.0 to 17.3.0
-<<<<<<< HEAD
+- Upgraded `codespell` from 2.1.0 to 2.2.4
 - Upgraded `codecov/codecov-action` from 1.5.2 to 3.1.2
-=======
-- Upgraded `codespell` from 2.1.0 to 2.2.4
->>>>>>> f6138c7b
 
 ## Technical Changes
 
