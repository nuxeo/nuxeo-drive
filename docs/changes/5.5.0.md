# 5.5.0

Release date: `2024-xx-xx`

## Core

- [NXDRIVE-2](https://jira.nuxeo.com/browse/NXDRIVE-2):

### Direct Edit

- [NXDRIVE-2](https://jira.nuxeo.com/browse/NXDRIVE-2):

### Direct Transfer

- [NXDRIVE-2](https://jira.nuxeo.com/browse/NXDRIVE-2):

## GUI

- [NXDRIVE-2](https://jira.nuxeo.com/browse/NXDRIVE-2):

## Packaging / Build

- [NXDRIVE-2896](https://jira.nuxeo.com/browse/NXDRIVE-2896): Fix release build for upload/download artifact

## Tests

- [NXDRIVE-2](https://jira.nuxeo.com/browse/NXDRIVE-2):

## Docs

- [NXDRIVE-2](https://jira.nuxeo.com/browse/NXDRIVE-2):

## Minor Changes

- Upgraded `actions/download-artifact` from 3 to 4
- Upgraded `actions/upload-artifact` from 3 to 4
<<<<<<< HEAD
- Upgraded `altgraph` from 0.17 to 0.17.4
=======
- Upgraded `black` from 23.9.1 to 23.12.1
>>>>>>> 18e05a6d
- Upgraded `boto3` from 1.28.50 to 1.34.17
- Upgraded `botocore` from 1.31.50 to 1.34.17
- Upgraded `codespell` from 2.2.4 to 2.2.6
- Upgraded `cryptography` from 41.0.2 to 41.0.7
- Upgraded `docker/build-push-action` from 5.0.0 to 5.1.0
- Upgraded `faker` from 19.6.2 to 22.0.0
- Upgraded `identify` from 2.5.29 to 2.5.33
- Upgraded `idna` from 3.4 to 3.6
<<<<<<< HEAD
- Upgraded `macholib` from 1.14 to 1.16.3
- Upgraded `pefile` from 2021.5.24 to 2023.2.7
- Upgraded `pyinstaller` from 5.0 to 6.3.0 
- Upgraded `pyinstaller-hooks-contrib` from 2021.2 to 2023.12
=======
- Upgraded `pycodestyle` from 2.11.0 to 2.11.1
>>>>>>> 18e05a6d
- Upgraded `pyobjc-core` from 7.3 to 10.1
- Upgraded `pyobjc-framework-cocoa` from 7.3 to 10.1
- Upgraded `pyobjc-framework-coreservices` from 7.3 to 10.1
- Upgraded `pyobjc-framework-fsevents` from 7.3 to 10.1
- Upgraded `pyobjc-framework-scriptingbridge` from 7.3 to 10.1
- Upgraded `pyobjc-framework-systemconfiguration` from 7.3 to 10.1
<<<<<<< HEAD
- Upgraded `pywin32-ctypes` from 0.2.0 to 0.2.2
=======
- Upgraded `pytest-timeout` from 2.0.2 to 2.2.0
- Upgraded `responses` from 0.23.3 to 0.24.1
>>>>>>> 18e05a6d
- Upgraded `s3transfer` from 0.6.0 to 0.10.0
- Upgraded `vulture` from 2.9.1 to 2.10
## Technical Changes

-<|MERGE_RESOLUTION|>--- conflicted
+++ resolved
@@ -34,11 +34,8 @@
 
 - Upgraded `actions/download-artifact` from 3 to 4
 - Upgraded `actions/upload-artifact` from 3 to 4
-<<<<<<< HEAD
 - Upgraded `altgraph` from 0.17 to 0.17.4
-=======
 - Upgraded `black` from 23.9.1 to 23.12.1
->>>>>>> 18e05a6d
 - Upgraded `boto3` from 1.28.50 to 1.34.17
 - Upgraded `botocore` from 1.31.50 to 1.34.17
 - Upgraded `codespell` from 2.2.4 to 2.2.6
@@ -47,26 +44,20 @@
 - Upgraded `faker` from 19.6.2 to 22.0.0
 - Upgraded `identify` from 2.5.29 to 2.5.33
 - Upgraded `idna` from 3.4 to 3.6
-<<<<<<< HEAD
 - Upgraded `macholib` from 1.14 to 1.16.3
 - Upgraded `pefile` from 2021.5.24 to 2023.2.7
 - Upgraded `pyinstaller` from 5.0 to 6.3.0 
 - Upgraded `pyinstaller-hooks-contrib` from 2021.2 to 2023.12
-=======
 - Upgraded `pycodestyle` from 2.11.0 to 2.11.1
->>>>>>> 18e05a6d
 - Upgraded `pyobjc-core` from 7.3 to 10.1
 - Upgraded `pyobjc-framework-cocoa` from 7.3 to 10.1
 - Upgraded `pyobjc-framework-coreservices` from 7.3 to 10.1
 - Upgraded `pyobjc-framework-fsevents` from 7.3 to 10.1
 - Upgraded `pyobjc-framework-scriptingbridge` from 7.3 to 10.1
 - Upgraded `pyobjc-framework-systemconfiguration` from 7.3 to 10.1
-<<<<<<< HEAD
 - Upgraded `pywin32-ctypes` from 0.2.0 to 0.2.2
-=======
 - Upgraded `pytest-timeout` from 2.0.2 to 2.2.0
 - Upgraded `responses` from 0.23.3 to 0.24.1
->>>>>>> 18e05a6d
 - Upgraded `s3transfer` from 0.6.0 to 0.10.0
 - Upgraded `vulture` from 2.9.1 to 2.10
 ## Technical Changes
