--- conflicted
+++ resolved
@@ -76,11 +76,8 @@
 - Upgraded `types-python-dateutil` from 2.8.19.2 to 2.8.19.20240106
 - Upgraded `typing-extensions` from 4.7.1 to 4.9.0
 - Upgraded `vulture` from 2.9.1 to 2.10
-<<<<<<< HEAD
+
 - Upgraded `watchdog` from 2.1.6 to 3.0.0
-=======
-
->>>>>>> d8f93b19
 ## Technical Changes
 
 - Replaced `distutils.version` with `packaging.version`
