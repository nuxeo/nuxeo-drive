--- conflicted
+++ resolved
@@ -42,13 +42,10 @@
 - Upgraded `actions/download-artifact` from 3 to 4
 - Upgraded `actions/setup-python` from 4 to 5
 - Upgraded `actions/upload-artifact` from 3 to 4
-<<<<<<< HEAD
 - Upgraded `altgraph` from 0.17 to 0.17.4
-=======
 - Upgraded `apipkg` from 1.5 to 3.0.2
 - Upgraded `attrs` from 23.1.0 to 23.2.0
 - Upgraded `authlib` from 1.1.0 to 1.3.0
->>>>>>> 3b01f812
 - Upgraded `black` from 23.9.1 to 23.12.1
 - Upgraded `boto3` from 1.28.50 to 1.34.17
 - Upgraded `botocore` from 1.31.50 to 1.34.17
@@ -66,14 +63,9 @@
 - Upgraded `faker` from 19.6.2 to 22.0.0
 - Upgraded `identify` from 2.5.29 to 2.5.33
 - Upgraded `idna` from 3.4 to 3.6
-<<<<<<< HEAD
-- Upgraded `macholib` from 1.14 to 1.16.3
-- Upgraded `pefile` from 2021.5.24 to 2023.2.7
-- Upgraded `pyinstaller` from 5.0 to 6.3.0 
-- Upgraded `pyinstaller-hooks-contrib` from 2021.2 to 2023.12
-=======
 - Upgraded `importlib-metadata` from 6.8.0 to 7.0.1
 - Upgraded `junitparser` from 3.1.0 to 3.1.1
+- Upgraded `macholib` from 1.14 to 1.16.3
 - Upgraded `more-itertools` from 10.1.0 to 10.2.0
 - Upgraded `packaging` from 23.1 to 24.0
 - Upgraded `pathspec` from 0.11.2 to 0.12.1
@@ -83,7 +75,8 @@
 - Upgraded `pip-tools` from 6.5.1 to 7.4.1
 - Upgraded `platformdirs` from 3.10.0 to 4.2.0
 - Upgraded `pluggy` from 1.3.0 to 1.4.0
->>>>>>> 3b01f812
+- Upgraded `pyinstaller` from 5.0 to 6.3.0 
+- Upgraded `pyinstaller-hooks-contrib` from 2021.2 to 2023.12
 - Upgraded `pycodestyle` from 2.11.0 to 2.11.1
 - Upgraded `pyfakefs` from 5.3.4 to 5.3.5
 - Upgraded `pyinstaller` from 5.0 to 5.13.2
@@ -94,11 +87,7 @@
 - Upgraded `pyobjc-framework-fsevents` from 7.3 to 10.1
 - Upgraded `pyobjc-framework-scriptingbridge` from 7.3 to 10.1
 - Upgraded `pyobjc-framework-systemconfiguration` from 7.3 to 10.1
-<<<<<<< HEAD
-- Upgraded `pywin32-ctypes` from 0.2.0 to 0.2.2
-=======
 - Upgraded `pytest` from 7.4.0 to 7.4.4
->>>>>>> 3b01f812
 - Upgraded `pytest-timeout` from 2.0.2 to 2.2.0
 - Upgraded `pytest-xdist` from 3.3.1 to 3.5.0
 - Upgraded `pywin32-ctypes` from 0.2.0 to 0.2.2
