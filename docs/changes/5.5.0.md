# 5.5.0

Release date: `2024-xx-xx`

## Core

- [NXDRIVE-2882](https://jira.nuxeo.com/browse/NXDRIVE-2882): fix_db should create dump.sql in same dir as db
- [NXDRIVE-2](https://jira.nuxeo.com/browse/NXDRIVE-2):

### Direct Edit

- [NXDRIVE-2](https://jira.nuxeo.com/browse/NXDRIVE-2):

### Direct Transfer

- [NXDRIVE-2](https://jira.nuxeo.com/browse/NXDRIVE-2):

## GUI

- [NXDRIVE-2900](https://jira.nuxeo.com/browse/NXDRIVE-2900): Update license headers for Nuxeo addons

## Packaging / Build

- [NXDRIVE-2896](https://jira.nuxeo.com/browse/NXDRIVE-2896): Fix release build for upload/download artifact

## Tests

- [NXDRIVE-2](https://jira.nuxeo.com/browse/NXDRIVE-2):

## Docs

- [NXDRIVE-2](https://jira.nuxeo.com/browse/NXDRIVE-2):

## Minor Changes

- Added `build` 1.1.1
- Added `pyproject-hooks` 1.0.0
- Added `tomli` 2.0.1
- Removed `toml` 0.10.2
- Upgraded `actions/cache` from 3 to 4
- Upgraded `actions/download-artifact` from 3 to 4
- Upgraded `actions/setup-python` from 4 to 5
- Upgraded `actions/upload-artifact` from 3 to 4
- Upgraded `authlib` from 1.1.0 to 1.3.0
- Upgraded `black` from 23.9.1 to 23.12.1
- Upgraded `boto3` from 1.28.50 to 1.34.17
- Upgraded `botocore` from 1.31.50 to 1.34.17
- Upgraded `cffi` from 1.15.1 to 1.16.1
- Upgraded `click` from 8.0.1 to 8.1.7
- Upgraded `codecov/codecov-action` from 3.1.4 to 3.1.5
- Upgraded `codespell` from 2.2.4 to 2.2.6
- Upgraded `colorama` from 0.4.4 to 0.4.6
- Upgraded `comtypes` from 1.2.0 to 1.2.1
- Upgraded `cryptography` from 41.0.2 to 41.0.7
- Upgraded `distlib` from 0.3.7 to 0.3.8
- Upgraded `docker/build-push-action` from 5.0.0 to 5.1.0
- Upgraded `dukpy` from 0.2.3 to 0.3.1
- Upgraded `exceptiongroup` from 1.1.3 to 1.2.0
- Upgraded `faker` from 19.6.2 to 22.0.0
- Upgraded `identify` from 2.5.29 to 2.5.33
- Upgraded `idna` from 3.4 to 3.6
- Upgraded `importlib-metadata` from 6.8.0 to 7.0.1
- Upgraded `junitparser` from 3.1.0 to 3.1.1
- Upgraded `more-itertools` from 10.1.0 to 10.2.0
- Upgraded `packaging` from 23.1 to 24.0
- Upgraded `pathspec` from 0.11.2 to 0.12.1
- Upgraded `pefile` from 2021.5.24 to 2023.2.7
- Upgraded `pep517` from 0.10.0 to 0.13.1
- Upgraded `pip` from 22.0.4 to 24.0
- Upgraded `pip-tools` from 6.5.1 to 7.4.1
- Upgraded `pycodestyle` from 2.11.0 to 2.11.1
- Upgraded `pyfakefs` from 5.2.4 to 5.3.4
- Upgraded `pyinstaller` from 5.0 to 5.13.2
- Upgraded `pyinstaller-hooks-contrib` from 2021.2 to 2023.8
- Upgraded `pyobjc-core` from 7.3 to 10.1
- Upgraded `pyobjc-framework-cocoa` from 7.3 to 10.1
- Upgraded `pyobjc-framework-coreservices` from 7.3 to 10.1
- Upgraded `pyobjc-framework-fsevents` from 7.3 to 10.1
- Upgraded `pyobjc-framework-scriptingbridge` from 7.3 to 10.1
- Upgraded `pyobjc-framework-systemconfiguration` from 7.3 to 10.1
- Upgraded `pytest` from 7.4.0 to 7.4.4
- Upgraded `pytest-timeout` from 2.0.2 to 2.2.0
- Upgraded `pywin32-ctypes` from 0.2.0 to 0.2.2
- Upgraded `pyyaml` from 5.4.1 to 6.0.1
- Upgraded `regex` from 2023.8.8 to 2023.12.25
- Upgraded `responses` from 0.23.3 to 0.24.1
- Upgraded `s3transfer` from 0.6.0 to 0.10.0
- Upgraded `types-python-dateutil` from 2.8.19.2 to 2.8.19.20240106
- Upgraded `typing-extensions` from 4.7.1 to 4.9.0
- Upgraded `vulture` from 2.9.1 to 2.10
- Upgraded `watchdog` from 2.1.6 to 3.0.0
<<<<<<< HEAD
- Upgraded `wheel` from 0.38.4 to 0.43.0
- Upgraded `xattr` from 0.9.7 to 1.1.0
=======
- Upgraded `zipp` from 3.5.0 to 3.18.0
>>>>>>> a2d0879e

## Technical Changes

- Replaced `distutils.version` with `packaging.version`
- Check Drive version in Windows `ndrive.exe --version > version.txt` and then run `type version.txt`<|MERGE_RESOLUTION|>--- conflicted
+++ resolved
@@ -89,12 +89,10 @@
 - Upgraded `typing-extensions` from 4.7.1 to 4.9.0
 - Upgraded `vulture` from 2.9.1 to 2.10
 - Upgraded `watchdog` from 2.1.6 to 3.0.0
-<<<<<<< HEAD
 - Upgraded `wheel` from 0.38.4 to 0.43.0
 - Upgraded `xattr` from 0.9.7 to 1.1.0
-=======
+
 - Upgraded `zipp` from 3.5.0 to 3.18.0
->>>>>>> a2d0879e
 
 ## Technical Changes
 
