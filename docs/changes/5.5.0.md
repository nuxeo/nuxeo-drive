--- conflicted
+++ resolved
@@ -15,16 +15,13 @@
 
 ### Task Management
 
-<<<<<<< HEAD
-- [NXDRIVE-2933](https://jira.nuxeo.com/browse/NXDRIVE-2933): Fix ReDoS in py library when used with subversion
-=======
 - [NXDRIVE-2889](https://jira.nuxeo.com/browse/NXDRIVE-2889): Display system notification for document review
 - [NXDRIVE-2890](https://jira.nuxeo.com/browse/NXDRIVE-2890): List all pending documents for review
 - [NXDRIVE-2899](https://jira.nuxeo.com/browse/NXDRIVE-2899): Display new workflow feature on Features tab
 - [NXDRIVE-2912](https://jira.nuxeo.com/browse/NXDRIVE-2912): Display Drive notification for document review
 - [NXDRIVE-2943](https://jira.nuxeo.com/browse/NXDRIVE-2943): Fix Tabbar behaviour and change "No tasks available" Label for Task Window
 - [NXDRIVE-2948](https://jira.nuxeo.com/browse/NXDRIVE-2948): Add translations to hardcoded strings and refractor the code
->>>>>>> 26d25a60
+- [NXDRIVE-2933](https://jira.nuxeo.com/browse/NXDRIVE-2933): Fix ReDoS in py library when used with subversion
 
 ## Tests
 
@@ -33,7 +30,6 @@
 
 ## Minor Changes
 
-<<<<<<< HEAD
 - Added `build` 1.1.1
 - Added `cachetools` 5.3.3
 - Added `pyproject-api` 1.6.1
@@ -118,27 +114,4 @@
 ## Technical Changes
 
 - Replaced `distutils.version` with `packaging.version`
-- Check Drive version in Windows `ndrive.exe --version > version.txt` and then run `type version.txt`
-=======
-- Added `cachetools` 5.3.3
-- Added `pyproject-api` 1.6.1
-- Removed `py` 1.10.0
-- Removed `pytest-forked` 1.6.0
-- Upgraded `authlib` from 1.3.0 to 1.3.1
-- Upgraded `build` from 1.1.1 to 1.2.1
-- Upgraded `chardet` from 4.0.0 to 5.2.0
-- Upgraded `exceptiongroup` from 1.2.0 to 1.2.1
-- Upgraded `filelock` from 3.12.4 to 3.14.0
-- Upgraded `identify` from 2.5.33 to 2.5.36
-- Upgraded `idna` from 3.6 to 3.7
-- Upgraded `junitparser` from 3.1.1 to 3.1.2
-- Upgraded `mypy` from 1.5.1 to 1.10.0
-- Upgraded `platformdirs` from 4.2.0 to 4.2.2
-- Upgraded `pluggy` from 1.4.0 to 1.5.0
-- Upgraded `pytest` from 7.4.4 to 8.2.1
-- Upgraded `pytest-cov` from 4.1.0 to 5.0.0
-- Upgraded `pytest-timeout` from 2.2.0 to 2.3.1
-- Upgraded `requests` from 2.31.0 to 2.32.2
-- Upgraded `tox` from 3.24.5 to 4.15.0
-- Upgraded `virtualenv` from 20.4.7 to 20.26.2
->>>>>>> 26d25a60
+- Check Drive version in Windows `ndrive.exe --version > version.txt` and then run `type version.txt`