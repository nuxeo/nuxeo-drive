--- conflicted
+++ resolved
@@ -34,15 +34,19 @@
 
 ## Minor Changes
 
-<<<<<<< HEAD
 - Added `cachetools` 5.3.3
 - Added `pyproject-api` 1.6.1
 - Removed `py` 1.10.0
 - Removed `pytest-forked` 1.6.0
 - Upgraded `black` from 23.12.1 to 24.4.2
+- Upgraded `build` from 1.1.1 to 1.2.1
 - Upgraded `chardet` from 4.0.0 to 5.2.0
+- Upgraded `exceptiongroup` from 1.2.0 to 1.2.1
 - Upgraded `filelock` from 3.12.4 to 3.14.0
+- Upgraded `identify` from 2.5.33 to 2.5.36
 - Upgraded `idna` from 3.6 to 3.7
+- Upgraded `junitparser` from 3.1.1 to 3.1.2
+- Upgraded `mypy` from 1.5.1 to 1.10.0
 - Upgraded `platformdirs` from 4.2.0 to 4.2.2
 - Upgraded `pluggy` from 1.4.0 to 1.5.0
 - Upgraded `pytest` from 7.4.4 to 8.2.1
@@ -53,13 +57,6 @@
 - Upgraded `requests` from 2.31.0 to 2.32.2
 - Upgraded `tox` from 3.24.5 to 4.15.0
 - Upgraded `virtualenv` from 20.4.7 to 20.26.2
-=======
-- Upgraded `build` from 1.1.1 to 1.2.1
-- Upgraded `exceptiongroup` from 1.2.0 to 1.2.1
-- Upgraded `identify` from 2.5.33 to 2.5.36
-- Upgraded `junitparser` from 3.1.1 to 3.1.2
-- Upgraded `mypy` from 1.5.1 to 1.10.0
->>>>>>> ee403067
 
 ## Technical Changes
 
