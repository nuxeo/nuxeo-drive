# 5.3.0

Release date: `2022-xx-xx`

## Core

- [NXDRIVE-2738](https://jira.nuxeo.com/browse/NXDRIVE-2738): Implement database downgrade

### Direct Edit

- [NXDRIVE-2](https://jira.nuxeo.com/browse/NXDRIVE-2):

### Direct Transfer

- [NXDRIVE-2](https://jira.nuxeo.com/browse/NXDRIVE-2):

## GUI

- [NXDRIVE-2](https://jira.nuxeo.com/browse/NXDRIVE-2):

## Packaging / Build

- [NXDRIVE-2](https://jira.nuxeo.com/browse/NXDRIVE-2):

## Tests

- [NXDRIVE-2](https://jira.nuxeo.com/browse/NXDRIVE-2):

## Docs

- [NXDRIVE-2](https://jira.nuxeo.com/browse/NXDRIVE-2):

## Minor Changes

- Upgraded `boto3` from 1.17.0 to 1.20.19
- Upgraded `botocore` from 1.20.0 to 1.23.19
<<<<<<< HEAD
- Upgraded `more-itertools` from 8.8.0 to 8.12.0
=======
- Upgraded `pre-commit` from 2.13.0 to 2.16.0
>>>>>>> edd87929
- Upgraded `s3transfer` from 0.3.7 to 0.5.0
- Upgraded `types-requests` from 2.25.0 to 2.26.1

## Technical Changes

- Added dao/\_\_init\_\_.py::`versions_history`<|MERGE_RESOLUTION|>--- conflicted
+++ resolved
@@ -34,11 +34,8 @@
 
 - Upgraded `boto3` from 1.17.0 to 1.20.19
 - Upgraded `botocore` from 1.20.0 to 1.23.19
-<<<<<<< HEAD
 - Upgraded `more-itertools` from 8.8.0 to 8.12.0
-=======
 - Upgraded `pre-commit` from 2.13.0 to 2.16.0
->>>>>>> edd87929
 - Upgraded `s3transfer` from 0.3.7 to 0.5.0
 - Upgraded `types-requests` from 2.25.0 to 2.26.1
 
