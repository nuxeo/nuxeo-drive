# 4.0.4

Release date: `201x-xx-xx`

<<<<<<< HEAD
## Core

- [NXDRIVE-1490](https://jira.nuxeo.com/browse/NXDRIVE-1490): Fix certificate handling
=======
## Minor Changes

- Packaging: Updated `pre-commit` from 1.12.0 to 1.13.0
- Packaging: Updated `pytest-cov` from 2.6.0 to 2.6.1
>>>>>>> 7fffa183
<|MERGE_RESOLUTION|>--- conflicted
+++ resolved
@@ -2,13 +2,11 @@
 
 Release date: `201x-xx-xx`
 
-<<<<<<< HEAD
 ## Core
 
 - [NXDRIVE-1490](https://jira.nuxeo.com/browse/NXDRIVE-1490): Fix certificate handling
-=======
+
 ## Minor Changes
 
 - Packaging: Updated `pre-commit` from 1.12.0 to 1.13.0
-- Packaging: Updated `pytest-cov` from 2.6.0 to 2.6.1
->>>>>>> 7fffa183
+- Packaging: Updated `pytest-cov` from 2.6.0 to 2.6.1