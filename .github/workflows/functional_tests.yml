--- conflicted
+++ resolved
@@ -16,11 +16,8 @@
       - "tests/functional/*.py"
 
 env:
-<<<<<<< HEAD
-  NXDRIVE_TEST_NUXEO_URL: https://nuxeo-drive-preview.platform.dev.nuxeo.com/nuxeo
-=======
+
   NXDRIVE_TEST_NUXEO_URL: https://drive-2021.beta.nuxeocloud.com/nuxeo
->>>>>>> 16063d9c
   NXDRIVE_TEST_USERNAME: ${{ secrets.NXDRIVE_TEST_USERNAME }}
   NXDRIVE_TEST_PASSWORD: ${{ secrets.NXDRIVE_TEST_PASSWORD }}
 
