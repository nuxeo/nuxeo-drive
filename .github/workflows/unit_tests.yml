--- conflicted
+++ resolved
@@ -40,11 +40,7 @@
         run: tox -e unit
       - name: Upload coverage to Codecov
         if: ${{ success() }} || ${{ failure() }}
-<<<<<<< HEAD
-        uses: codecov/codecov-action@v3.1.1
-=======
         uses: codecov/codecov-action@v3.1.2
->>>>>>> e469ae12
         with:
           files: ./coverage.xml
           flags: unit
@@ -76,11 +72,7 @@
         run: tox -e unit
       - name: Upload coverage to Codecov
         if: ${{ success() }} || ${{ failure() }}
-<<<<<<< HEAD
-        uses: codecov/codecov-action@v3.1.1
-=======
         uses: codecov/codecov-action@v3.1.2
->>>>>>> e469ae12
         with:
           files: ./coverage.xml
           flags: unit
@@ -112,11 +104,7 @@
         run: tox -e unit
       - name: Upload coverage to Codecov
         if: ${{ success() }} || ${{ failure() }}
-<<<<<<< HEAD
-        uses: codecov/codecov-action@v3.1.1
-=======
         uses: codecov/codecov-action@v3.1.2
->>>>>>> e469ae12
         with:
           files: ./coverage.xml
           flags: unit
