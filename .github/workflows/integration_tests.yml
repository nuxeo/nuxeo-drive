name: Integration tests

on:
  pull_request:
    paths:
      - ".github/workflows/integration_tests.yml"
      - "nxdrive/**/*.py"
      - "tests/integration/**/*.py"
      - "tools/deps/*.txt"
  push:
    branches: [master]
    paths:
      - "nxdrive/**/*.py"
      - "tests/integration/**/*.py"

env:
  FREEZE_ONLY: 1
<<<<<<< HEAD
  PYPI_API_NUXEO_PACKAGE_TOKEN: ${{ secrets.PYPI_API_NUXEO_PACKAGE_TOKEN }}
  PYPI_API_NUXEO_PACKAGE_USERNAME: ${{ secrets.PYPI_API_NUXEO_PACKAGE_USERNAME }}
=======
>>>>>>> 96565907


jobs:
  integration-tests-windows:
    runs-on: windows-latest
    strategy:
        fail-fast: false
        matrix:
          lts_environment:  [ ["https://drive-2021.beta.nuxeocloud.com/nuxeo",  "2021", "NXDRIVE_TEST_USERNAME",  "NXDRIVE_TEST_PASSWORD"],  ["https://drive-2023.beta.nuxeocloud.com/nuxeo",  "2023",  "NXDRIVE_2023_TEST_USERNAME", "NXDRIVE_2023_TEST_PASSWORD"] ]

    env:
      NXDRIVE_TEST_NUXEO_URL: ${{ matrix.lts_environment[0] }}
      NXDRIVE_TEST_USERNAME: ${{ secrets[matrix.lts_environment[2]] }}
      NXDRIVE_TEST_PASSWORD: ${{ secrets[matrix.lts_environment[3]] }}

    name: integration-tests-windows(LTS ${{ matrix.lts_environment[1] }})

    steps:
      - uses: actions/checkout@v4
      - name: Set up Python
        uses: actions/setup-python@v5
        with:
          python-version: 3.9 # XXX_PYTHON
          architecture: "x86"
      - uses: actions/cache@v4
        with:
          path: ~\AppData\Local\pip\Cache
          key: ${{ runner.os }}-pip-${{ hashFiles('tools/deps/requirements.txt', 'tools/deps/requirements-test.txt', 'tools/deps/requirements-dev.txt', 'tools/deps/requirements-tox.txt') }}
          restore-keys: ${{ runner.os }}-pip-${{ hashFiles('tools/deps/requirements.txt', 'tools/deps/requirements-test.txt', 'tools/deps/requirements-dev.txt', 'tools/deps/requirements-tox.txt') }}
      # Cannot be used for now: OSError: [WinError 193] %1 is not a valid Win32 application
      # - uses: actions/cache@v4
      #   with:
      #     path: .tox
      #     key: ${{ runner.os }}-tox-${{ hashFiles('tools/deps/requirements-test.txt', 'tools/deps/requirements-tox.txt') }}
      #     restore-keys: ${{ runner.os }}-tox-${{ hashFiles('tools/deps/requirements-test.txt', 'tools/deps/requirements-tox.txt') }}
      - name: Setup PyPI API packages URL environment variable
        run: |
          if ($env:GITHUB_REF -eq "refs/heads/master") {
            $env:PYPI_API_PACKAGE_URL = "https://packages.nuxeo.com/repository/pypi-nuxeopublic/simple"
          } else {
            $env:PYPI_API_PACKAGE_URL = "https://${env:PYPI_API_NUXEO_PACKAGE_USERNAME}:${env:PYPI_API_NUXEO_PACKAGE_TOKEN}@packages.nuxeo.com/repository/pypi-internal/simple"
          }
          echo "PYPI_API_PACKAGE_URL=$env:PYPI_API_PACKAGE_URL" >> $env:GITHUB_ENV

      - name: Freeze the application
        env:
          PYPI_API_PACKAGE_URL: ${{ env.PYPI_API_PACKAGE_URL }}
        run: |
          powershell Set-ExecutionPolicy -ExecutionPolicy Unrestricted -Scope LocalMachine
          powershell ".\\tools\\windows\\deploy_ci_agent.ps1" -install_release
          powershell ".\\tools\\windows\\deploy_ci_agent.ps1" -build
      - name: Install tox
        run: python -m pip install -r tools/deps/requirements-tox.txt
      - name: Integration tests
        run: tox -e integration
      - name: Upload coverage to Codecov
        if: ${{ success() }} || ${{ failure() }}
        uses: codecov/codecov-action@v3.1.5
        with:
          token: ${{secrets.CODECOV_TOKEN}}
          files: ./coverage.xml
          flags: integration
          env_vars: OS,PYTHON<|MERGE_RESOLUTION|>--- conflicted
+++ resolved
@@ -15,11 +15,8 @@
 
 env:
   FREEZE_ONLY: 1
-<<<<<<< HEAD
   PYPI_API_NUXEO_PACKAGE_TOKEN: ${{ secrets.PYPI_API_NUXEO_PACKAGE_TOKEN }}
   PYPI_API_NUXEO_PACKAGE_USERNAME: ${{ secrets.PYPI_API_NUXEO_PACKAGE_USERNAME }}
-=======
->>>>>>> 96565907
 
 
 jobs:
