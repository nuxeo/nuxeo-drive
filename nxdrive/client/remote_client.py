--- conflicted
+++ resolved
@@ -569,7 +569,6 @@
         res: Dict[str, Any] = self.execute(**kwargs)
         return res
 
-<<<<<<< HEAD
     def upload_folder_type(
         self, parent: str, params: Dict[str, str], /, *, headers: Dict[str, Any] = None
     ) -> Dict[str, Any]:
@@ -579,8 +578,6 @@
         )
         return resp
 
-=======
->>>>>>> 695cdb14
     def cancel_batch(self, batch_details: Dict[str, Any], /) -> None:
         """Cancel an uploaded Batch."""
         batch = Batch(service=self.uploads, **batch_details)
