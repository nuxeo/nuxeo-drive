--- conflicted
+++ resolved
@@ -635,15 +635,12 @@
             # as we only do care about synchronization parts that could be altered.
             app = self._get_application(console=console)
 
-<<<<<<< HEAD
-=======
             # Blocking clipboard signals to avoid issues on Windows
             # Clipboard is only accessed for GUI (Qt)
             if WINDOWS and isinstance(app, Application):
                 clipboard = app.clipboard()
                 clipboard.blockSignals(True)
 
->>>>>>> 7c5ad4c2
             exit_code = app.exec_()
 
         lock.unlock()
