# coding: utf-8
import os
import socket
import stat
import sys
from logging import getLogger

from nuxeo.compat import quote

from .. import AbstractOSIntegration
from ...constants import BUNDLE_IDENTIFIER
from ...engine.workers import Worker
from ...utils import force_decode, normalized_path

log = getLogger(__name__)


class DarwinIntegration(AbstractOSIntegration):
    NXDRIVE_SCHEME = 'nxdrive'
    NDRIVE_AGENT_TEMPLATE = (
        '<?xml version="1.0" encoding="UTF-8"?>'
        '<!DOCTYPE plist PUBLIC "-//Apple Computer//DTD PLIST 1.0//EN"'
        '"http://www.apple.com/DTDs/PropertyList-1.0.dtd">'
        '<plist version="1.0">'
        '<dict>'
        '<key>Label</key>'
        '<string>org.nuxeo.drive.agentlauncher</string>'
        '<key>RunAtLoad</key>'
        '<true/>'
        '<key>Program</key>'
        '<string>%s</string>'
        '</dict>'
        '</plist>'
    )

    def __init__(self, manager):
        super(DarwinIntegration, self).__init__(manager)
        self._init()

    def _init(self):
        log.debug('Telling plugInKit to use the FinderSync')
        os.system('pluginkit -e use -i {}.NuxeoFinderSync'.format(
            BUNDLE_IDENTIFIER))

    def _cleanup(self):
        log.debug('Telling plugInKit to ignore the FinderSync')
        os.system('pluginkit -e ignore -i {}.NuxeoFinderSync'.format(
            BUNDLE_IDENTIFIER))

    def _get_agent_file(self):
        return os.path.join(
            os.path.expanduser('~/Library/LaunchAgents'),
            '{}.plist'.format(BUNDLE_IDENTIFIER))

    def register_startup(self):
        """
        Register the Nuxeo Drive.app as a user Launch Agent.
        http://developer.apple.com/library/mac/#documentation/MacOSX/Conceptual/BPSystemStartup/Chapters/CreatingLaunchdJobs.html
        """
        agent = os.path.join(
            os.path.expanduser('~/Library/LaunchAgents'),
            '{}.plist'.format(BUNDLE_IDENTIFIER))
        if os.path.isfile(agent):
            return

        agents_folder = os.path.dirname(agent)
        if not os.path.exists(agents_folder):
            log.debug('Making launch agent folder %r', agents_folder)
            os.makedirs(agents_folder)

        exe = os.path.realpath(sys.executable)
        log.debug('Registering %r for startup in %r', exe, agent)
        with open(agent, 'wb') as f:
            f.write(self.NDRIVE_AGENT_TEMPLATE % exe)

    def unregister_startup(self):
        agent = self._get_agent_file()
        if os.path.isfile(agent):
            log.debug('Unregistering startup agent %r', agent)
            os.remove(agent)

    def register_protocol_handlers(self):
        """Register the URL scheme listener using PyObjC"""
        from Foundation import NSBundle
        from LaunchServices import LSSetDefaultHandlerForURLScheme

        bundle_id = NSBundle.mainBundle().bundleIdentifier()
        if bundle_id == 'org.python.python':
            log.debug('Skipping URL scheme registration as this program '
                      ' was launched from the Python OSX app bundle')
            return
        LSSetDefaultHandlerForURLScheme(self.NXDRIVE_SCHEME, bundle_id)
        log.debug('Registered bundle %r for URL scheme %r', bundle_id,
                  self.NXDRIVE_SCHEME)

    def unregister_protocol_handlers(self):
        # Don't unregister, should be removed when Bundle removed
        pass

    @staticmethod
    def is_partition_supported(folder):
        if folder is None:
            return False
        result = False
        to_delete = not os.path.exists(folder)
        try:
            if to_delete:
                os.mkdir(folder)
            if not os.access(folder, os.W_OK):
                import stat
                os.chmod(folder, stat.S_IXUSR | stat.S_IRGRP | stat.S_IXGRP
                         | stat.S_IRUSR | stat.S_IWGRP | stat.S_IWUSR)
            import xattr
            attr = 'drive-test'
            xattr.setxattr(folder, attr, attr)
            if xattr.getxattr(folder, attr) == attr:
                result = True
            xattr.removexattr(folder, attr)
        finally:
            if to_delete:
                try:
                    os.rmdir(folder)
                except:
                    pass
        return result

    def _send_notification(self, name, content):
        """
        Send a notification through the macOS notification center
        to the FinderSync app extension.

        :param name: name of the notification
        :param content: content to send
        """
        from Foundation import NSDistributedNotificationCenter
        nc = NSDistributedNotificationCenter.defaultCenter()
        nc.postNotificationName_object_userInfo_(name, None, content)

    def _set_monitoring(self, operation, path):
        """
        Set the monitoring of a folder by the FinderSync.

        :param operation: 'watch' or 'unwatch'
        :param path: path to the folder
        """
        name = '{}.watchFolder'.format(BUNDLE_IDENTIFIER)
        self._send_notification(name, {'operation': operation, 'path': path})

    def watch_folder(self, folder):
        log.debug('FinderSync now watching %r', folder)
        self._set_monitoring('watch', folder)

    def unwatch_folder(self, folder):
        log.debug('FinderSync now ignoring %r', folder)
        self._set_monitoring('unwatch', folder)

    def send_sync_status(self, state, path):
        """
        Send the sync status of a file to the FinderSync.

        :param state: current local state of the file
        :param path: full path of the file
        """
        try:
            path = force_decode(path)
            if not os.path.exists(path):
                return

            name = '{}.syncStatus'.format(BUNDLE_IDENTIFIER)
            status = 'unsynced'

            readonly = (os.stat(path).st_mode
                        & (stat.S_IWUSR | stat.S_IWGRP)) == 0
            if readonly:
                status = 'locked'
            elif state:
                if state.error_count > 0:
                    status = 'error'
                elif state.pair_state == 'conflicted':
                    status = 'conflicted'
                elif state.local_state == 'synchronized':
                    status = 'synced'
                elif state.pair_state == 'unsynchronized':
                    status = 'unsynced'
                elif state.processor != 0:
                    status = 'syncing'

            log.trace('Sending status %r for file %r to FinderSync',
                      status, path)
            self._send_notification(name, {'status': status, 'path': path})
        except:
            log.exception('Error while trying to send status to FinderSync')

    def register_folder_link(self, folder_path, name=None):
        from LaunchServices import LSSharedFileListInsertItemURL
        from LaunchServices import kLSSharedFileListItemBeforeFirst
        from LaunchServices import CFURLCreateWithString

        favorites = self._get_favorite_list() or []
        if not favorites:
            log.warning('Could not fetch the Finder favorite list.')
            return

        folder_path = normalized_path(folder_path)
        name = os.path.basename(name) if name else self._manager.app_name

        if self._find_item_in_list(favorites, name):
            return

        url = CFURLCreateWithString(
            None, 'file://{}'.format(quote(folder_path)), None)
        if not url:
            log.warning(
                'Could not generate valid favorite URL for: %r', folder_path)
            return

        # Register the folder as favorite if not already there
        item = LSSharedFileListInsertItemURL(
            favorites, kLSSharedFileListItemBeforeFirst,
            name, None, url, {}, [])
        if item:
            log.debug('Registered new favorite in Finder for: %r', folder_path)

    def unregister_folder_link(self, name=None):
        from LaunchServices import LSSharedFileListItemRemove

        favorites = self._get_favorite_list()
        if not favorites:
            log.warning('Could not fetch the Finder favorite list.')
            return

        name = os.path.basename(name) if name else self._manager.app_name

        item = self._find_item_in_list(favorites, name)
        if not item:
            return

        LSSharedFileListItemRemove(favorites, item)

    @staticmethod
    def _get_favorite_list():
        from LaunchServices import LSSharedFileListCreate
        from LaunchServices import kLSSharedFileListFavoriteItems

        return LSSharedFileListCreate(
            None, kLSSharedFileListFavoriteItems, None)

    @staticmethod
    def _find_item_in_list(lst, name):
        from LaunchServices import LSSharedFileListCopySnapshot
        from LaunchServices import LSSharedFileListItemCopyDisplayName

        for item in LSSharedFileListCopySnapshot(lst, None)[0]:
            item_name = LSSharedFileListItemCopyDisplayName(item)
            if name == item_name:
                return item
        return None


class FinderSyncListener(Worker):
    def __init__(self, manager):
        super(FinderSyncListener, self).__init__()
        self._manager = manager
        self.host = 'localhost'
        self.port = 50765
        self._sock = socket.socket()
        self._sock.setsockopt(socket.SOL_SOCKET, socket.SO_REUSEADDR, 1)
        self.get_thread().started.connect(self.run)

    def _execute(self):
        self._sock.bind((self.host, self.port))
        self._sock.listen(5)
        log.debug('FinderSync listening on %s:%d', self.host, self.port)
        while True:
            self._interact()
            try:
                conn, addr = self._sock.accept()
<<<<<<< HEAD
                client = SocketThread(conn, addr, self._manager)
                client.start()
            except socket.timeout:
                pass
=======
            except socket.timeout:
                pass
            else:
                client = SocketThread(conn, addr, self._manager)
                client.start()
>>>>>>> 9c3d8836

    def quit(self):
        super(FinderSyncListener, self).quit()
        self._sock.close()


class SocketThread(Worker):
    def __init__(self, socket, addr, manager):
        super(SocketThread, self).__init__()
        self._manager = manager
        self._sock = socket
        self.addr = addr
        self.get_thread().started.connect(self.run)

    def _execute(self):
        content = ''
        while True:
            data = self._sock.recv(1024)
            if not data:
                break
            content += data
        log.trace('SocketThread for %s: received %s', self.addr, content)
        self._sock.close()
        self._manager.send_sync_status(content)<|MERGE_RESOLUTION|>--- conflicted
+++ resolved
@@ -275,18 +275,11 @@
             self._interact()
             try:
                 conn, addr = self._sock.accept()
-<<<<<<< HEAD
-                client = SocketThread(conn, addr, self._manager)
-                client.start()
-            except socket.timeout:
-                pass
-=======
             except socket.timeout:
                 pass
             else:
                 client = SocketThread(conn, addr, self._manager)
                 client.start()
->>>>>>> 9c3d8836
 
     def quit(self):
         super(FinderSyncListener, self).quit()
