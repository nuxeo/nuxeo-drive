import QtQuick 2.15
import QtQuick.Controls 2.15
import QtQuick.Layouts 1.15
import QtQuick.Window 2.15
import "icon-font/Icon.js" as MdiFont

Rectangle {
    id: systray
    width: 365; height: 370
    border {
        width: 1
        color: darkShadow
    }

    property bool hasAccounts: EngineModel.count > 0
    property double startTime: 0.0

    signal appUpdate(string version)
    signal getLastFiles(string uid)
    signal setStatus(string sync, string error, string update)
    signal updateAvailable()
    signal updateProgress(int progress)

    function doUpdateCounts() {
        systrayContainer.syncingCount = api.get_syncing_count(accountSelect.getRole("uid"))
        systrayContainer.extraCount = api.get_last_files_count(accountSelect.getRole("uid")) - 10
        taskState.pendingTasksCount = api.tasks_remaining(accountSelect.getRole("uid"))
    }

    function updateCounts(force) {
        // Update counts every 2 seconds to go easy on the database
        var now = new Date().getTime()

        if (now - startTime > 2000) {
            doUpdateCounts()
            startTime = new Date().getTime()
        }
    }

    Connections {
        target: EngineModel

        function onEngineChanged() {
            accountSelect.currentIndex = EngineModel.count - 1
        }
    }

    Connections {
        target: TransferModel

        function onFileChanged() {
            doUpdateCounts()
        }
    }

    Connections {
        target: FileModel

        function onFileChanged() {
            doUpdateCounts()
        }
    }

    Connections {
        target: systrayWindow

        function onVisibleChanged() {
            contextMenu.visible = false
            fileList.contentY = 0
            taskState.pendingTasksCount = api.tasks_remaining(accountSelect.getRole("uid"))
        }
    }

    onSetStatus:  {
        syncState.state = sync
        errorState.state = error
        updateState.state = update
        /*
        if (tasks == "tasks_available") {
            taskState.visible = true
        } else {
            taskState.visible = false
        }*/

        // Force the counts update at the end of the sync
        if (sync == "") {
            doUpdateCounts()
        }
    }

    onUpdateAvailable: updateState.state = api.get_update_status()
    onUpdateProgress: {
        updateState.state = api.get_update_status()
        updateState.progress = progress
    }

    FontLoader {
        id: iconFont
        source: "icon-font/materialdesignicons-webfont.ttf"
    }

    ColumnLayout {
        id: systrayContainer
        visible: hasAccounts
        width: parent.width - 2
        height: parent.height - 2
        property int syncingCount: 0
        property int extraCount: 0

        anchors.centerIn: parent
        z: 5; spacing: 0

        Rectangle {
            Layout.fillWidth: true
            color: uiBackground
            height: 50; z: 10

            MouseArea {
                width: systray.width; height: systray.height
                propagateComposedEvents: true
                visible: contextMenu.visible

                anchors {
                    top: parent.top
                    left: parent.left
                }
                onClicked: contextMenu.visible = false
            }

            RowLayout {
                anchors.fill: parent
                anchors {
                    leftMargin: 10
                }

                // Icon 1: accounts
                IconLabel {
                    id: accountIcon
                    icon: MdiFont.Icon.accountCircle
                    iconColorDisabled: interactiveLink
                    enabled: false
                }

                // Accounts list
                ColumnLayout {
                    Layout.maximumWidth: parent.width / 2

                    AccountsComboBox {
                        id: accountSelect
                        color: secondaryText

                        // Width management: systray width minus the 5 icon's width
                        Layout.preferredWidth: systray.width - (accountIcon.width * 5)

                        // When picking an account, refresh the file list.
                        onActivated: {
                            getLastFiles(accountSelect.getRole("uid"))
                            doUpdateCounts()
                            tasks_model.loadList(api.get_Tasks_list(accountSelect.getRole("uid")), api.get_username(accountSelect.getRole("uid")))
                        }
                    }
                }

                // Icon 2: Show pending Task list
                IconLabel {
                     icon: MdiFont.Icon.minus
                    Image {
                        source: "../icons/tasks.svg"
                        anchors.fill: parent
                    }
                    color: "#FFFFFF"
                    enabled: feat_tasks_management.enabled
                    opacity: feat_tasks_management.enabled ? 1.0 : 0.2
<<<<<<< HEAD
                    onClicked: {
                            tasks_model.loadList(api.get_Tasks_list(accountSelect.getRole("uid")), api.get_username(accountSelect.getRole("uid")))
                            api.open_tasks_window(accountSelect.getRole("uid"))
                            }
                    //tooltip: api.get_hostname_from_url(accountSelect.getRole("server_url"))
=======
                    tooltip: qsTr("HANDLE_TASKS") + tl.tr
>>>>>>> 92e50c64
                }

                // Icon 3: open remote server's URL
                IconLabel {
                    icon: MdiFont.Icon.nuxeo
                    iconColor: secondaryIcon
                    onClicked: api.open_remote_server(accountSelect.getRole("uid"))
                    tooltip: api.get_hostname_from_url(accountSelect.getRole("server_url"))
                }

                // Icon 4: open local sync root folder
                IconLabel {
                    icon: MdiFont.Icon.folder
                    iconColor: secondaryIcon
                    onClicked: feat_synchronization.enabled ? api.open_local(accountSelect.getRole("uid"), "/") : null
                    tooltip: qsTr("OPEN_ROOT_FOLDER").arg(APP_NAME) + tl.tr
                    enabled: feat_synchronization.enabled
                    opacity: feat_synchronization.enabled ? 1.0 : 0.5
                }

                // Icon 5: open the Direct Transfer window
                IconLabel {
                    icon: MdiFont.Icon.directTransfert
                    iconColor: secondaryIcon
                    onClicked: feat_direct_transfer.enabled ? api.open_direct_transfer(accountSelect.getRole("uid")) : null
                    tooltip: qsTr("CONTEXT_MENU_4") + tl.tr
                    enabled: feat_direct_transfer.enabled
                    opacity: feat_direct_transfer.enabled ? 1.0 : 0.5
                }

                // Icon 6: sub-menu
                IconLabel {
                    id: settingsContainer
                    icon: MdiFont.Icon.dotsVertical
                    iconColor: secondaryIcon
                    onClicked: contextMenu.visible = !contextMenu.visible
                }
            }

            // The sub-menu
            SystrayMenu {
                id: contextMenu
                anchors {
                    right: parent.right
                    top: parent.bottom
                }
            }
        }

        // Transferring/synced files list
        Rectangle {
            Layout.fillWidth: true; Layout.fillHeight: true

            Flickable {
                id: fileList
                anchors.fill: parent
                clip: true
                contentHeight: actions.height + recentFiles.height + 15
                ScrollBar.vertical: ScrollBar {}

                ListView {
                    id: actions
                    width: parent.width; height: contentHeight
                    spacing: 15
                    visible: TransferModel.count > 0
                    interactive: false
                    highlight: Rectangle { color: uiBackground }

                    model: TransferModel
                    delegate: SystrayTransfer {}
                }

                ListView {
                    id: recentFiles
                    width: parent.width; height: contentHeight
                    anchors {
                        top: parent.top
                        topMargin: actions.height
                    }
                    spacing: 15
                    visible: FileModel.count > 0
                    interactive: false
                    highlight: Rectangle { color: uiBackground }

                    model: FileModel
                    delegate: SystrayFile {}
                    footer: Rectangle {
                        id: recentFooter
                        width: parent.width
                        height: systrayContainer.extraCount > 0 ? 30 : 0
                        visible: systrayContainer.extraCount > 0
                        Text {
                            text: qsTr("EXTRA_FILE_COUNT").arg(systrayContainer.extraCount) + tl.tr
                            anchors.centerIn: parent
                            color: mediumGray
                        }
                    }
                }
            }
        }


        SystrayStatusTasks {
            id: taskState

            property int pendingTasksCount: api.tasks_remaining(accountSelect.getRole("uid"))

            state: "pending_tasks"
            visible:taskState.pendingTasksCount > 0 && feat_tasks_management.enabled
            color: progressFilledLight
            states: [
                State {
                    name: "pending_tasks"
                    PropertyChanges {
                        target: taskState
                        text: qsTr("PENDING_TASK_REVIEWS")
                        onClicked: {
                            tasks_model.loadList(api.get_Tasks_list(accountSelect.getRole("uid")), api.get_username(accountSelect.getRole("uid")))
                            api.open_tasks_window(accountSelect.getRole("uid"))
                        }
                    }
                }
            ]
        }

        // Sync status (items remaining to sync, or small text when sync is over)
        SystrayStatus {
            id: syncState
            state: ""  // Synced
            visible: !(errorState.visible || updateState.visible)
            text: feat_synchronization.enabled ? qsTr("SYNCHRONIZATION_COMPLETED") + tl.tr : ""
            color: uiBackground
            textColor: secondaryText

            states: [
                State {
                    name: "restart"
                    PropertyChanges {
                        target: syncState
                        icon: MdiFont.Icon.pause
                        text: qsTr("RESTART_NEEDED") + tl.tr
                    }
                },
                State {
                    name: "suspended"
                    PropertyChanges {
                        target: syncState
                        icon: MdiFont.Icon.pause
                        text: qsTr("ENGINE_PAUSED") + tl.tr
                    }
                },
                State {
                    name: "syncing"
                    PropertyChanges {
                        target: syncState
                        icon: MdiFont.Icon.sync
                        text: qsTr("SYNCHRONIZATION_ITEMS_LEFT").arg(systrayContainer.syncingCount) + tl.tr
                        textVisible: systrayContainer.syncingCount > 0
                        anim: true
                    }
                }
            ]
        }

        // Error status
        SystrayStatus {
            id: errorState
            state: ""  // no errors/conflicts
            visible: state != "" && (state == "auth_expired" || (ConflictsModel.count + ErrorsModel.count) > 0)
            textColor: lightTheme
            icon: MdiFont.Icon.alert

            states: [
                State {
                    name: "conflicted"
                    PropertyChanges {
                        target: errorState
                        color: warningContent
                        text: qsTr("CONFLICTS_SYSTRAY").arg(ConflictsModel.count) + tl.tr
                        onClicked: api.show_conflicts_resolution(accountSelect.getRole("uid"))
                    }
                },
                State {
                    name: "auth_expired"
                    PropertyChanges {
                        target: errorState
                        color: errorContent
                        text: qsTr("AUTH_EXPIRED") + tl.tr
                        subText: qsTr("AUTH_UPDATE_ACTION") + tl.tr
                        onClicked: api.web_update_token(accountSelect.getRole("uid"))
                    }
                },
                State {
                    name: "error"
                    PropertyChanges {
                        target: errorState
                        color: errorContent
                        text: qsTr("ERRORS_SYSTRAY").arg(ErrorsModel.count) + tl.tr
                        onClicked: api.show_conflicts_resolution(accountSelect.getRole("uid"))
                    }
                }
            ]
        }

        // Update status
        SystrayStatus {
            id: updateState
            state: "up_to_date"
            visible: !(state == "up_to_date" || state == "unavailable_site" || state == "wrong_channel")
            color: progressFilledLight
            textColor: lightTheme
            icon: MdiFont.Icon.update

            states: [
                State {
                    name: "update_available"
                    PropertyChanges {
                        target: updatePopup
                        version: api.get_available_version()
                        channel: manager.get_update_channel()
                    }
                    PropertyChanges {
                        target: updateState
                        text: qsTr("NOTIF_UPDATE_TITLE") + tl.tr
                        onClicked: updatePopup.open()
                    }
                },
                State {
                    name: "updating"
                    PropertyChanges {
                        target: updateState
                        text: qsTr("UPDATING_VERSION").arg(api.get_update_version()) + tl.tr
                    }
                },
                State {
                    name: "incompatible_server"
                    PropertyChanges {
                        target: updatePopup
                        version: api.get_available_version()
                        channel: manager.get_update_channel()
                    }
                    PropertyChanges {
                        target: updateState
                        color: errorContent
                        text: qsTr("NOTIF_UPDATE_DOWNGRADE").arg(api.get_available_version()) + tl.tr
                        onClicked: updatePopup.open()
                    }
                }
            ]
        }
    }

    // Different systray contents when there is no accounts
    Rectangle {
        visible: !hasAccounts
        width: parent.width - 2
        height: parent.height - 2
        anchors.centerIn: parent
        z: 5
        color: lightTheme

        ColumnLayout {
            width: parent.width * 3/4
            anchors.centerIn: parent

            IconLabel {
                icon: MdiFont.Icon.accountPlus
                size: 96
                Layout.alignment: Qt.AlignHCenter
                onClicked: api.show_settings("Accounts")
            }

            ScaledText {
                text: qsTr("NO_ACCOUNT") + tl.tr
                font {
                    pointSize: point_size * 1.2
                    weight: Font.Bold
                }
                Layout.maximumWidth: parent.width
                Layout.alignment: Qt.AlignHCenter
                horizontalAlignment: Text.AlignHCenter
                wrapMode: Text.WordWrap
            }

            Link {
                text: qsTr("OPEN_SETTINGS") + tl.tr
                font.pointSize: point_size * 1.2
                Layout.maximumWidth: parent.width
                Layout.alignment: Qt.AlignHCenter
                Layout.topMargin: 50
                onClicked: api.show_settings("Accounts")
            }

            Link {
                text: qsTr("QUIT") + tl.tr
                font.pointSize: point_size * 1.2
                Layout.maximumWidth: parent.width
                Layout.alignment: Qt.AlignHCenter
                Layout.topMargin: 10
                onClicked: {
                    application.hide_systray()
                    application.quit()
                }
            }
        }
    }

    // Update confirmation popup
    ConfirmPopup {
        id: updatePopup
        property string version
        property string channel

        message: qsTr("CONFIRM_UPDATE_MESSAGE").arg(channel).arg(version) + tl.tr
        onOk: {
            updatePopup.close()
            systray.appUpdate(version)
        }
    }
}<|MERGE_RESOLUTION|>--- conflicted
+++ resolved
@@ -171,15 +171,12 @@
                     color: "#FFFFFF"
                     enabled: feat_tasks_management.enabled
                     opacity: feat_tasks_management.enabled ? 1.0 : 0.2
-<<<<<<< HEAD
                     onClicked: {
                             tasks_model.loadList(api.get_Tasks_list(accountSelect.getRole("uid")), api.get_username(accountSelect.getRole("uid")))
                             api.open_tasks_window(accountSelect.getRole("uid"))
                             }
                     //tooltip: api.get_hostname_from_url(accountSelect.getRole("server_url"))
-=======
                     tooltip: qsTr("HANDLE_TASKS") + tl.tr
->>>>>>> 92e50c64
                 }
 
                 // Icon 3: open remote server's URL
