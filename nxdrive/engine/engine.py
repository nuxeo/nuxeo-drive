--- conflicted
+++ resolved
@@ -100,20 +100,10 @@
         self._manager = manager
         # Remove remote client cache on proxy update
         self._manager.proxyUpdated.connect(self.invalidate_client_cache)
-
         self.local_folder = definition.local_folder
-<<<<<<< HEAD
-
-        self.local = self.local_cls(self.local_folder,
-                                    case_sensitive=self._case_sensitive)
-        if self._case_sensitive is None and os.path.exists(self.local_folder):
-            self._case_sensitive = self.local.is_case_sensitive()
-
-=======
         # Keep folder path with backslash to find the right engine when
         # FinderSync is asking for the status of a file
         self.local_folder_bs = self._normalize_url(self.local_folder)
->>>>>>> 159e9cf7
         self.uid = definition.uid
         self.name = definition.name
         self._stopped = True
