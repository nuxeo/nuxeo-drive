import datetime
import json
import os
import os.path
import shutil
from contextlib import suppress
from dataclasses import dataclass
from functools import partial
from logging import getLogger
from pathlib import Path
from threading import Thread
from time import sleep
from typing import TYPE_CHECKING, Any, Callable, Dict, List, Optional, Type
from urllib.parse import urlsplit

import requests
from nuxeo.exceptions import Forbidden, HTTPError, Unauthorized
from nuxeo.handlers.default import Uploader

from ..auth import Token
from ..client.local import LocalClient
from ..client.local.base import LocalClientMixin
from ..client.remote_client import Remote
from ..constants import LINUX, MAC, ROOT, SYNC_ROOT, WINDOWS, DelAction, TransferStatus
from ..dao.engine import EngineDAO
from ..exceptions import (
    AddonForbiddenError,
    AddonNotInstalledError,
    EngineInitError,
    MissingXattrSupport,
    PairInterrupt,
    RootAlreadyBindWithDifferentAccount,
    ThreadInterrupt,
    UnknownDigest,
)
from ..feature import Feature
from ..metrics.constants import (
    DT_NEW_FOLDER,
    DT_SESSION_FILE_COUNT,
    DT_SESSION_FOLDER_COUNT,
    DT_SESSION_ITEM_COUNT,
    DT_SESSION_NUMBER,
    DT_SESSION_STATUS,
    SYNC_ROOT_COUNT,
)
from ..objects import Binder, DocPairs, EngineDef, Metrics, Session
from ..options import Options
from ..qt.imports import QObject, QThread, QThreadPool, pyqtSignal, pyqtSlot
from ..state import State
from ..utils import (
    client_certificate,
    current_thread_id,
    decrypt,
    encrypt,
    find_icon,
    find_suitable_tmp_dir,
    force_decode,
    get_verify,
    grouper,
    if_frozen,
    safe_filename,
    safe_long_path,
    set_path_readonly,
    unset_path_readonly,
)
from .activity import Action, FileAction
from .processor import Processor
from .queue_manager import QueueManager
from .watcher.local_watcher import LocalWatcher
from .watcher.remote_watcher import RemoteWatcher
from .workers import Worker

if TYPE_CHECKING:
    from ..manager import Manager  # noqa

__all__ = ("Engine", "ServerBindingSettings")

log = getLogger(__name__)


class Engine(QObject):
    """Used for threads interaction."""

    started = pyqtSignal()
    _stop = pyqtSignal()
    _scanPair = pyqtSignal(str)
    errorOpenedFile = pyqtSignal(object)
    longPathError = pyqtSignal(object)
    syncStarted = pyqtSignal(object)
    syncCompleted = pyqtSignal()
    # Sent when files are in error but the rest is OK
    syncPartialCompleted = pyqtSignal()
    syncSuspended = pyqtSignal()
    syncResumed = pyqtSignal()
    rootDeleted = pyqtSignal()
    rootMoved = pyqtSignal(Path)
    docDeleted = pyqtSignal(Path)
    fileAlreadyExists = pyqtSignal(Path, Path)
    uiChanged = pyqtSignal(str)
    authChanged = pyqtSignal(str)
    noSpaceLeftOnDevice = pyqtSignal()
    invalidAuthentication = pyqtSignal()
    newConflict = pyqtSignal(object)
    newReadonly = pyqtSignal(object, object)
    deleteReadonly = pyqtSignal(object)
    newLocked = pyqtSignal(object, object, object)
    newSyncStarted = pyqtSignal(object)
    newSyncEnded = pyqtSignal(object)
    newError = pyqtSignal(object)
    newQueueItem = pyqtSignal(object)
    offline = pyqtSignal()
    online = pyqtSignal()

    # Direct Transfer
    directTranferError = pyqtSignal(Path)
    directTransferNewFolderError = pyqtSignal()
    directTransferNewFolderSuccess = pyqtSignal(str)
    directTransferSessionFinished = pyqtSignal(str, str, str)
    displayPendingTask = pyqtSignal(str, str, str)

    type = "NXDRIVE"
    # Folder locker - LocalFolder processor can prevent
    # others processors to operate on a folder
    _folder_lock: Optional[Path] = None

    def __init__(
        self,
        manager: "Manager",
        definition: EngineDef,
        /,
        *,
        binder: Binder = None,
        processors: int = 10,
        remote_cls: Type[Remote] = Remote,
        local_cls: Type[LocalClientMixin] = LocalClient,
    ) -> None:
        super().__init__()

        self.version = manager.version
        self.remote: Remote = None  # type: ignore
        self._remote_token: Token = None  # type: ignore

        self.remote_cls = remote_cls
        self.local_cls = local_cls
        self.download_dir: Path = ROOT

        self.doc_container_type = "Automatic"

        # Initialize those attributes first to be sure .stop()
        # can be called without missing ones
        self._threads: List[QThread] = []

        # Stop if invalid credentials
        self.invalidAuthentication.connect(self.stop)
        self.timeout = Options.handshake_timeout
        self.manager = manager

        self.local_folder = Path(definition.local_folder)
        self.folder = str(self.local_folder)
        self.local = self.local_cls(
            self.local_folder,
            digest_callback=self.suspend_client,
            download_dir=self.download_dir,
        )

        self.uid = definition.uid
        self.name = definition.name
        self._proc_count = processors
        self._stopped = True
        # Pause if in debug
        self._pause: bool = Options.debug
        self._sync_started = False
        self._invalid_credentials = False
        self._offline_state = False
        self.dao = EngineDAO(self._get_db_file())

        # The password is only set when binding an account for the 1st time,
        # then only the token will be available and used
        self._remote_password: str = ""

        if binder:
            try:
                self.bind(binder)
            except Exception:
                # Unlock the database for its removal from the Manager
                # (especially blocker on Windows which forbids the deletion)
                self.dispose_db()
                raise

        self._load_configuration()

        self.download_dir = self._set_download_dir()
        self.csv_dir = self._set_csv_dir_or_cleanup()

        if not binder:
            self._setup_local_folder(not Options.nofscheck)
            if not self.server_url:
                raise EngineInitError(self)
            self._check_https()
            self.remote = self.init_remote()

        self._create_queue_manager()
        if Feature.synchronization:
            self._create_remote_watcher()
            self._create_local_watcher()

        # Connect for sync start
        self.newQueueItem.connect(self._check_sync_start)

        # Some conflict can be resolved automatically
        self.dao.newConflict.connect(self.conflict_resolver)

        self._set_root_icon()
        self._user_cache: Dict[str, str] = {}

        # Pause in case of no more space on the device
        self.noSpaceLeftOnDevice.connect(self.suspend)

        # Will manage Runners
        self._threadpool = QThreadPool().globalInstance()

        self._send_roots_metrics()

    def __repr__(self) -> str:
        return (
            f"<{type(self).__name__} "
            f"name={self.name!r}, "
            f"server_url={self.server_url!r}, "
            f"has_token={bool(self._remote_token)!r}, "
            f"is_offline={self.is_offline()!r}, "
            f"uid={self.uid!r}, "
            f"type={self.type!r}>"
        )

    def export(self) -> Dict[str, Any]:
        bind = self.get_binder()
        return {
            "uid": self.uid,
            "type": self.type,
            "name": self.name,
            "offline": self.is_offline(),
            "metrics": self.get_metrics(),
            "started": self.is_started(),
            "syncing": self.is_syncing(),
            "paused": self.is_paused(),
            "local_folder": str(self.local_folder),
            "queue": self.queue_manager.get_metrics(),
            "web_authentication": bind.web_authentication,
            "server_url": bind.server_url,
            "default_ui": self.wui,
            "ui": self.force_ui or self.wui,
            "username": bind.username,
            "need_password_update": bind.pwd_update_required,
            "initialized": bind.initialized,
            "server_version": bind.server_version,
            "threads": self._get_threads(),
        }

    def _create_queue_manager(self) -> None:
        kwargs = {"max_file_processors": 2 if Options.debug else self._proc_count}
        self.queue_manager: QueueManager = QueueManager(self, self.dao, **kwargs)

        # Connect for sync start
        self.queue_manager.newItem.connect(self._check_sync_start)

        # Connect components signals to engine signals
        self.queue_manager.newItem.connect(self.newQueueItem)
        self.queue_manager.newErrorGiveUp.connect(self.newError)

        if not Feature.synchronization:
            # Launch queue processors when the Engine started
            self.started.connect(self.queue_manager.init_processors)

    def _create_local_watcher(self) -> None:
        self._local_watcher = LocalWatcher(self, self.dao)
        self.create_thread(self._local_watcher, "LocalWatcher")

        # Launch the Remote Watcher after first local scan
        self._local_watcher.localScanFinished.connect(self._remote_watcher.run)

        # Other signals
        self._local_watcher.rootDeleted.connect(self.rootDeleted)
        self._local_watcher.rootMoved.connect(self.rootMoved)
        self._local_watcher.docDeleted.connect(self.docDeleted)
        self._local_watcher.fileAlreadyExists.connect(self.fileAlreadyExists)

    def _create_remote_watcher(self) -> None:
        self._remote_watcher = RemoteWatcher(self, self.dao)
        self.create_thread(self._remote_watcher, "RemoteWatcher", start_connect=False)

        # Launch queue processors after first remote_watcher pass
        self._remote_watcher.initiate.connect(self.queue_manager.init_processors)
        self._remote_watcher.remoteWatcherStopped.connect(
            self.queue_manager.shutdown_processors
        )

        # Connect last_sync checked
        self._remote_watcher.updated.connect(self._check_last_sync)

        # Scan in remote_watcher thread
        self._scanPair.connect(self._remote_watcher.scan_pair)

    def _get_threads(self) -> List[Dict[str, Any]]:
        return [thread.worker.export() for thread in self._threads]

    @pyqtSlot(object)
    def _check_sync_start(self, *, row_id: str = None) -> None:
        if not self._sync_started:
            queue_size = self.queue_manager.get_overall_size()
            if queue_size > 0:
                self._sync_started = True
                self.syncStarted.emit(queue_size)

    def reinit(self) -> None:
        started = not self._stopped
        if started:
            self.stop()
        if Feature.synchronization:
            self.dao.reinit_states()
            self._check_root()
        self.download_dir = self._set_download_dir()
        if started:
            self.start()

    def send_metric(self, category: str, action: str, label: str, /) -> None:
        self.manager.tracker.send_metric(category, action, label)  # type: ignore

    def stop_processor_on(self, path: Path, /) -> None:
        for worker in self.queue_manager.get_processors_on(path):
            log.debug(
                f"Quitting processor: {worker!r} as requested to stop on {path!r}"
            )
            worker.quit()

    def _set_download_dir(self) -> Path:
        """Guess a good location for a download folder."""
        if self.download_dir is not ROOT and self.download_dir.is_dir():
            return self.download_dir

        download_dir = find_suitable_tmp_dir(self.local_folder, self.manager.home)
        download_dir = safe_long_path(download_dir) / ".tmp" / self.uid
        log.info(f"Using temporary download folder {download_dir!r}")
        download_dir.mkdir(parents=True, exist_ok=True)

        # Update the LocalClient attribute as it is needed by .rename()
        self.local.download_dir = download_dir

        return download_dir

    def _set_csv_dir_or_cleanup(self) -> Path:
        """
        Create the CSV dir if not already exist.
        Otherwise cleanup old tmp CSV files.
        """
        csv_dir = safe_long_path(self.manager.home) / "csv"
        if csv_dir.is_dir():
            log.info(f"Cleaning CSV folder {csv_dir!r}")
            tmp_files = csv_dir.glob("*.tmp")
            for tmp in tmp_files:
                tmp.unlink()
        else:
            log.info(f"Creating CSV folder {csv_dir!r}")
            csv_dir.mkdir()
        return csv_dir

    def set_local_folder(self, path: Path, /) -> None:
        log.info(f"Update local folder to {path!r}")
        self.local_folder = path
        self._local_watcher.stop()
        self._create_local_watcher()
        self.manager.update_engine_path(self.uid, path)

    def set_local_folder_lock(self, path: Path, /) -> None:
        self._folder_lock = path
        # Check for each processor
        log.info(f"Local Folder locking on {path!r}")
        while self.queue_manager.has_file_processors_on(path):
            log.debug("Local folder locking wait for file processor to finish")
            sleep(1)
        log.info(f"Local Folder lock setup completed on {path!r}")

    def set_ui(self, value: str, /, *, overwrite: bool = True) -> None:
        name = ("wui", "force_ui")[overwrite]
        if getattr(self, name, "") == value:
            return

        key_name = ("force_ui", "ui")[name == "wui"]
        self.dao.update_config(key_name, value)
        setattr(self, name, value)
        log.info(f"{name} preferences set to {value}")
        self.uiChanged.emit(self.uid)

    def release_folder_lock(self) -> None:
        log.info("Local Folder unlocking")
        self._folder_lock = None

    def set_offline(self, *, value: bool = True) -> None:
        if value == self._offline_state:
            return

        self._offline_state = value
        if value:
            log.info(f"Engine {self.uid} goes offline")
            self.queue_manager.suspend()
            self.offline.emit()
        else:
            log.info(f"Engine {self.uid} goes online")
            self.queue_manager.resume()
            self.online.emit()

    def is_offline(self) -> bool:
        return self._offline_state

    def add_filter(self, path: str, /) -> None:
        remote_ref = os.path.basename(path)
        remote_parent_path = os.path.dirname(path)
        if not remote_ref:
            return
        self.dao.add_filter(path)
        pair = self.dao.get_state_from_remote_with_path(remote_ref, remote_parent_path)
        if not pair:
            log.info(f"Cannot find the pair: {remote_ref} ({remote_parent_path!r})")
            return
        self.dao.delete_remote_state(pair)

    def remove_filter(self, path: str, /) -> None:
        self.dao.remove_filter(path)
        # Scan the "new" pair, use signal/slot to not block UI
        self._scanPair.emit(path)

    def delete_doc(self, path: Path, /, *, mode: DelAction = None) -> None:
        """Delete doc after prompting the user for the mode."""

        doc_pair = self.dao.get_state_from_local(path)
        if not doc_pair:
            log.info(f"Unable to delete non-existent doc {path}")
            return

        # In case the deleted path is not synced, there is no
        # need to ask the user what to do.
        if doc_pair.remote_state == "unknown":
            self.dao.remove_state(doc_pair)
            return

        if not mode:
            mode = self.manager.get_deletion_behavior()

        if mode is DelAction.DEL_SERVER:
            # Delete on server
            doc_pair.update_state("deleted", doc_pair.remote_state)
            self.dao.delete_local_state(doc_pair)
        elif mode is DelAction.UNSYNC:
            # Add document to filters
            self.dao.remove_state(doc_pair)
            if doc_pair.remote_parent_path and doc_pair.remote_ref:
                self.dao.add_filter(
                    f"{doc_pair.remote_parent_path}/{doc_pair.remote_ref}"
                )

    def _save_last_dt_session_infos(
        self,
        remote_path: str,
        remote_ref: str,
        remote_title: str,
        duplicate_behavior: str,
        last_local_selected_location: Optional[Path],
        last_local_selected_doc_type: Optional[str],
        /,
    ) -> None:
        """Store last dt session infos into the database for later runs."""
        self.dao.update_config("dt_last_remote_location", remote_path)
        self.dao.update_config("dt_last_remote_location_ref", remote_ref)
        self.dao.update_config("dt_last_remote_location_title", remote_title)
        self.dao.update_config("dt_last_duplicates_behavior", duplicate_behavior)
        if last_local_selected_location:
            self.dao.update_config(
                "dt_last_local_selected_location", last_local_selected_location
            )
        if last_local_selected_doc_type:
            self.dao.update_config(
                "dt_last_local_selected_doc_type", last_local_selected_doc_type
            )

    def _create_remote_folder(
        self, remote_parent_path: str, new_folder: str, session_id: int, /
    ) -> Dict[str, Any]:
        try:
            res = self.remote.upload_folder(
                remote_parent_path,
                {"title": new_folder},
                headers={DT_NEW_FOLDER: 1, DT_SESSION_NUMBER: session_id},
            )
            self.directTransferNewFolderSuccess.emit(res["path"])
            return res
        except Exception:
            log.warning(
                f"Could not create the {new_folder!r} folder in the {remote_parent_path!r} remote folder",
                exc_info=True,
            )
            self.directTransferNewFolderError.emit()
            return {}

    def _create_remote_folder_with_enricher(
        self,
        remote_parent_path: str,
        new_folder: str,
        new_folder_type: str,
        session_id: int,
        /,
    ) -> Dict[str, Any]:
        try:
            payload = {
                "entity-type": "document",
                "name": new_folder,
                "type": new_folder_type,
                "properties": {"dc:title": new_folder},
            }

            res = self.remote.upload_folder_type(remote_parent_path, payload)
            new_path = f"{remote_parent_path}/{new_folder}"
            self.directTransferNewFolderSuccess.emit(new_path)
            return res
        except Exception:
            log.warning(
                f"Could not create the {new_folder!r} folder with type {new_folder_type!r} in {remote_parent_path!r}",
                exc_info=True,
            )
            self.directTransferNewFolderError.emit()
            return {}

    def _direct_transfer(
        self,
        local_paths: Dict[Path, int],
        remote_parent_path: str,
        remote_parent_ref: str,
        remote_parent_title: str,
        /,
        *,
        document_type: str = "",
        container_type: str = "",
        duplicate_behavior: str = "create",
        last_local_selected_location: Optional[Path] = None,
        last_local_selected_doc_type: Optional[str] = None,
        new_folder: Optional[str] = None,
        new_folder_type: Optional[str] = None,
    ) -> None:
        """Plan the Direct Transfer."""

        # Save last dt session infos for next times
        self._save_last_dt_session_infos(
            remote_parent_path,
            remote_parent_ref,
            remote_parent_title,
            duplicate_behavior,
            last_local_selected_location,
            last_local_selected_doc_type,
        )
        if new_folder:
            self.send_metric("direct_transfer", "new_folder", "1")
            expected_session_uid = self.dao.get_count("uid != 0", table="Sessions") + 1
            if not new_folder_type or new_folder_type == self.doc_container_type:
                item = self._create_remote_folder(
                    remote_parent_path, new_folder, expected_session_uid
                )
            else:
                item = self._create_remote_folder_with_enricher(
                    remote_parent_path,
                    new_folder,
                    new_folder_type,
                    expected_session_uid,
                )
            if not item:
                return
            remote_parent_path = item["path"]
            remote_parent_ref = item["uid"]

        # Allow to only create a folder and return.
        if not local_paths:
            return

        all_paths = local_paths.keys()
        doc_type = None
        if document_type == self.doc_container_type:
            doc_type = None
        else:
            doc_type = document_type

        cont_type = None
        if container_type == self.doc_container_type:
            cont_type = None
        else:
            cont_type = container_type
        items = [
            (
                path.as_posix(),
                path.parent.as_posix(),
                path.name,
                path.is_dir(),
                size,
                remote_parent_path,
                remote_parent_ref,
                doc_type if not path.is_dir() else cont_type,
                duplicate_behavior,
                "todo" if path.parent in all_paths else "unknown",
            )
            for path, size in sorted(local_paths.items())
        ]

        # Add all paths into the database to plan the upload, by batch
        bsize = Options.database_batch_size
        log.info("Planning items to Direct Transfer ...")
        log.debug(
            f" ... database_batch_size is {bsize}, duplicate_behavior is {duplicate_behavior!r}"
        )
        current_max_row_id = -1
        description = os.path.basename(items[0][0])
        if len(items) > 1:
            description = f"{description} (+{len(items) - 1:,})"
        session_uid = self.dao.create_session(
            remote_parent_path, remote_parent_ref, len(items), self.uid, description
        )

        for batch_items in grouper(items, bsize):
            row_id = self.dao.plan_many_direct_transfer_items(batch_items, session_uid)
            if current_max_row_id == -1:
                current_max_row_id = row_id

        log.info(f" ... Planned {len(items):,} item(s) to Direct Transfer, let's gooo!")

        # And add new pairs to the queue
        self.dao.queue_many_direct_transfer_items(current_max_row_id)

    def fetch_pending_task_list(self, task_id: str) -> None:
        self.displayPendingTask.emit(self.uid, task_id)

    def handle_session_status(self, session: Optional[Session], /) -> None:
        """Check the session status and send a notification if finished."""
        if not session or session.status is not TransferStatus.DONE:
            return

        self.directTransferSessionFinished.emit(
            self.uid, session.remote_ref, session.remote_path
        )
        session_folder_count = sum(
            "Folderish" in doc["facets"]
            for doc in self.dao.get_session_items(session.uid)
        )
        self.remote.metrics.send(
            {
                DT_SESSION_FILE_COUNT: session.total_items - session_folder_count,
                DT_SESSION_FOLDER_COUNT: session_folder_count,
                DT_SESSION_ITEM_COUNT: session.total_items,
                DT_SESSION_STATUS: "done",
            }
        )
        self.send_metric("direct_transfer", "session_items", str(session.total_items))
        # Read https://jira.nuxeo.com/secure/EditComment!default.jspa?id=152399&commentId=503487
        # for why we can't have metrics about dupes creation on uploads.

    def direct_transfer(
        self,
        local_paths: Dict[Path, int],
        remote_parent_path: str,
        remote_parent_ref: str,
        remote_parent_title: str,
        /,
        *,
        duplicate_behavior: str = "create",
        last_local_selected_location: Optional[Path] = None,
        last_local_selected_doc_type: Optional[Path] = None,
        new_folder: Optional[str] = None,
        new_folder_type: Optional[str] = None,
    ) -> None:
        """Plan the Direct Transfer."""
        self._direct_transfer(
            local_paths,
            remote_parent_path,
            remote_parent_ref,
            remote_parent_title,
            duplicate_behavior=duplicate_behavior,
            last_local_selected_location=last_local_selected_location,
            last_local_selected_doc_type=last_local_selected_doc_type,
            new_folder=new_folder,
            new_folder_type=new_folder_type,
        )

    def direct_transfer_async(
        self,
        local_paths: Dict[Path, int],
        remote_parent_path: str,
        remote_parent_ref: str,
        remote_parent_title: str,
        /,
        *,
        document_type: str,
        container_type: str,
        duplicate_behavior: str = "create",
        last_local_selected_location: Optional[Path] = None,
        last_local_selected_doc_type: Optional[str] = None,
        new_folder: Optional[str] = None,
        new_folder_type: Optional[str] = None,
    ) -> None:
        """Plan the Direct Transfer. Async to not freeze the GUI."""
        from .workers import Runner

        runner = Runner(
            self._direct_transfer,
            local_paths,
            remote_parent_path,
            remote_parent_ref,
            remote_parent_title,
            document_type=document_type,
            container_type=container_type,
            duplicate_behavior=duplicate_behavior,
            last_local_selected_location=last_local_selected_location,
            last_local_selected_doc_type=last_local_selected_doc_type,
            new_folder=new_folder,
            new_folder_type=new_folder_type,
        )
        self._threadpool.start(runner)

    def rollback_delete(self, path: Path, /) -> None:
        """Re-synchronize a document when a deletion is cancelled."""
        doc_pair = self.dao.get_state_from_local(path)
        if not doc_pair:
            log.info(f"Unable to rollback delete on non-existent doc {path}")
            return
        if doc_pair.folderish:
            self.dao.remove_state_children(doc_pair)
        self.dao.force_remote_creation(doc_pair)
        if doc_pair.folderish:
            self._remote_watcher.scan_remote(from_state=doc_pair)

    def get_metadata_url(self, remote_ref: str, /, *, edit: bool = False) -> str:
        """
        Build the document's metadata URL based on the server's UI.
        Default is Web-UI.  In case of unknown UI, use the default value.

        :param remote_ref: The document remote reference (UID) of the
            document we want to show metadata.
        :param edit: Show the metadata edit page instead of the document.
        :return: The complete URL.
        """
        uid = remote_ref.split("#")[-1]
        repo = self.remote.client.repository
        page = ("view_documents", "view_drive_metadata")[edit]

        urls = {
            "jsf": f"{self.server_url}nxdoc/{repo}/{uid}/{page}",
            "web": f"{self.server_url}ui#!/doc/{uid}",
        }
        return urls[self.force_ui or self.wui]

    def get_task_url(self, remote_ref: str, /, *, edit: bool = False) -> str:
        """
<<<<<<< HEAD
<<<<<<< HEAD
        Build the document's metadata URL based on the server's UI.
        Default is Web-UI.  In case of unknown UI, use the default value.

        :param remote_ref: The document remote reference (UID) of the
            document we want to show metadata.
        :param edit: Show the metadata edit page instead of the document.
        :return: The complete URL.
        """
        # uid = remote_ref.split("#")[-1]
=======
=======
>>>>>>> 7ea5d581
        Build the task's metadata URL based on the server's UI.
        Default is Web-UI.  In case of unknown UI, use the default value.
        :param remote_ref: The task remote reference (UID) of the
            task we want to show metadata.
        :param edit: Show the metadata edit page instead of the document.
        :return: The complete URL.
        """
<<<<<<< HEAD
>>>>>>> 38182732e (Added display_pending_task and get_task_url method)
=======
>>>>>>> 7ea5d581
        repo = self.remote.client.repository
        page = ("view_documents", "view_drive_metadata")[edit]

        urls = {
            "jsf": f"{self.server_url}tasks/{repo}/{remote_ref}/{page}",
            "web": f"{self.server_url}ui#!/tasks/{remote_ref}",
        }
        print(f">>>. urls: {urls}")
        log.info(f">>>. urls: {urls}")
        return urls[self.force_ui or self.wui]

    def is_syncing(self) -> bool:
        return self._sync_started

    def is_paused(self) -> bool:
        return self._pause

    def open_edit(self, remote_ref: str, remote_name: str, /) -> None:
        doc_ref = remote_ref
        if "#" in doc_ref:
            doc_ref = doc_ref[doc_ref.rfind("#") + 1 :]
        log.info(f"Will try to open edit : {doc_ref}")
        # TODO Implement a TemporaryWorker

        def run() -> None:
            self.manager.directEdit.emit(
                self.server_url, doc_ref, self.remote_user, None
            )

        self._edit_thread = Thread(target=run)
        self._edit_thread.start()

    def open_remote(self, *, url: str = None) -> None:
        if url is None:
            url = self.server_url
        self.manager.open_local_file(url)

    def resume(self) -> None:
        log.info(f"Engine {self.uid} is resuming")
        self._pause = False

        # If stopped then start the engine
        if self._stopped:
            self.start()
            return

        self.queue_manager.resume()
        for thread in self._threads:
            if thread.isRunning():
                thread.worker.resume()
            else:
                thread.start()
        self.resume_suspended_transfers()
        self.syncResumed.emit()

    def _resume_transfers(
        self, nature: str, func: Callable, /, *, is_direct_transfer: bool = False
    ) -> None:
        """Resume all transfers returned by the *func* function."""
        resume = self.dao.resume_transfer
        get_state = self.dao.get_state_from_id

        transfers = func()
        if not isinstance(transfers, list):
            transfers = [transfers]

        for transfer in transfers:
            if transfer.uid is None:
                continue

            resume(nature, transfer.uid, is_direct_transfer=is_direct_transfer)

            doc_pair = get_state(transfer.doc_pair)
            if doc_pair:
                self.queue_manager.push(doc_pair)

    def resume_transfer(
        self, nature: str, uid: int, /, *, is_direct_transfer: bool = False
    ) -> None:
        """Resume a single transfer with its nature and UID."""
        meth = (
            self.dao.get_download
            if nature == "download"
            else self.dao.get_dt_upload
            if is_direct_transfer
            else self.dao.get_upload
        )
        func = partial(meth, uid=uid)  # type: ignore
        self._resume_transfers(nature, func, is_direct_transfer=is_direct_transfer)

    def resume_suspended_transfers(self) -> None:
        """Resume all suspended transfers."""
        dao = self.dao
        status = TransferStatus.SUSPENDED

        self._resume_transfers(
            "download", partial(dao.get_downloads_with_status, status)
        )
        self._resume_transfers("upload", partial(dao.get_uploads_with_status, status))
        self._resume_transfers(
            "upload",
            partial(dao.get_dt_uploads_with_status, status),
            is_direct_transfer=True,
        )

        # Update the systray icon and syncing count in the systray, if there are any resumed transfers
        self._check_sync_start()

    def resume_session(self, uid: int, /) -> None:
        """Resume all transfers for given session."""
        self.dao.change_session_status(uid, TransferStatus.ONGOING)
        self.dao.resume_session(uid)

    def _manage_staled_transfers(self) -> None:
        """
        That method manages staled transfers. A staled transfer has the ONGOING status.

        Normally, this status cannot be if the application was correctly shut down.
        In that case, such transfers will be purged. This likely mean there was an error somewhere and
        the transfer will unlikely being able to resume.

        On the other end, if the application effectively crashed at the previous run,
        such transfers should be adapted to being able to resume.
        """

        app_has_crashed = State.has_crashed
        dao = self.dao

        for nature in ("download", "upload"):
            meth = getattr(dao, f"get_{nature}s_with_status")
            for transfer in meth(TransferStatus.ONGOING):
                if app_has_crashed:
                    # Update the status to let .resume_suspended_transfers() processing it
                    transfer.status = TransferStatus.SUSPENDED
                    dao.set_transfer_status(nature, transfer)
                    log.info(f"Updated status of staled {transfer}")
                else:
                    # Remove staled transfers
                    is_direct_transfer = (
                        nature == "upload" and transfer.is_direct_transfer
                    )
                    dao.remove_transfer(
                        nature,
                        path=transfer.path,
                        is_direct_transfer=is_direct_transfer,
                    )
                    log.info(f"Removed staled {transfer}")

    def cancel_upload(self, transfer_uid: int, /) -> None:
        """Cancel an ongoing Direct Transfer upload and clean the database."""
        log.debug(f"Canceling transfer {transfer_uid}")
        upload = self.dao.get_dt_upload(uid=transfer_uid)
        if not upload:
            return

        doc_pair = self.dao.get_state_from_local(upload.path)
        if not doc_pair:
            return

        # The Upload is currently being processed by a thread.
        # We need to make the thread stop before cancelling the ongoing upload.
        if upload.status is TransferStatus.ONGOING and doc_pair.processor:
            # The CANCELLED status will trigger an exception in the thread that will remove the upload.
            upload.status = TransferStatus.CANCELLED
            self.dao.set_transfer_status("upload", upload)
            return

        # The Upload is not ONGOING so we can remove it safely.
        self.remote.cancel_batch(upload.batch)
        self.dao.remove_transfer("upload", path=upload.path, is_direct_transfer=True)

        self.dao.remove_state(doc_pair)
        session = self.dao.decrease_session_counts(doc_pair.session)
        self.handle_session_status(session)

    def cancel_session(self, uid: int, /) -> None:
        """Cancel all transfers for given session."""
        self.dao.change_session_status(uid, TransferStatus.CANCELLED)
        self.dao.cancel_session(uid)

        docs = self.dao.get_session_items(uid)
        session_item_count = len(docs)
        session_folder_count = sum("Folderish" in doc["facets"] for doc in docs)
        self.remote.metrics.send(
            {
                DT_SESSION_FILE_COUNT: session_item_count - session_folder_count,
                DT_SESSION_FOLDER_COUNT: session_folder_count,
                DT_SESSION_ITEM_COUNT: session_item_count,
                DT_SESSION_STATUS: "cancelled",
            }
        )

        # We could cancel all batches, but in reality it would freeze the GUI.
        # Cancelling a session with a lot of items is worthless the use of a specific thread
        # to do the clean-up ourselves. Let the server doing it for us. We will be able to
        # tackle a possible issue in time.
        # for batch in self.dao.cancel_session(uid):
        #     self.remote.cancel_batch(batch)

    def suspend(self) -> None:
        if self._pause:
            return

        log.info(f"Engine {self.uid} is suspending")
        self._pause = True
        self.dao.suspend_transfers()
        self.queue_manager.suspend()
        for thread in self._threads:
            thread.worker.suspend()
        self.syncSuspended.emit()

    def unbind(self) -> None:
        self.stop()
        self.manager.osi.unwatch_folder(self.local_folder)
        self.manager.osi.unregister_folder_link(self.local_folder)
        self.dispose_db()
        self.manager.remove_engine_dbs(self.uid)

        try:
            shutil.rmtree(self.download_dir)
        except FileNotFoundError:
            # Folder already removed
            pass
        except OSError:
            log.warning("Download folder removal error", exc_info=True)

        if self.remote:
            self.remote.revoke_token()

    def check_fs_marker(self) -> bool:
        tag, tag_value = "drive-fs-test", "NXDRIVE_VERIFICATION"
        if not self.local_folder.is_dir():
            self.rootDeleted.emit()
            return False

        self.local.set_remote_id(ROOT, tag_value, name=tag)
        if self.local.get_remote_id(ROOT, name=tag) != tag_value:
            return False

        self.local.remove_remote_id(ROOT, name=tag)
        return not bool(self.local.get_remote_id(ROOT, name=tag))

    @staticmethod
    def _normalize_url(url: str, /) -> str:
        """Ensure that user provided url always has a trailing '/'"""
        if not url:
            raise ValueError(f"Invalid url: {url!r}")
        if not url.endswith("/"):
            return url + "/"
        return url

    def _send_roots_metrics(self) -> None:
        """Send a metric about the number of locally enabled sync roots."""
        if not self.remote or not Feature.synchronization:
            return
        roots_count = self.dao.get_count(f"remote_parent_path = '{SYNC_ROOT}'")
        self.remote.metrics.send({SYNC_ROOT_COUNT: roots_count})

    def _load_token(self) -> Token:
        """Retrieve the token from the database."""
        stored_token = self.dao.get_config("remote_token")
        key = f"{self.remote_user}{self.server_url}"
        try:
            clear_token = force_decode(decrypt(stored_token, key))
        except UnicodeDecodeError:
            clear_token = stored_token
        try:
            # OAuth2 token
            res: Token = json.loads(clear_token)
        except (TypeError, json.JSONDecodeError):
            # Nuxeo token
            res = clear_token

        # Ensure the token is saved chiphered
        if stored_token == clear_token:
            log.info("Removing clear token from the database")
            self._save_token(clear_token)

        return res

    def _save_token(self, token: Token) -> None:
        """Store the token into the database."""
        if not token:
            return
        stored_token = json.dumps(token) if isinstance(token, dict) else token
        key = f"{self.remote_user}{self.server_url}"
        secure_token = force_decode(encrypt(stored_token, key))
        self.dao.update_config("remote_token", secure_token)

    def _load_configuration(self) -> None:
        self._web_authentication = self.dao.get_bool("web_authentication")
        self.server_url = self.dao.get_config("server_url")
        self.hostname = urlsplit(self.server_url).hostname
        self.wui = self.dao.get_config("ui", default="web")
        self.force_ui = self.dao.get_config("force_ui")
        self.remote_user = self.dao.get_config("remote_user")
        self._remote_token = self._load_token()

        if not self._remote_token:
            self.set_invalid_credentials(
                reason="found no token in engine configuration"
            )

    def _get_db_file(self) -> Path:
        return self.manager.get_engine_db(self.uid)

    def get_binder(self) -> "ServerBindingSettings":
        return ServerBindingSettings(
            self.server_url,
            self._web_authentication,
            self.remote_user,
            self.local_folder,
            True,
            pwd_update_required=self.has_invalid_credentials(),
        )

    def set_invalid_credentials(
        self, *, value: bool = True, reason: str = None
    ) -> None:
        changed = self._invalid_credentials is not value
        self._invalid_credentials = value
        if not changed:
            return
        if value:
            msg = "Setting invalid credentials"
            if reason:
                msg += f", reason is: {reason}"
            log.warning(msg)
            self.invalidAuthentication.emit()
        self.authChanged.emit(self.uid)

    def has_invalid_credentials(self) -> bool:
        return self._invalid_credentials

    @property
    def have_folder_upload(self) -> bool:
        """Check if the server can handle folder upload via the FileManager."""
        value = self.dao.get_bool("have_folder_upload", default=False)
        if not value:
            value = self.remote.can_use("FileManager.CreateFolder")
            if value:
                self.dao.store_bool("have_folder_upload", True)
        return value

    @staticmethod
    def local_rollback(*, force: bool = False) -> bool:
        """
        :param force: Force the return value to be the one of `force`.
        """

        if isinstance(force, bool):
            return force
        return False

    def create_thread(
        self, worker: Worker, name: str, /, *, start_connect: bool = True
    ) -> QThread:
        if worker is None:
            worker = Worker(self, name=name)

        if isinstance(worker, Processor):
            worker.pairSyncStarted.connect(self.newSyncStarted)
            worker.pairSyncEnded.connect(self.newSyncEnded)

        thread = worker.thread
        if start_connect:
            thread.started.connect(worker.run)
        self._stop.connect(worker.quit)
        thread.finished.connect(self._thread_finished)
        self._threads.append(thread)
        return thread

    def retry_pair(self, row_id: int, /) -> None:
        state = self.dao.get_state_from_id(row_id)
        if state is None:
            return
        self.dao.reset_error(state)

    def ignore_pair(self, row_id: int, reason: str, /) -> None:
        state = self.dao.get_state_from_id(row_id)
        if state is None:
            return
        self.dao.unsynchronize_state(state, reason, ignore=True)
        self.dao.reset_error(state, last_error=reason)

    def resolve_with_local(self, row_id: int, /) -> None:
        row = self.dao.get_state_from_id(row_id)
        if row:
            self.dao.force_local(row)

    def resolve_with_remote(self, row_id: int, /) -> None:
        row = self.dao.get_state_from_id(row_id)
        if row:
            self.dao.force_remote(row)

    @pyqtSlot()
    def _check_last_sync(self) -> None:
        if not self._sync_started:
            return

        watcher = self._local_watcher
        empty_events = watcher.empty_events()
        errors = self.queue_manager.get_errors_count()
        qm_size = self.queue_manager.get_overall_size()
        qm_active = self.queue_manager.active()
        active_status = "active" if qm_active else "inactive"
        empty_polls = self._remote_watcher.empty_polls
        win_info = ""

        if WINDOWS:
            win_info = (
                f". Windows [queue_size={watcher.get_win_queue_size()}, "
                f" folder_scan_size={watcher.get_win_folder_scan_size()}]"
            )

        log.info(
            f"Checking sync for engine {self.uid}: queue manager is {active_status} (size={qm_size}), "
            f"empty remote polls count is {empty_polls}, local watcher empty events is {empty_events}, "
            f"errors queue size is {errors} and syncing count is {self.dao.get_syncing_count()}"
            f"{win_info}"
        )

        if qm_size > 0 or not empty_events or qm_active:
            return

        if errors:
            log.debug(f"Emitting syncPartialCompleted for engine {self.uid}")
            self.syncPartialCompleted.emit()
        else:
            self.dao.update_config("last_sync_date", datetime.datetime.utcnow())
            log.debug(f"Emitting syncCompleted for engine {self.uid}")
            self._sync_started = False
            self.syncCompleted.emit()

    def _thread_finished(self) -> None:
        for thread in self._threads:
            with suppress(AttributeError):
                if thread in (self._local_watcher.thread, self._remote_watcher.thread):
                    continue
            if thread.isFinished():
                thread.quit()
                self._threads.remove(thread)

    def is_started(self) -> bool:
        return not self._stopped

    def start(self) -> None:
        log.info(f"Engine {self.uid} is starting")

        # Checking root in case of failed migration
        self._check_root()

        # Launch the server config file updater
        self.manager.server_config_updater.force_poll()

        self._manage_staled_transfers()
        self.resume_suspended_transfers()

        self._stopped = False
        Processor.soft_locks = {}
        for thread in self._threads:
            thread.start()

        # Try to resolve conflict on startup
        for conflict in self.dao.get_conflicts():
            self.conflict_resolver(conflict.id, emit=False)

        self.syncStarted.emit(0)
        self.started.emit()

    def get_metrics(self) -> Metrics:
        return {
            "uid": self.uid,
            "conflicted_files": self.dao.get_conflict_count(),
            "error_files": self.dao.get_error_count(),
            "files_size": self.dao.get_global_size(),
            "invalid_credentials": self._invalid_credentials,
            "sync_files": self.dao.get_sync_count(filetype="file"),
            "sync_folders": self.dao.get_sync_count(filetype="folder"),
            "syncing": self.dao.get_syncing_count(),
            "unsynchronized_files": self.dao.get_unsynchronized_count(),
        }

    def get_conflicts(self) -> DocPairs:
        return self.dao.get_conflicts()

    def conflict_resolver(self, row_id: int, /, *, emit: bool = True) -> None:
        pair = self.dao.get_state_from_id(row_id)
        if not pair:
            log.debug("Conflict resolver: empty pair, skipping")
            return

        try:
            parent_ref = self.local.get_remote_id(pair.local_parent_path)
            same_digests = self.local.is_equal_digests(
                pair.local_digest, pair.remote_digest, pair.local_path
            )
            log.warning(
                "Conflict resolver: "
                f"names={pair.remote_name == pair.local_name!r}"
                f"({pair.remote_name!r}|{pair.local_name!r}) "
                f"digests={same_digests!r}"
                f"({pair.local_digest}|{pair.remote_digest}) "
                f"parents={pair.remote_parent_ref == parent_ref!r}"
                f"({pair.remote_parent_ref}|{parent_ref}) "
                f"[emit={emit!r}]"
            )
            if (
                same_digests
                and pair.remote_parent_ref == parent_ref
                and safe_filename(pair.remote_name) == pair.local_name
            ):
                self.dao.synchronize_state(pair)
            elif emit:
                # Raise conflict only if not resolvable
                self.newConflict.emit(row_id)
                self.manager.osi.send_sync_status(
                    pair, self.local.abspath(pair.local_path)
                )
        except ThreadInterrupt:
            # The engine has not yet started, just skip the exception as the conflict
            # is already seen by the user from within the systray menu and in the conflicts window.
            pass
        except UnknownDigest:
            log.info(
                f"Delaying conflict resolution of {pair!r} because of non-standard digest"
            )
        except Exception:
            log.exception("Conflict resolver error")

    def is_stopped(self) -> bool:
        return self._stopped

    def stop(self) -> None:
        log.debug(f"Engine {self.uid} is stopping")

        self.dao.suspend_transfers()

        # Make a backup in case something happens
        self.dao.save_backup()

        if self.remote:
            log.debug("Sending all waiting async metrics.")
            self.remote.metrics.force_poll()

        self._stopped = True

        # The signal will propagate to all Workers. Each Worker being a QThread,
        # the stop() method will be called on each one that will trigger QThread.stop().
        self._stop.emit()

        for thread in self._threads:
            if not thread.wait(5000):
                log.error(f"Thread {thread} is not responding - terminate it")
                thread.terminate()

        with suppress(AttributeError):
            thread = self._local_watcher.thread
            if not thread.wait(5000):
                log.error(f"Thread {thread} is not responding - terminate it")
                thread.terminate()

        with suppress(AttributeError):
            thread = self._remote_watcher.thread
            if not thread.wait(5000):
                log.error(f"Thread {thread} is not responding - terminate it")
                thread.terminate()

        for thread in self._threads:
            if thread.isRunning():
                thread.wait(5000)

        with suppress(AttributeError):
            thread = self._remote_watcher.thread
            if not thread.isRunning():
                thread.wait(5000)

        with suppress(AttributeError):
            thread = self._local_watcher.thread
            if not thread.isRunning():
                thread.wait(5000)

        # Soft locks needs to be reinit in case of threads termination
        Processor.soft_locks = {}
        log.debug(f"Engine {self.uid} stopped")

    def use_trash(self) -> bool:
        """Use the local trash mechanisms."""
        return self.local.can_use_trash()

    def update_token(self, token: Token, username: str, /) -> None:
        self._load_configuration()
        self._remote_token = token
        self.remote.update_token(token)
        self._save_token(self._remote_token)
        self.set_invalid_credentials(value=False)
        if username != self.remote_user:
            self.remote_user = username
            self.dao.update_config("remote_user", username)
            self.manager.restartNeeded.emit()
        else:
            self.start()

    def init_remote(self) -> Remote:
        # Used for FS synchronization operations
        args = (self.server_url, self.remote_user, self.manager.device_id, self.version)

        kwargs = {
            "password": self._remote_password,
            "timeout": self.timeout,
            "token": self._remote_token,
            "download_callback": self.suspend_client,
            "upload_callback": self.suspend_client,
            "dao": self.dao,
            "proxy": self.manager.proxy,
            "verify": get_verify(),
            "cert": client_certificate(),
        }
        return self.remote_cls(*args, **kwargs)

    def _setup_local_folder(self, check_fs: bool) -> None:
        if not Feature.synchronization or not check_fs:
            return

        new_folder = not self.local_folder.is_dir()
        if new_folder:
            self.local_folder.mkdir(parents=True)
        try:
            self._check_fs(self.local_folder)
        except MissingXattrSupport as exc:
            if new_folder:
                with suppress(OSError):
                    self.local.unset_readonly(self.local_folder)
                    self.local_folder.rmdir()
            raise exc

    def bind(self, binder: Binder, /) -> None:
        check_credentials = not binder.no_check
        check_fs = not (Options.nofscheck or binder.no_fscheck)
        self.server_url = self._normalize_url(binder.url)
        self.remote_user = binder.username
        self._remote_password = binder.password
        if binder.token:
            self._remote_token = binder.token
        self._web_authentication = bool(binder.token)

        # Check first if the folder is on a supported FS
        if check_fs:
            self._setup_local_folder(check_fs)

        if check_credentials:
            self.remote = self.init_remote()
            if not self._remote_token:
                self._remote_token = self.remote.request_token()
            if not self._remote_token:
                self.remote = None  # type: ignore

        # Save the configuration
        self.dao.store_bool("web_authentication", self._web_authentication)
        self.dao.update_config("server_url", self.server_url)
        self.dao.update_config("remote_user", self.remote_user)
        self._save_token(self._remote_token)

        # Check for the root
        # If the top level state for the server binding doesn't exist,
        # create the local folder and the top level state.
        self._check_root()

    def _check_fs(self, path: Path, /) -> None:
        if not self.check_fs_marker():
            raise MissingXattrSupport(path)

        if path.is_dir():
            root_id = self.local.get_root_id()
            if root_id:
                # server_url|user|device_id|uid
                server_url, user, *_ = root_id.split("|")
                if (self.server_url, self.remote_user) != (server_url, user):
                    raise RootAlreadyBindWithDifferentAccount(user, server_url)

    @if_frozen
    def _check_https(self) -> None:
        if self.server_url.startswith("https"):
            self.send_metric("server", "protocol", "https")
            return

        url = self.server_url.replace("http://", "https://")
        try:
            proxies = self.manager.proxy.settings(url=url)
            requests.get(url, proxies=proxies)
        except Exception:
            # No need to log the whole exception when using a development environment
            devenv = self.hostname.startswith(("127.0.0.1", "localhost", "192.168."))
            err = f"Server at {self.server_url!r} doesn't seem to handle HTTPS, keeping HTTP."
            if not devenv:
                err += " For information, this is the encountered SSL error:"
            log.warning(err, exc_info=not devenv)
            self.send_metric("server", "protocol", "http")
        else:
            self.server_url = url
            self.dao.update_config("server_url", self.server_url)
            log.info(f"Updated server URL to {self.server_url!r}")
            self.send_metric("server", "protocol", "http->https")

    def _check_root(self) -> None:
        if not Feature.synchronization:
            return

        root = self.dao.get_state_from_local(ROOT)
        if root is None:
            if self.local_folder.is_dir():
                unset_path_readonly(self.local_folder)
            else:
                self.local_folder.mkdir(parents=True)
            try:
                self._add_top_level_state()
            except Unauthorized:
                self.set_invalid_credentials()
            else:
                self._set_root_icon()
                self.manager.osi.register_folder_link(self.local_folder)
                set_path_readonly(self.local_folder)

    def cancel_action_on(self, pair_id: int, /) -> None:
        for thread in self._threads:
            if hasattr(thread, "worker") and isinstance(thread.worker, Processor):
                pair = thread.worker.get_current_pair()
                if pair is not None and pair.id == pair_id:
                    thread.worker.quit()

    @if_frozen
    def _set_root_icon(self) -> None:
        """Set the folder icon if not already done."""
        if self.local.has_folder_icon(ROOT):
            return

        if LINUX:
            icon = find_icon("emblem.svg")
        elif MAC:
            icon = find_icon("folder_mac.dat")
        else:
            icon = find_icon("folder_windows.ico")

        if not icon:
            log.error(f"Missing icon from the package: {icon!r}")
            return

        locker = self.local.unlock_ref(ROOT, unlock_parent=False)
        try:
            self.local.set_folder_icon(ROOT, icon)
        except Exception:
            log.warning("Icon folder cannot be set", exc_info=True)
        finally:
            self.local.lock_ref(ROOT, locker)

    def _add_top_level_state(self) -> None:
        if not self.remote:
            return

        try:
            if not self.remote.can_use("NuxeoDrive.GetTopLevelFolder"):
                raise AddonNotInstalledError()
        except Forbidden:
            log.warning(
                "Current user was not allowed to access 'NuxeoDrive.*' operations",
                exc_info=True,
            )
            raise AddonForbiddenError()

        local_info = self.local.get_info(ROOT)
        self.dao.insert_local_state(local_info, None)
        row = self.dao.get_state_from_local(ROOT)
        if not row:
            return

        remote_info = self.remote.get_filesystem_root_info()
        self.dao.update_remote_state(
            row, remote_info, remote_parent_path="", versioned=False
        )
        value = "|".join(
            (self.server_url, self.remote_user, self.manager.device_id, self.uid)
        )
        self.local.set_root_id(value.encode("utf-8"))
        self.local.set_remote_id(ROOT, remote_info.uid)
        self.dao.synchronize_state(row)
        # The root should also be sync

    def suspend_client(self, uploader: Uploader, /) -> None:
        if self.is_paused() or not self.is_started():
            raise ThreadInterrupt()

        # Verify thread status
        thread_id = current_thread_id()
        for thread in self._threads:
            if (
                hasattr(thread, "worker")
                and isinstance(thread.worker, Processor)
                and thread.worker.thread_id == thread_id
                and not thread.worker.is_started()
            ):
                raise ThreadInterrupt()

        # Get action
        action = Action.get_current_action()
        if not isinstance(action, FileAction):
            return

        # Check for a possible lock
        current = self.local.get_path(action.filepath)
        if self._folder_lock and self._folder_lock in current.parents:
            log.info(f"PairInterrupt {current!r} because lock on {self._folder_lock!r}")
            raise PairInterrupt()

    def create_processor(self, item_getter: Callable, /) -> Processor:
        return Processor(self, item_getter)

    def dispose_db(self) -> None:
        if self.dao:
            self.dao.dispose()

    def get_user_full_name(self, userid: str, /, *, cache_only: bool = False) -> str:
        """Get the last contributor full name."""

        try:
            return self._user_cache[userid]
        except KeyError:
            full_name = userid

        if not cache_only:
            try:
                prop = self.remote.users.get(userid).properties
            except HTTPError:
                pass
            except (TypeError, KeyError):
                log.exception("Content error")
            else:
                first_name = prop.get("firstName") or ""
                last_name = prop.get("lastName") or ""
                full_name = " ".join([first_name, last_name]).strip()
                if not full_name:
                    full_name = prop.get("username", userid)
                self._user_cache[userid] = full_name

        return full_name

    def send_task_notification(self, task_id: str, remote_path: str, /) -> None:
        print(">>> emitting notification signal")
        self.displayPendingTask.emit(self.uid, task_id, remote_path)


@dataclass
class ServerBindingSettings:
    """Summarize server binding settings."""

    server_url: str
    web_authentication: bool
    username: str
    local_folder: Path
    initialized: bool
    server_version: Optional[str] = None
    password: Optional[str] = None
    pwd_update_required: bool = False<|MERGE_RESOLUTION|>--- conflicted
+++ resolved
@@ -753,8 +753,6 @@
 
     def get_task_url(self, remote_ref: str, /, *, edit: bool = False) -> str:
         """
-<<<<<<< HEAD
-<<<<<<< HEAD
         Build the document's metadata URL based on the server's UI.
         Default is Web-UI.  In case of unknown UI, use the default value.
 
@@ -763,21 +761,6 @@
         :param edit: Show the metadata edit page instead of the document.
         :return: The complete URL.
         """
-        # uid = remote_ref.split("#")[-1]
-=======
-=======
->>>>>>> 7ea5d581
-        Build the task's metadata URL based on the server's UI.
-        Default is Web-UI.  In case of unknown UI, use the default value.
-        :param remote_ref: The task remote reference (UID) of the
-            task we want to show metadata.
-        :param edit: Show the metadata edit page instead of the document.
-        :return: The complete URL.
-        """
-<<<<<<< HEAD
->>>>>>> 38182732e (Added display_pending_task and get_task_url method)
-=======
->>>>>>> 7ea5d581
         repo = self.remote.client.repository
         page = ("view_documents", "view_drive_metadata")[edit]
 
