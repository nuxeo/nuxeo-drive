--- conflicted
+++ resolved
@@ -497,7 +497,7 @@
             self.directTransferNewFolderError.emit()
             return {}
 
-<<<<<<< HEAD
+
     def _create_remote_folder_with_enricher(
         self,
         remote_parent_path: str,
@@ -526,8 +526,7 @@
             self.directTransferNewFolderError.emit()
             return {}
 
-=======
->>>>>>> 695cdb14
+
     def _direct_transfer(
         self,
         local_paths: Dict[Path, int],
