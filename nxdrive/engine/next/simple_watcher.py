--- conflicted
+++ resolved
@@ -58,13 +58,8 @@
         doc_pair = self._dao.get_state_from_local(rel_path)
         # Add for security src_path and dest_path parent - not sure it is needed
         self._push_to_scan(os.path.dirname(rel_path))
-<<<<<<< HEAD
-        if self.local.is_inside(dst_path):
-            dst_rel_path = self.local.get_path(dst_path)
-=======
         if self.is_inside(dst_path):
             dst_rel_path = self.client.get_path(dst_path)
->>>>>>> 159e9cf7
             self._push_to_scan(os.path.dirname(dst_rel_path))
         if (doc_pair is None):
             # Scan new parent
