--- conflicted
+++ resolved
@@ -797,10 +797,6 @@
                 continue
 
             new_info = RemoteFileInfo.from_dict(fs_item) if fs_item else None
-<<<<<<< HEAD
-            log.info(f"Remote File Info: {new_info!r}")
-=======
->>>>>>> 0c5ab6f3
             if new_info and (
                 self.engine.remote.is_sync_root(new_info)
                 or WORKSPACE_ROOT in new_info.uid
