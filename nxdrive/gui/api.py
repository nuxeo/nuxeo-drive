# flake8: noqa

import json
from dataclasses import asdict
from logging import getLogger
from os import getenv
from os.path import abspath
from pathlib import Path
from typing import TYPE_CHECKING, Any, Dict, List, Optional
from urllib.parse import urlencode, urlparse, urlsplit, urlunsplit

import requests
from nuxeo.exceptions import HTTPError, OAuth2Error, Unauthorized
from urllib3.exceptions import LocationParseError

from ..auth import OAuthentication, Token, get_auth
from ..client.proxy import get_proxy
from ..constants import (
    APP_NAME,
    CONNECTION_ERROR,
    DEFAULT_SERVER_TYPE,
    DT_MONITORING_MAX_ITEMS,
    TransferStatus,
)
from ..dao.engine import EngineDAO
from ..engine.engine import Engine
from ..exceptions import (
    AddonForbiddenError,
    AddonNotInstalledError,
    EncryptedSSLCertificateKey,
    FolderAlreadyUsed,
    InvalidSSLCertificate,
    MissingClientSSLCertificate,
    MissingXattrSupport,
    NotFound,
    RootAlreadyBindWithDifferentAccount,
    StartupPageConnectionError,
)
from ..feature import Feature
from ..notification import Notification
from ..objects import Binder, DocPair
from ..options import Options
from ..qt import constants as qt
from ..qt.imports import QObject, QUrl, pyqtSignal, pyqtSlot
from ..translator import Translator
from ..updater.constants import Login
from ..utils import (
    disk_space,
    force_decode,
    get_date_from_sqlite,
    get_default_local_folder,
    normalized_path,
    save_config,
    sizeof_fmt,
    test_url,
)

if TYPE_CHECKING:
    from .application import Application  # noqa

__all__ = ("QMLDriveApi",)

log = getLogger(__name__)


class QMLDriveApi(QObject):
    openAuthenticationDialog = pyqtSignal(str, object)
    setMessage = pyqtSignal(str, str)

    def __init__(self, application: "Application", /) -> None:
        super().__init__()
        self._manager = application.manager
        self.application = application
        self.callback_params: Dict[str, str] = {}

        # Attributes for the web authentication feedback
        self.openAuthenticationDialog.connect(
            self.application.open_authentication_dialog
        )

    def _json_default(self, obj: Any, /) -> Any:
        export = getattr(obj, "export", None)
        if callable(export):
            return export()

        log.error(f"Object {obj} has no export() method.")
        return obj

    def _json(self, obj: Any) -> Any:
        # Avoid to fail on non serializable object
        return json.dumps(obj, default=self._json_default)

    def _get_engine(self, engine_uid: str, /) -> Engine:
        return self._manager.engines.get(engine_uid)

    def _export_formatted_state(
        self, uid: str, /, *, state: DocPair = None
    ) -> Dict[str, Any]:
        if not state:
            return {}

        engine = self._get_engine(uid)
        if not engine:
            return {}

        result = state.export()
        result["last_contributor"] = (
            ""
            if state.last_remote_modifier is None
            else engine.get_user_full_name(state.last_remote_modifier, cache_only=True)
        )
        date_time = get_date_from_sqlite(state.last_remote_updated)
        result["last_remote_update"] = (
            Translator.format_datetime(date_time) if date_time else ""
        )
        date_time = get_date_from_sqlite(state.last_local_updated)
        result["last_local_update"] = (
            Translator.format_datetime(date_time) if date_time else ""
        )
        result["remote_can_update"] = state.remote_can_update
        result["remote_can_rename"] = state.remote_can_rename
        result["last_error_details"] = state.last_error_details or ""
        return result

    @pyqtSlot(str, int, result=list)
    def get_last_files(self, uid: str, number: int, /) -> List[Dict[str, Any]]:
        """Return the last files transferred (see EngineDAO)."""
        engine = self._get_engine(uid)
        if not engine:
            return []
        return [s.export() for s in engine.dao.get_last_files(number)]

    @pyqtSlot(str, result=int)
    def get_last_files_count(self, uid: str, /) -> int:
        """Return the count of the last files transferred (see EngineDAO)."""
        count = 0
        engine = self._get_engine(uid)
        if engine:
            count = engine.dao.get_last_files_count(duration=60)
        return count

    @pyqtSlot(QUrl, result=str)
    def to_local_file(self, url: QUrl, /) -> str:
        """
        Convert the given QUrl to its local path equivalent.

            >>> to_local_file("file:///home/username/nuxeo")
            /home/username/nuxeo
            >>> to_local_file("file:///C:/Users/username/nuxeo")
            C:\\Users\\username\\nuxeo

        """
        return abspath(url.toLocalFile())

    @pyqtSlot(str)
    def trigger_notification(self, uid: str, /) -> None:
        self.application.hide_systray()
        self._manager.notification_service.trigger_notification(uid)

    @pyqtSlot(str)
    def discard_notification(self, uid: str, /) -> None:
        self._manager.notification_service.discard_notification(uid)

    def _export_notifications(
        self, notifs: Dict[str, Notification], /
    ) -> List[Dict[str, Any]]:
        return [notif.export() for notif in notifs.values()]

    @pyqtSlot(str, result=str)
    def get_notifications(self, engine_uid: str, /) -> str:
        center = self._manager.notification_service
        notif = self._export_notifications(center.get_notifications(engine=engine_uid))
        return self._json(notif)

    @pyqtSlot(result=str)
    def get_update_status(self) -> str:
        """Return the status of the update."""
        return self._manager.updater.status

    @pyqtSlot(result=str)
    def get_update_version(self) -> str:
        """Return the version of the update, if one is available."""
        return self._manager.updater.version

    @pyqtSlot(result=str)
    def get_available_version(self) -> str:
        """Return the version of the update, if one is available."""
        return self._manager.updater.available_version

    @pyqtSlot(str)
    def app_update(self, version: str, /) -> None:
        """Start the update to the specified version."""
        self._manager.updater.update(version)

    def get_transfers(self, dao: EngineDAO, /) -> List[Dict[str, Any]]:
        limit = 5  # 10 files are displayed in the systray, so take 5 of each kind
        result: List[Dict[str, Any]] = []

        for count, download in enumerate(dao.get_downloads()):
            if count >= limit:
                break
            result.append(asdict(download))

        for count, upload in enumerate(dao.get_uploads()):
            if count >= limit:
                break
            result.append(asdict(upload))

        return result

    def get_direct_transfer_items(self, dao: EngineDAO, /) -> List[Dict[str, Any]]:
        """Fetch at most *DT_MONITORING_MAX_ITEMS* transfers from the database."""
        return dao.get_dt_uploads_raw(limit=DT_MONITORING_MAX_ITEMS, chunked=True)

    def get_active_sessions_items(self, dao: EngineDAO, /) -> List[Dict[str, Any]]:
        """Fetch the list of active sessions from the database."""
        return dao.get_active_sessions_raw()

    def get_completed_sessions_items(self, dao: EngineDAO, /) -> List[Dict[str, Any]]:
        """Fetch the list of completed sessions from the database."""
        return dao.get_completed_sessions_raw(limit=20)

    @pyqtSlot(str, result=int)
    def get_active_sessions_count(self, uid: str, /) -> int:
        """Return the count of active sessions items."""
        engine = self._get_engine(uid)
        if engine:
            return engine.dao.get_count(
                f"status IN ({TransferStatus.ONGOING.value}, {TransferStatus.PAUSED.value})",
                table="Sessions",
            )
        return 0

    @pyqtSlot(str, result=int)
    def get_completed_sessions_count(self, uid: str, /) -> int:
        """Return the count of completed sessions items."""
        engine = self._get_engine(uid)
        if engine:
            return engine.dao.get_count(
                f"status IN ({TransferStatus.CANCELLED.value}, {TransferStatus.DONE.value})",
                table="Sessions",
            )
        return 0

    @pyqtSlot(str, result=int)
    def tasks_remaining(self, uid: str, /) -> int:
        """Return pending tasks count for Drive notification."""
        engine = self._get_engine(uid)
        if engine:
            tasks = self.application.fetch_pending_tasks(engine)
            return len(tasks)
        log.info("Engine not available")
        return 0

    @pyqtSlot(str, str, result=str)
    def get_text(self, details, ret) -> str:
        details = details.replace("'", '"')
        details = json.loads(details)
        return details[ret]

    @pyqtSlot(str, result=bool)
    def text_red(self, text) -> bool:
        return "ago" in text

    @pyqtSlot(str)
    def open_tasks_window(self, uid: str, /) -> None:
        self.application.hide_systray()
        self.application.show_tasks_window(uid)

    @pyqtSlot()
    def close_tasks_window(self, /) -> None:
        self.application.close_tasks_window()

    @pyqtSlot(str, str, int, float, bool)
    def pause_transfer(
        self,
        nature: str,
        engine_uid: str,
        transfer_uid: int,
        progress: float,
        /,
        *,
        is_direct_transfer: bool = False,
    ) -> None:
        """Pause a given transfer. *nature* is either downloads or upload."""
        log.info(f"Pausing {nature} {transfer_uid} for engine {engine_uid!r}")
        engine = self._manager.engines.get(engine_uid)
        if not engine:
            return
        engine.dao.pause_transfer(
            nature, transfer_uid, progress, is_direct_transfer=is_direct_transfer
        )

    @pyqtSlot(str, str, int, bool)
    def resume_transfer(
        self,
        nature: str,
        engine_uid: str,
        uid: int,
        /,
        *,
        is_direct_transfer: bool = False,
    ) -> None:
        """Resume a given transfer. *nature* is either downloads or upload."""
        log.info(f"Resume {nature} {uid} for engine {engine_uid!r}")
        engine = self._manager.engines.get(engine_uid)
        if not engine:
            return
        engine.resume_transfer(nature, uid, is_direct_transfer=is_direct_transfer)

    @pyqtSlot(str, int)
    def resume_session(self, engine_uid: str, uid: int, /) -> None:
        """Resume a given session and it's transfers."""
        log.info(f"Resume session {uid} for engine {engine_uid!r}")
        engine = self._manager.engines.get(engine_uid)
        if not engine:
            return
        engine.resume_session(uid)

    @pyqtSlot(str, int)
    def pause_session(self, engine_uid: str, uid: int, /) -> None:
        """Pause a given session and it's transfers."""
        log.info(f"Pausing session {uid} for engine {engine_uid!r}")
        engine = self._manager.engines.get(engine_uid)
        if not engine:
            return
        engine.dao.pause_session(uid)

    def cancel_session(self, engine_uid: str, uid: int, /) -> None:
        """Cancel a given session and it's transfers."""
        log.info(f"Cancelling session {uid} for engine {engine_uid!r}")
        engine = self._manager.engines.get(engine_uid)
        if not engine:
            return
        engine.cancel_session(uid)

    @pyqtSlot(str, str)
    def show_metadata(self, uid: str, ref: str, /) -> None:
        self.application.hide_systray()
        engine = self._get_engine(uid)
        if engine:
            path = engine.local.abspath(Path(ref))
            self.fetch_pending_tasks(engine)
            self.application.show_metadata(path)

    @pyqtSlot(str, result=list)
    def get_unsynchronizeds(self, uid: str, /) -> List[Dict[str, Any]]:
        result = []
        engine = self._get_engine(uid)
        if engine:
            for conflict in engine.dao.get_unsynchronizeds():
                result.append(self._export_formatted_state(uid, state=conflict))
        return result

    @pyqtSlot(str, result=list)
    def get_conflicts(self, uid: str, /) -> List[Dict[str, Any]]:
        result = []
        engine = self._get_engine(uid)
        if engine:
            for conflict in engine.get_conflicts():
                result.append(self._export_formatted_state(uid, state=conflict))
        return result

    @pyqtSlot(str, result=list)
    def get_errors(self, uid: str, /) -> List[Dict[str, Any]]:
        result = []
        engine = self._get_engine(uid)
        if engine:
            for error in engine.dao.get_errors():
                result.append(self._export_formatted_state(uid, state=error))
        return result

    @pyqtSlot(result=list)
    def get_features_list(self) -> List[List[str]]:
        """Return the list of declared features with their value, title and translation key."""
        result = []
        for feature in vars(Feature):
            title = feature.replace("_", " ").title()
            translation_key = f"FEATURE_{feature.upper()}"
            result.append([title, feature, translation_key])
        return result

    @pyqtSlot(result=str)
    def generate_report(self) -> str:
        try:
            return str(self._manager.generate_report())
        except Exception as e:
            log.exception("Report error")
            return "[ERROR] " + str(e)

    @pyqtSlot(str, str, result=bool)
    def generate_csv(self, session_id: str, engine_uid: str) -> bool:
        """
        Generate a CSV file from the *session_id*.
        """
        engine = self._manager.engines.get(engine_uid)
        if not engine:
            return False
        try:
            return self._manager.generate_csv(int(session_id), engine)
        except Exception:
            log.exception("CSV export error.")
            return False

    @pyqtSlot(str)
    def open_direct_transfer(self, uid: str, /) -> None:
        self.application.hide_systray()

        engine = self._get_engine(uid)
        if not engine:
            return

        self.application.refresh_direct_transfer_items(engine.dao)
        self.application.refresh_active_sessions_items(engine.dao)
        self.application.refresh_completed_sessions_items(engine.dao)
        self.application.show_direct_transfer_window(engine.uid)

    @pyqtSlot(str)
    def open_server_folders(self, uid: str, /) -> None:
        """Hide the systray and show the server folders dialog."""
        self.application.hide_systray()
        engine = self._get_engine(uid)
        if not engine:
            return

        self.application.show_server_folders(engine, None)

    @pyqtSlot(str, result=str)
    def get_hostname_from_url(self, url: str, /) -> str:
        urlp = urlparse(url)
        return urlp.hostname or url

    @pyqtSlot(str)
    def open_remote_server(self, uid: str, /) -> None:
        self.application.hide_systray()
        engine = self._get_engine(uid)
        if engine:
            engine.open_remote()

    @pyqtSlot(str)
    def open_in_explorer(self, path: str, /) -> None:
        """
        Open the file's folder and select it.
        """
        self._manager.open_local_file(path, select=True)

    @pyqtSlot(str, str)
    def open_local(self, uid: str, path: str, /) -> None:
        self.application.hide_systray()
        log.debug(f"Opening local file {path!r}")
        filepath = Path(force_decode(path).lstrip("/"))
        if not uid:
            self._manager.open_local_file(filepath)
        else:
            engine = self._get_engine(uid)
            if engine:
                filepath = engine.local.abspath(filepath)
                self._manager.open_local_file(filepath)

    @pyqtSlot()
    def open_help(self) -> None:
        self.application.hide_systray()
        self._manager.open_help()

    @pyqtSlot(str, int)
    def open_document(self, engine_uid: str, doc_pair_id: int, /) -> None:
        """Open the local or remote document depending on the pair state"""
        engine = self._manager.engines.get(engine_uid)
        if not engine:
            return

        doc_pair = engine.dao.get_state_from_id(doc_pair_id)
        if not doc_pair:
            return
        if (
            doc_pair.pair_state == "error"
            and doc_pair.remote_ref
            and doc_pair.remote_name
        ):
            self.open_remote(engine_uid, doc_pair.remote_ref, doc_pair.remote_name)
        else:
            self.open_local(engine_uid, str(doc_pair.local_parent_path))

    @pyqtSlot(str)
    def show_conflicts_resolution(self, uid: str, /) -> None:
        self.application.hide_systray()
        engine = self._get_engine(uid)
        if engine:
            self.application.show_conflicts_resolution(engine)

    @pyqtSlot(str)
    def show_settings(self, section: str, /) -> None:
        self.application.hide_systray()
        log.info(f"Show settings on section {section}")
        self.application.show_settings(section)

    @pyqtSlot(str, result=list)
    def get_Tasks_list(self, engine_uid: str, /) -> list:
        engine = self._get_engine(engine_uid)
        tasks_list = self._fetch_tasks(engine)
        # print(f"tasks_list: {tasks_list!r}")
        for task in tasks_list:
            try:
                doc_id = task.targetDocumentIds[0]["id"]
                doc_info = self.get_document_details(engine_uid, doc_id)
                task.name = doc_info.properties["dc:title"]
            except Exception:
                task.name = "Unknown Document"

            type_of_task = task.directive
            if "chooseParticipants" in type_of_task or "pleaseSelect" in type_of_task:
                task.directive = Translator.get("CHOOSE_PARTICIPANTS")
            elif "give_opinion" in type_of_task:
                task.directive = Translator.get("GIVE_OPINION")
            elif "AcceptReject" in type_of_task:
                task.directive = Translator.get("VALIDATE_DOCUMENT")

            wf_name = ""
            for char in task.workflowModelName:
                wf_name = f"{wf_name} {char}" if char.isupper() else f"{wf_name}{char}"
            task.workflowModelName = wf_name[1:]

        return tasks_list

    @pyqtSlot(str, result=str)
    def get_username(self, engine_uid: str, /) -> str:
        engine = self._get_engine(engine_uid)
        return engine.remote_user

    @pyqtSlot(str, result=list)
    def get_document_details(self, engine_uid: str, doc_id: str, /) -> int:
        engine = self._get_engine(engine_uid)
        if not engine:
            log.info("engine not available")
            return []
        return engine.remote.get_info(doc_id)

    @pyqtSlot(object)
    def fetch_pending_tasks(self, engine: Engine, /) -> None:
        data = self._fetch_tasks(engine)
        if len(data) > 0:
            for task in data:
                engine.fetch_pending_task_list(task.id)

    def _fetch_tasks(self, engine: Engine) -> Any:
        return self.application.fetch_pending_tasks(engine)

    @pyqtSlot()
    def quit(self) -> None:
        try:
            self.application.quit()
        except Exception:
            log.exception("Application exit error")

    @pyqtSlot(result=str)
    def get_version(self) -> str:
        return self._manager.version

    @pyqtSlot(result=str)
    def get_update_url(self) -> str:
        return Options.update_site_url

    @pyqtSlot(str)
    def web_update_token(self, uid: str, /) -> None:
        try:
            engine = self._get_engine(uid)
            if not engine:
                self.setMessage.emit("CONNECTION_UNKNOWN", "error")
                return
            params = urlencode({"updateToken": True})

            url = engine.server_url
            login_type = self._manager.get_server_login_type(url)
            if login_type is Login.OLD:
                # We might have to downgrade because the
                # browser login is not available.
                self._manager.updater.force_downgrade()
                return

            # The good authentication class is chosen following the type of the token
            crafted_token: Token = (
                {} if isinstance(engine.remote.auth, OAuthentication) else ""
            )
            auth = get_auth(
                url,
                crafted_token,
                dao=self._manager.dao,
                device_id=self._manager.device_id,
            )
            url = auth.connect_url()
            if Options.is_frozen and crafted_token == "":  # Only for Nuxeo token
                url = f"{url}&{params}"
            callback_params = {"engine": uid, "server_url": engine.server_url}
            log.info(f"Opening login window for token update with URL {url}")
            self.application.open_authentication_dialog(url, callback_params)
        except Exception:
            log.exception(
                "Unexpected error while trying to open web"
                " authentication window for token update"
            )
            self.setMessage.emit("CONNECTION_UNKNOWN", "error")

    def _get_ssl_error(self, server_url: str, /) -> str:
        """Handle invalid SSL certificates for the server URL."""
        try:
            return test_url(server_url, proxy=self._manager.proxy)
        except InvalidSSLCertificate as exc:
            log.warning(exc)
            parts = urlsplit(server_url)
            hostname = parts.netloc or parts.path
            if self.application.accept_unofficial_ssl_cert(hostname):
                Options.ssl_no_verify = True
                saved_conf = {
                    "ssl_no_verify": Options.ssl_no_verify,
                }
                if Options.ca_bundle:
                    saved_conf["ca_bundle"] = Options.ca_bundle
                save_config(saved_conf)
                return self._get_ssl_error(server_url)
        except MissingClientSSLCertificate as exc:
            log.warning(exc)
            return "MISSING_CLIENT_SSL"
        except EncryptedSSLCertificateKey as exc:
            log.warning(exc)
            return "ENCRYPTED_CLIENT_SSL_KEY"
        return "CONNECTION_ERROR"

    # Settings section

    @pyqtSlot(result=str)
    def default_local_folder(self) -> str:
        return str(get_default_local_folder())

    @pyqtSlot(result=str)
    def default_server_url_value(self) -> str:
        """Make daily job better for our developers :)"""
        return getenv("NXDRIVE_TEST_NUXEO_URL", "")

    @pyqtSlot(str, str, int, result=list)
    def get_disk_space_info_to_width(
        self, uid: str, path: str, width: int, /
    ) -> List[float]:
        """Return a list:
        - Size of free space converted to percentage of the width.
        - Size of space used by other applications converted to percentage of the width.
        - Global size of synchronized files converted to percentage of the width.
        """
        engine = self._get_engine(uid)

        synced = engine.dao.get_global_size() if engine else 0
        used, free = disk_space(path)
        used_without_sync = used - synced
        total = used + free
        result = self._balance_percents(
            {
                "free": free * width / total,
                "used_without_sync": used_without_sync * width / total,
                "synced": synced * width / total,
            }
        )
        return [result["free"], result["used_without_sync"], result["synced"]]

    def _balance_percents(self, result: Dict[str, float], /) -> Dict[str, float]:
        """Return an altered version of the dict in which no value is under a minimum threshold."""

        result = {
            k: v for k, v in sorted(result.items(), key=lambda item: item[1])
        }  # noqa
        keys = list(result)
        min_threshold = 10
        data = 0.0

        key = keys[0]
        if result[key] < min_threshold:
            # Setting key value to min_threshold and saving difference to data
            data += min_threshold - result[key]
            result[key] = min_threshold

        key = keys[1]
        if result[key] - (data / 2) < min_threshold:
            # If we remove half of data from key value then the value will go under min_threshold
            if result[key] < min_threshold:
                # Key value is already under min_threshold so we set it to min_threshold and add difference to data
                data += min_threshold - result[key]
                result[key] = min_threshold
            else:
                # We calculate the difference between current key value and min_threshold
                # Then set key value to min_threshold and subtracts difference from data
                minus = (min_threshold - result[key]) * -1
                data -= minus
                result[key] -= minus
        else:
            # Remove half of the saved data from the key value
            data /= 2
            result[key] -= data

        key = keys[2]
        # Remove the last of data from key value
        result[key] -= data

        return result

    @pyqtSlot(str, result=str)
    def get_drive_disk_space(self, uid: str, /) -> str:
        """Fetch the global size of synchronized files and return a formatted version."""
        engine = self._get_engine(uid)
        synced = engine.dao.get_global_size() if engine else 0
        return sizeof_fmt(synced, suffix=Translator.get("BYTE_ABBREV"))

    @pyqtSlot(str, result=str)
    def get_free_disk_space(self, path: str, /) -> str:
        """Fetch the size of free space and return a formatted version."""
        _, free = disk_space(path)
        return sizeof_fmt(free, suffix=Translator.get("BYTE_ABBREV"))

    @pyqtSlot(str, str, result=str)
    def get_used_space_without_synced(self, uid: str, path: str, /) -> str:
        """Fetch the size of space used by other applications and return a formatted version."""
        engine = self._get_engine(uid)
        synced = engine.dao.get_global_size() if engine else 0
        used, _ = disk_space(path)
        return sizeof_fmt(used - synced, suffix=Translator.get("BYTE_ABBREV"))

    @pyqtSlot(str, bool)
    def unbind_server(self, uid: str, purge: bool, /) -> None:
        self._manager.unbind_engine(uid, purge=purge)

    @pyqtSlot(str)
    def filters_dialog(self, uid: str, /) -> None:
        engine = self._get_engine(uid)
        if engine:
            self.application.show_filters(engine)

    def _bind_server(
        self,
        local_folder: Path,
        url: str,
        username: str,
        password: str,
        name: Optional[str],
        /,
        *,
        token: Token = None,
        check_fs: bool = True,
    ) -> None:
        # Remove any parameters from the original URL
        parts = urlsplit(url)
        url = urlunsplit((parts.scheme, parts.netloc, parts.path, "", parts.fragment))

        name = name or None
        binder = Binder(
            username=username,
            password=password,
            token=token,
            no_check=False,
            no_fscheck=not check_fs,
            url=url,
        )
        log.info(f"Binder is {binder.url}/{binder.username}")

        # We _don't_ want the Engine to be started right now when the sync is enabled
        # to let the user choose what documents to sync (cf NXDRIVE-1069).
        # But we _do_ want to start it when the sync is disabled. Not doing that
        # leads to the impossibility to use Direct Transfer right after the account
        # addition (cf NXDRIVE-2643).
        starts = not Feature.synchronization
        engine = self._manager.bind_engine(
            DEFAULT_SERVER_TYPE, local_folder, name, binder, starts=starts
        )

        # Flag to close the settings window when the filters dialog is closed
        self.application.close_settings_too = True

        # Display the filters window to let the user choose what to sync
        if Feature.synchronization:
            self.filters_dialog(engine.uid)
        self.setMessage.emit("CONNECTION_SUCCESS", "success")

    @pyqtSlot(str, str, str, str, str)
    def bind_server(
        self,
        local_folder: str,
        server_url: str,
        username: str,
        /,
        *,
        password: str = "",
        name: str = None,
        token: Token = None,
        check_fs: bool = True,
    ) -> None:
        # Arise the settings window to let the user know the error
        self.application._show_window(self.application.settings_window)

        if not server_url:
            self.setMessage.emit("CONNECTION_ERROR", "error")
            return

        try:
            return self._bind_server(
                normalized_path(local_folder),
                server_url,
                username,
                password,
                name,
                token=token,
                check_fs=check_fs,
            )
        except RootAlreadyBindWithDifferentAccount as e:
            log.warning(Translator.get("FOLDER_USED", values=[APP_NAME]))

            # Ask for the user
            msg = self.application.question(
                Translator.get("ROOT_USED_WITH_OTHER_BINDING_HEADER"),
                Translator.get(
                    "ROOT_USED_WITH_OTHER_BINDING", values=[e.username, e.url]
                ),
            )
            msg.addButton(Translator.get("CONTINUE"), qt.AcceptRole)
            cancel = msg.addButton(Translator.get("CANCEL"), qt.RejectRole)
            msg.exec_()
            if msg.clickedButton() == cancel:
                self.setMessage.emit("FOLDER_USED", "error")
                return

            self.bind_server(
                local_folder,
                server_url,
                username,
                password=password,
                name=name,
                token=token,
                check_fs=False,
            )
            return
        except NotFound:
            error = "FOLDER_DOES_NOT_EXISTS"
        except MissingXattrSupport:
            error = "INVALID_LOCAL_FOLDER"
        except AddonForbiddenError:
            error = "ADDON_FORBIDDEN"
        except AddonNotInstalledError:
            error = "ADDON_NOT_INSTALLED"
        except Unauthorized:
            error = "UNAUTHORIZED"
        except FolderAlreadyUsed:
            error = "FOLDER_USED"
        except PermissionError:
            error = "FOLDER_PERMISSION_ERROR"
        except HTTPError:
            error = "CONNECTION_ERROR"
        except CONNECTION_ERROR as e:
            if getattr(e, "errno") == 61:
                error = "CONNECTION_REFUSED"
            else:
                error = "CONNECTION_ERROR"
        except Exception:
            log.warning("Unexpected error", exc_info=True)
            error = "CONNECTION_UNKNOWN"

        log.warning(Translator.get(error))
        self.setMessage.emit(error, "error")

    @pyqtSlot(str, str, bool)
    def web_authentication(
        self, server_url: str, local_folder: str, use_legacy_auth: bool, /
    ) -> None:
        # Handle local folder
        if not self._manager.check_local_folder_available(
            normalized_path(local_folder)
        ):
            self.setMessage.emit("FOLDER_USED", "error")
            return

        # Handle the server URL
        if "login.jsp" in server_url:
            self.setMessage.emit("CONNECTION_ERROR", "error")
            return

        error = ""
        try:
            error = self._get_ssl_error(server_url)
        except (LocationParseError, ValueError, requests.RequestException):
            log.debug(f"Bad URL: {server_url}")
        except Exception:
            log.exception("Unhandled error")
        if error:
            self.setMessage.emit(error, "error")
            return

        # Detect if the server can use the appropriate login webpage
        if use_legacy_auth:
            try:
                login_type = self._manager.get_server_login_type(server_url)
            except StartupPageConnectionError:
                self.setMessage.emit("CONNECTION_ERROR", "error")
                return
            else:
                if login_type is Login.OLD:
                    # Startup page is not available
                    log.info(
                        f"Web authentication not available on server {server_url}, "
                        "falling back on basic authentication"
                    )
                    if Options.is_frozen:
                        # We might have to downgrade because the
                        # browser login is not available.
                        self._manager.updater.force_downgrade()
                        return
                else:
                    # Page should exists, let's open authentication dialog
                    log.info(f"Web authentication is available on server {server_url}")

        # Connect to the authentication page
        try:
            callback_params = {
                "local_folder": local_folder,
                "server_url": server_url,
                "engine_type": urlsplit(server_url).fragment or DEFAULT_SERVER_TYPE,
            }
            # The good authentication class is chosen based on the token type
            crafted_token: Token = "" if use_legacy_auth else {}
            auth = get_auth(
                server_url,
                crafted_token,
                dao=self._manager.dao,
                device_id=self._manager.device_id,
            )
            self.openAuthenticationDialog.emit(auth.connect_url(), callback_params)
        except Exception:
            log.warning(
                "Unexpected error while trying to open web authentication window",
                exc_info=True,
            )
            self.setMessage.emit("CONNECTION_UNKNOWN", "error")

    @pyqtSlot(str, str, result=bool)
    def set_server_ui(self, uid: str, server_ui: str, /) -> bool:
        log.info(f"Setting ui to {server_ui}")
        engine = self._get_engine(uid)
        if not engine:
            self.setMessage.emit("CONNECTION_UNKNOWN", "error")
            return False
        engine.set_ui(server_ui)
        return True

    @pyqtSlot(result=str)
    def get_proxy_settings(self) -> str:
        proxy = self._manager.proxy
        result = {
            "config": getattr(proxy, "category", None),
            "pac_url": getattr(proxy, "pac_url", None),
            "url": getattr(proxy, "url", None),
        }
        return self._json(result)

    @pyqtSlot(str, str, str, result=bool)
    def set_proxy_settings(self, config: str, url: str, pac_url: str, /) -> bool:
        try:
            proxy = get_proxy(config, url=url, pac_url=pac_url)
        except FileNotFoundError:
            self.setMessage.emit("PROXY_NO_PAC_FILE", "error")
            return False

        error = self._manager.set_proxy(proxy)
        if error:
            self.setMessage.emit(error, "error")
            return False

        self.setMessage.emit("PROXY_APPLIED", "success")
        return True

    @pyqtSlot(result=str)
    def get_deletion_behavior(self) -> str:
        return Options.deletion_behavior

    @pyqtSlot(str)
    def set_deletion_behavior(self, behavior: str, /) -> None:
        self._manager.set_config("deletion_behavior", behavior)

    @pyqtSlot(str, result=bool)
    def has_invalid_credentials(self, uid: str, /) -> bool:
        engine = self._get_engine(uid)
        return engine.has_invalid_credentials() if engine else False

    # Authentication section

    @pyqtSlot(dict)
    def continue_oauth2_flow(self, query: Dict[str, str], /) -> None:
        """Handle a OAuth2 flow to create an account."""
        manager = self._manager
        stored_url = manager.get_config("tmp_oauth2_url")
        stored_code_verifier = manager.get_config("tmp_oauth2_code_verifier")
        stored_state = manager.get_config("tmp_oauth2_state")

        # Pre-checks
        error = ""
        if not stored_url:
            error = "OAUTH2_MISSING_URL"
        elif "state" not in query or "code" not in query:
            error = "CONNECTION_REFUSED"
        elif query["state"] != stored_state:
            error = "OAUTH2_STATE_MISMATCH"
        if error:
            self.setMessage.emit(error, "error")
            return

        # Get required data and add the account
        try:
            # A proxy may be needed to fetch the OpenID configuration URL
            subclient_kwargs = {}
            if Options.oauth2_openid_configuration_url:
                subclient_kwargs["proxies"] = self._manager.proxy.settings(
                    url=Options.oauth2_openid_configuration_url
                )

            auth = OAuthentication(
                stored_url,
                dao=self._manager.dao,
                subclient_kwargs=subclient_kwargs,
            )
            token = auth.get_token(
                code_verifier=stored_code_verifier,
                code=query["code"],
                state=query["state"],
            )
        except OAuth2Error:
            log.warning("Unexpected error while trying to get a token", exc_info=True)
            error = "CONNECTION_UNKNOWN"
        else:
            username = auth.get_username()
            if "engine" in self.callback_params:
                error = self.update_token(token, username)
            else:
                error = self.create_account(token, username)
        finally:
            # Clean-up
            manager.dao.delete_config("tmp_oauth2_url")
            manager.dao.delete_config("tmp_oauth2_code_verifier")
            manager.dao.delete_config("tmp_oauth2_state")

            if error:
                self.setMessage.emit(error, "error")

    @pyqtSlot(str, str)
    def handle_token(self, token: str, username: str, /) -> None:
        """Handle a Nuxeo token to create an account."""
        error = ""
        if not token:
            error = "CONNECTION_REFUSED"
        elif "engine" in self.callback_params:
            error = self.update_token(token, username)
        elif "local_folder" in self.callback_params:
            error = self.create_account(token, username)
        else:
            log.warning(
                f"Cannot handle connection token, invalid callback parameters {self.callback_params!r}"
            )
        if error:
            self.setMessage.emit(error, "error")

    def create_account(self, token: Token, username: str, /) -> str:
        error = ""
        try:
            local_folder = self.callback_params["local_folder"]
            server_url = (
                self.callback_params["server_url"]
                + "#"
                + self.callback_params["engine_type"]
            )
            log.info(
                f"Creating new account [{local_folder=}, {server_url=}, {username=}]"
            )

            error = self.bind_server(
                local_folder,
                server_url,
                username,
                token=token,
            )
            log.info(f"Return from bind_server() is {error!r}")
        except Exception:
            log.exception(
                "Unexpected error while trying to create a new account "
                f"[{local_folder=}, {server_url=}, {username=}]"
            )
            error = "CONNECTION_UNKNOWN"
        return error

    def update_token(self, token: Token, username: str, /) -> str:
        error = ""
        engine = self._manager.engines.get(self.callback_params["engine"])
        if not engine:
            return ""
        try:
            log.info(
                "Updating token for account "
                f"[{engine.local_folder}, {engine.server_url},"
                f" {engine.remote_user!r} -> {username!r}]"
            )

            engine.update_token(token, username)
            self.application.set_icon_state("idle")
            self.application.show_settings("Accounts")
            self.setMessage.emit("CONNECTION_SUCCESS", "success")
        except CONNECTION_ERROR as e:
            log.warning("HTTP Error", exc_info=True)
            if getattr(e, "errno") == 61:
                error = "CONNECTION_REFUSED"
            else:
                error = "CONNECTION_ERROR"
        except Exception:
            log.exception(
                "Unexpected error while trying to update token for account "
                f"[{engine.local_folder}, {engine.server_url}, {engine.remote_user}]"
            )
            error = "CONNECTION_UNKNOWN"
        finally:
            return error

    # Systray section

    @pyqtSlot(result=bool)
    def restart_needed(self) -> bool:
        return self._manager.restart_needed

    @pyqtSlot(bool)
    def suspend(self, start: bool, /) -> None:
        if start:
            self._manager.resume()
        else:
            self._manager.suspend()

    @pyqtSlot(result=bool)
    def is_paused(self) -> bool:
        return self._manager.is_paused

    @pyqtSlot(str, result=int)
    def get_syncing_count(self, uid: str, /) -> int:
        count = 0
        engine = self._get_engine(uid)
        if engine:
            count = engine.dao.get_syncing_count()
        return count

    # Conflicts section

    @pyqtSlot(str, int)
    def resolve_with_local(self, uid: str, state_id: int, /) -> None:
        engine = self._get_engine(uid)
        if engine:
            engine.resolve_with_local(state_id)

    @pyqtSlot(str, int)
    def resolve_with_remote(self, uid: str, state_id: int, /) -> None:
        engine = self._get_engine(uid)
        if engine:
            engine.resolve_with_remote(state_id)

    @pyqtSlot(str, int)
    def retry_pair(self, uid: str, state_id: int, /) -> None:
        engine = self._get_engine(uid)
        if engine:
            engine.retry_pair(state_id)

    @pyqtSlot(str, int, str)
    def ignore_pair(self, uid: str, state_id: int, reason: str, /) -> None:
        engine = self._get_engine(uid)
        if engine:
            engine.ignore_pair(state_id, reason)

    @pyqtSlot(str, str, str)
    def open_remote(self, uid: str, remote_ref: str, remote_name: str, /) -> None:
        log.info(f"Should open {remote_name!r} ({remote_ref!r})")
        try:
            engine = self._get_engine(uid)
            if engine:
                engine.open_edit(remote_ref, remote_name)
        except OSError:
            log.exception("Remote open error")

    @pyqtSlot(str, str, str)
    def open_remote_document(
        self, uid: str, remote_ref: str, remote_path: str, /
    ) -> None:
        log.info(f"Should open remote document {remote_path!r} ({remote_ref!r})")
        try:
            engine = self._get_engine(uid)
            if engine:
                url = engine.get_metadata_url(remote_ref)
                engine.open_remote(url=url)
        except OSError:
            log.exception("Remote document cannot be opened")

    @pyqtSlot(str, str, str)
    def display_pending_task(self, uid: str, remote_ref: str, /) -> None:
        log.info(f"Should open remote document ({remote_ref!r})")
        try:
            engine = self._get_engine(uid)
            if engine:
                url = engine.get_task_url(remote_ref)
                log.info(f">>>> doc url: {url}")
                engine.open_remote(url=url)
<<<<<<< HEAD
        except OSError:
            log.exception("Remote document cannot be opened")

    @pyqtSlot(str, str, result=str)
    def get_remote_document_url(self, uid: str, remote_ref: str, /) -> str:
        """Return the URL to a remote document based on its reference."""
        engine = self._get_engine(uid)
        return engine.get_metadata_url(remote_ref) if engine else ""

    @pyqtSlot(str, result=str)
    def get_title(self, engine_uid: str = "", /) -> str:
        engine = self._get_engine(engine_uid)
        data = self._fetch_tasks(engine)
        html = "No Results To Show"
        if data:
            try:
                html = data[0]["variables"]["review_result"]
            except IndexError:
                log.info("No Pending Tasks Present")
        return html

    @pyqtSlot(str, str)
    def on_clicked_open_task(self, engine_uid: str, task_id: str):
        engine = engine = self._manager.engines.get(engine_uid)
        if not engine:
            return
        self.application.open_task(engine, task_id)
=======
        except Exception as exec:
            log.exception(f"Remote task cannot be opened: {exec}")
>>>>>>> e9437247
<|MERGE_RESOLUTION|>--- conflicted
+++ resolved
@@ -502,8 +502,13 @@
         for task in tasks_list:
             try:
                 doc_id = task.targetDocumentIds[0]["id"]
+                print(f"**** doc_id: {doc_id!r}")
                 doc_info = self.get_document_details(engine_uid, doc_id)
-                task.name = doc_info.properties["dc:title"]
+                print(f"**** doc_info: {doc_info!r}")
+                print(f"**** doc_info: {type(doc_info)!r}")
+                print(f"**** doc_info.title: {doc_info.title!r}")
+                # task.name = doc_info.properties["dc:title"]
+                task.name = doc_info.title
             except Exception:
                 task.name = "Unknown Document"
 
@@ -514,6 +519,8 @@
                 task.directive = Translator.get("GIVE_OPINION")
             elif "AcceptReject" in type_of_task:
                 task.directive = Translator.get("VALIDATE_DOCUMENT")
+            elif "consolidate" in type_of_task:
+                task.directive = Translator.get("CONSOLIDATE_REVIEW")
 
             wf_name = ""
             for char in task.workflowModelName:
@@ -1201,9 +1208,8 @@
                 url = engine.get_task_url(remote_ref)
                 log.info(f">>>> doc url: {url}")
                 engine.open_remote(url=url)
-<<<<<<< HEAD
-        except OSError:
-            log.exception("Remote document cannot be opened")
+        except Exception as exec:
+            log.exception(f"Remote task cannot be opened: {exec}")
 
     @pyqtSlot(str, str, result=str)
     def get_remote_document_url(self, uid: str, remote_ref: str, /) -> str:
@@ -1228,8 +1234,4 @@
         engine = engine = self._manager.engines.get(engine_uid)
         if not engine:
             return
-        self.application.open_task(engine, task_id)
-=======
-        except Exception as exec:
-            log.exception(f"Remote task cannot be opened: {exec}")
->>>>>>> e9437247
+        self.application.open_task(engine, task_id)