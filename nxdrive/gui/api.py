--- conflicted
+++ resolved
@@ -239,15 +239,6 @@
             )
         return 0
 
-    @pyqtSlot(str, result=int)
-    def fetch_pending_tasks(self, uid: str, /) -> str:
-        """Return pending tasks count for Drive notification."""
-        """engine = self._manager.engines.get(uid)
-        if engine:
-            workflow = self.application.workflow
-            workflow.get_pending_tasks(uid, engine)"""
-        return 2
-
     @pyqtSlot(str, str, int, float, bool)
     def pause_transfer(
         self,
@@ -470,7 +461,7 @@
         self.application.hide_systray()
         log.info(f"Show settings on section {section}")
         self.application.show_settings(section)
-        
+
     @pyqtSlot(str)
     def show_tasks(self, section: str, /) -> None:
         self.application.hide_systray()
@@ -487,7 +478,6 @@
             "Content-Type": "application/json",
         }
         try:
-            # response = NuxeoClient.request(self,method="GET", path=endpoint, headers=headers, ssl_verify=Options.ssl_no_verify)
             response = requests.get(
                 url=url,
                 verify=True,
@@ -626,13 +616,9 @@
     def _balance_percents(self, result: Dict[str, float], /) -> Dict[str, float]:
         """Return an altered version of the dict in which no value is under a minimum threshold."""
 
-<<<<<<< HEAD
         result = {
             k: v for k, v in sorted(result.items(), key=lambda item: item[1])
         }  # noqa
-=======
-        result = dict(sorted(result.items(), key=lambda item: item[1]))
->>>>>>> 7ea5d581
         keys = list(result)
         min_threshold = 10
         data = 0.0
@@ -1177,8 +1163,6 @@
         engine = self._manager.engines.get(uid)
         return engine.get_metadata_url(remote_ref) if engine else ""
 
-<<<<<<< HEAD
-<<<<<<< HEAD
     @pyqtSlot(str, result=str)
     def get_title(self, uid: str, /) -> str:
         endpoint = "/api/v1/task/"
@@ -1203,25 +1187,4 @@
 
         except Exception:
             log.exception("Unable to fetch tasks")
-            return "No Results Found"
-    
-=======
-=======
->>>>>>> 7ea5d581
-    @pyqtSlot(str, str, str)
-    def display_pending_task(
-        self, uid: str, remote_ref: str, remote_path: str, /
-    ) -> None:
-        log.info(f"Should open remote document ({remote_path!r})")
-        try:
-            engine = self._manager.engines.get(uid)
-            if engine:
-                url = engine.get_task_url(remote_ref)
-                engine.open_remote(url=url)
-        except OSError:
-<<<<<<< HEAD
-            log.exception("Remote task cannot be opened")
->>>>>>> 38182732e (Added display_pending_task and get_task_url method)
-=======
-            log.exception("Remote task cannot be opened")
->>>>>>> 7ea5d581
+            return "No Results Found"