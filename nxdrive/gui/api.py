--- conflicted
+++ resolved
@@ -668,13 +668,9 @@
     def _balance_percents(self, result: Dict[str, float], /) -> Dict[str, float]:
         """Return an altered version of the dict in which no value is under a minimum threshold."""
 
-<<<<<<< HEAD
         result = {
             k: v for k, v in sorted(result.items(), key=lambda item: item[1])
         }  # noqa
-=======
-        result = dict(sorted(result.items(), key=lambda item: item[1]))
->>>>>>> e0e1bb7d
         keys = list(result)
         min_threshold = 10
         data = 0.0
@@ -1205,8 +1201,7 @@
     def display_pending_task(self, uid: str, remote_ref: str, /) -> None:
         log.info(f"Should open remote document ({remote_ref!r})")
         try:
-            engine = self._get_engine(uid)
-            if engine:
+            if engine := self._manager.engines.get(uid):
                 url = engine.get_task_url(remote_ref)
                 log.info(f">>>> doc url: {url}")
                 engine.open_remote(url=url)
@@ -1216,7 +1211,6 @@
     @pyqtSlot(str, str, result=str)
     def get_remote_document_url(self, uid: str, remote_ref: str, /) -> str:
         """Return the URL to a remote document based on its reference."""
-<<<<<<< HEAD
         engine = self._get_engine(uid)
         return engine.get_metadata_url(remote_ref) if engine else ""
 
@@ -1237,20 +1231,4 @@
         engine = engine = self._manager.engines.get(engine_uid)
         if not engine:
             return
-        self.application.open_task(engine, task_id)
-=======
-        engine = self._manager.engines.get(uid)
-        return engine.get_metadata_url(remote_ref) if engine else ""
-
-    @pyqtSlot(str, str, str)
-    def display_pending_task(
-        self, uid: str, remote_ref: str, remote_path: str, /
-    ) -> None:
-        log.info(f"Should open remote document ({remote_path!r})")
-        try:
-            if engine := self._manager.engines.get(uid):
-                url = engine.get_task_url(remote_ref)
-                engine.open_remote(url=url)
-        except Exception as exec:
-            log.exception(f"Remote task cannot be opened: {exec}")
->>>>>>> e0e1bb7d
+        self.application.open_task(engine, task_id)