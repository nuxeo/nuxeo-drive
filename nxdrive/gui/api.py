# flake8: noqa

import json
from dataclasses import asdict
from logging import getLogger
from os import getenv
from os.path import abspath
from pathlib import Path
from typing import TYPE_CHECKING, Any, Dict, List, Optional
from urllib.parse import urlencode, urlparse, urlsplit, urlunsplit

import requests
from nuxeo.exceptions import HTTPError, OAuth2Error, Unauthorized
from urllib3.exceptions import LocationParseError

from ..auth import OAuthentication, Token, get_auth
from ..client.proxy import get_proxy
from ..constants import (
    APP_NAME,
    CONNECTION_ERROR,
    DEFAULT_SERVER_TYPE,
    DT_MONITORING_MAX_ITEMS,
    TransferStatus,
)
from ..dao.engine import EngineDAO
from ..engine.engine import Engine
from ..exceptions import (
    AddonForbiddenError,
    AddonNotInstalledError,
    EncryptedSSLCertificateKey,
    FolderAlreadyUsed,
    InvalidSSLCertificate,
    MissingClientSSLCertificate,
    MissingXattrSupport,
    NotFound,
    RootAlreadyBindWithDifferentAccount,
    StartupPageConnectionError,
)
from ..feature import Feature
from ..notification import Notification
from ..objects import Binder, DocPair
from ..options import Options
from ..qt import constants as qt
from ..qt.imports import QObject, QUrl, pyqtSignal, pyqtSlot
from ..translator import Translator
from ..updater.constants import Login
from ..utils import (
    disk_space,
    force_decode,
    get_date_from_sqlite,
    get_default_local_folder,
    normalized_path,
    save_config,
    sizeof_fmt,
    test_url,
)

if TYPE_CHECKING:
    from .application import Application  # noqa

__all__ = ("QMLDriveApi",)

log = getLogger(__name__)


class QMLDriveApi(QObject):
    openAuthenticationDialog = pyqtSignal(str, object)
    setMessage = pyqtSignal(str, str)

    def __init__(self, application: "Application", /) -> None:
        super().__init__()
        self._manager = application.manager
        self.application = application
        self.callback_params: Dict[str, str] = {}

        # Attributes for the web authentication feedback
        self.openAuthenticationDialog.connect(
            self.application.open_authentication_dialog
        )
        self.last_task_list = ""

    def _json_default(self, obj: Any, /) -> Any:
        export = getattr(obj, "export", None)
        if callable(export):
            return export()

        log.error(f"Object {obj} has no export() method.")
        return obj

    def _json(self, obj: Any) -> Any:
        # Avoid to fail on non serializable object
        return json.dumps(obj, default=self._json_default)

    def _get_engine(self, engine_uid: str, /) -> Engine:
        return self._manager.engines.get(engine_uid)

    def _export_formatted_state(
        self, uid: str, /, *, state: DocPair = None
    ) -> Dict[str, Any]:
        if not state:
            return {}

        engine = self._get_engine(uid)
        if not engine:
            return {}

        result = state.export()
        result["last_contributor"] = (
            ""
            if state.last_remote_modifier is None
            else engine.get_user_full_name(state.last_remote_modifier, cache_only=True)
        )
        date_time = get_date_from_sqlite(state.last_remote_updated)
        result["last_remote_update"] = (
            Translator.format_datetime(date_time) if date_time else ""
        )
        date_time = get_date_from_sqlite(state.last_local_updated)
        result["last_local_update"] = (
            Translator.format_datetime(date_time) if date_time else ""
        )
        result["remote_can_update"] = state.remote_can_update
        result["remote_can_rename"] = state.remote_can_rename
        result["last_error_details"] = state.last_error_details or ""
        return result

    @pyqtSlot(str, int, result=list)
    def get_last_files(self, uid: str, number: int, /) -> List[Dict[str, Any]]:
        """Return the last files transferred (see EngineDAO)."""
        engine = self._get_engine(uid)
        if not engine:
            return []
        return [s.export() for s in engine.dao.get_last_files(number)]

    @pyqtSlot(str, result=int)
    def get_last_files_count(self, uid: str, /) -> int:
        """Return the count of the last files transferred (see EngineDAO)."""
        count = 0
        engine = self._get_engine(uid)
        if engine:
            count = engine.dao.get_last_files_count(duration=60)
        return count

    @pyqtSlot(QUrl, result=str)
    def to_local_file(self, url: QUrl, /) -> str:
        """
        Convert the given QUrl to its local path equivalent.

            >>> to_local_file("file:///home/username/nuxeo")
            /home/username/nuxeo
            >>> to_local_file("file:///C:/Users/username/nuxeo")
            C:\\Users\\username\\nuxeo

        """
        return abspath(url.toLocalFile())

    @pyqtSlot(str)
    def trigger_notification(self, uid: str, /) -> None:
        self.application.hide_systray()
        self._manager.notification_service.trigger_notification(uid)

    @pyqtSlot(str)
    def discard_notification(self, uid: str, /) -> None:
        self._manager.notification_service.discard_notification(uid)

    def _export_notifications(
        self, notifs: Dict[str, Notification], /
    ) -> List[Dict[str, Any]]:
        return [notif.export() for notif in notifs.values()]

    @pyqtSlot(str, result=str)
    def get_notifications(self, engine_uid: str, /) -> str:
        center = self._manager.notification_service
        notif = self._export_notifications(center.get_notifications(engine=engine_uid))
        return self._json(notif)

    @pyqtSlot(result=str)
    def get_update_status(self) -> str:
        """Return the status of the update."""
        return self._manager.updater.status

    @pyqtSlot(result=str)
    def get_update_version(self) -> str:
        """Return the version of the update, if one is available."""
        return self._manager.updater.version

    @pyqtSlot(result=str)
    def get_available_version(self) -> str:
        """Return the version of the update, if one is available."""
        return self._manager.updater.available_version

    @pyqtSlot(str)
    def app_update(self, version: str, /) -> None:
        """Start the update to the specified version."""
        self._manager.updater.update(version)

    def get_transfers(self, dao: EngineDAO, /) -> List[Dict[str, Any]]:
        limit = 5  # 10 files are displayed in the systray, so take 5 of each kind
        result: List[Dict[str, Any]] = []

        for count, download in enumerate(dao.get_downloads()):
            if count >= limit:
                break
            result.append(asdict(download))

        for count, upload in enumerate(dao.get_uploads()):
            if count >= limit:
                break
            result.append(asdict(upload))

        return result

    def get_direct_transfer_items(self, dao: EngineDAO, /) -> List[Dict[str, Any]]:
        """Fetch at most *DT_MONITORING_MAX_ITEMS* transfers from the database."""
        return dao.get_dt_uploads_raw(limit=DT_MONITORING_MAX_ITEMS, chunked=True)

    def get_active_sessions_items(self, dao: EngineDAO, /) -> List[Dict[str, Any]]:
        """Fetch the list of active sessions from the database."""
        return dao.get_active_sessions_raw()

    def get_completed_sessions_items(self, dao: EngineDAO, /) -> List[Dict[str, Any]]:
        """Fetch the list of completed sessions from the database."""
        return dao.get_completed_sessions_raw(limit=20)

    @pyqtSlot(str, result=int)
    def get_active_sessions_count(self, uid: str, /) -> int:
        """Return the count of active sessions items."""
        engine = self._get_engine(uid)
        if engine:
            return engine.dao.get_count(
                f"status IN ({TransferStatus.ONGOING.value}, {TransferStatus.PAUSED.value})",
                table="Sessions",
            )
        return 0

    @pyqtSlot(str, result=int)
    def get_completed_sessions_count(self, uid: str, /) -> int:
        """Return the count of completed sessions items."""
        engine = self._get_engine(uid)
        if engine:
            return engine.dao.get_count(
                f"status IN ({TransferStatus.CANCELLED.value}, {TransferStatus.DONE.value})",
                table="Sessions",
            )
        return 0

    @pyqtSlot(str, str, result=str)
    def get_text(self, details: str, ret: str, /) -> str:
        details = details.replace("'", '"')
        details = json.loads(details)
        return str(details[ret])

    @pyqtSlot(str, result=bool)
    def text_red(self, text: str, /) -> bool:
        return "ago" in text

    @pyqtSlot(str)
    def open_tasks_window(self, uid: str, /) -> None:
        self.application.hide_systray()
        self.application.show_tasks_window(uid)

    @pyqtSlot()
    def close_tasks_window(self, /) -> None:
        self.application.close_tasks_window()

    @pyqtSlot(str, str, int, float, bool)
    def pause_transfer(
        self,
        nature: str,
        engine_uid: str,
        transfer_uid: int,
        progress: float,
        /,
        *,
        is_direct_transfer: bool = False,
    ) -> None:
        """Pause a given transfer. *nature* is either downloads or upload."""
        log.info(f"Pausing {nature} {transfer_uid} for engine {engine_uid!r}")
        engine = self._manager.engines.get(engine_uid)
        if not engine:
            return
        engine.dao.pause_transfer(
            nature, transfer_uid, progress, is_direct_transfer=is_direct_transfer
        )

    @pyqtSlot(str, str, int, bool)
    def resume_transfer(
        self,
        nature: str,
        engine_uid: str,
        uid: int,
        /,
        *,
        is_direct_transfer: bool = False,
    ) -> None:
        """Resume a given transfer. *nature* is either downloads or upload."""
        log.info(f"Resume {nature} {uid} for engine {engine_uid!r}")
        engine = self._manager.engines.get(engine_uid)
        if not engine:
            return
        engine.resume_transfer(nature, uid, is_direct_transfer=is_direct_transfer)

    @pyqtSlot(str, int)
    def resume_session(self, engine_uid: str, uid: int, /) -> None:
        """Resume a given session and it's transfers."""
        log.info(f"Resume session {uid} for engine {engine_uid!r}")
        engine = self._manager.engines.get(engine_uid)
        if not engine:
            return
        engine.resume_session(uid)

    @pyqtSlot(str, int)
    def pause_session(self, engine_uid: str, uid: int, /) -> None:
        """Pause a given session and it's transfers."""
        log.info(f"Pausing session {uid} for engine {engine_uid!r}")
        engine = self._manager.engines.get(engine_uid)
        if not engine:
            return
        engine.dao.pause_session(uid)

    def cancel_session(self, engine_uid: str, uid: int, /) -> None:
        """Cancel a given session and it's transfers."""
        log.info(f"Cancelling session {uid} for engine {engine_uid!r}")
        engine = self._manager.engines.get(engine_uid)
        if not engine:
            return
        engine.cancel_session(uid)

    @pyqtSlot(str, str)
    def show_metadata(self, uid: str, ref: str, /) -> None:
        self.application.hide_systray()
        engine = self._get_engine(uid)
        if engine:
            path = engine.local.abspath(Path(ref))
            self.fetch_pending_tasks(engine)
            self.application.show_metadata(path)

    @pyqtSlot(str, result=list)
    def get_unsynchronizeds(self, uid: str, /) -> List[Dict[str, Any]]:
        result = []
        engine = self._get_engine(uid)
        if engine:
            for conflict in engine.dao.get_unsynchronizeds():
                result.append(self._export_formatted_state(uid, state=conflict))
        return result

    @pyqtSlot(str, result=list)
    def get_conflicts(self, uid: str, /) -> List[Dict[str, Any]]:
        result = []
        engine = self._get_engine(uid)
        if engine:
            for conflict in engine.get_conflicts():
                result.append(self._export_formatted_state(uid, state=conflict))
        return result

    @pyqtSlot(str, result=list)
    def get_errors(self, uid: str, /) -> List[Dict[str, Any]]:
        result = []
        engine = self._get_engine(uid)
        if engine:
            for error in engine.dao.get_errors():
                result.append(self._export_formatted_state(uid, state=error))
        return result

    @pyqtSlot(result=list)
    def get_features_list(self) -> List[List[str]]:
        """Return the list of declared features with their value, title and translation key."""
        result = []
        for feature in vars(Feature):
            title = feature.replace("_", " ").title()
            translation_key = f"FEATURE_{feature.upper()}"
            result.append([title, feature, translation_key])
        return result

    @pyqtSlot(result=str)
    def generate_report(self) -> str:
        try:
            return str(self._manager.generate_report())
        except Exception as e:
            log.exception("Report error")
            return "[ERROR] " + str(e)

    @pyqtSlot(str, str, result=bool)
    def generate_csv(self, session_id: str, engine_uid: str) -> bool:
        """
        Generate a CSV file from the *session_id*.
        """
        engine = self._manager.engines.get(engine_uid)
        if not engine:
            return False
        try:
            return self._manager.generate_csv(int(session_id), engine)
        except Exception:
            log.exception("CSV export error.")
            return False

    @pyqtSlot(str)
    def open_direct_transfer(self, uid: str, /) -> None:
        self.application.hide_systray()

        engine = self._get_engine(uid)
        if not engine:
            return

        self.application.refresh_direct_transfer_items(engine.dao)
        self.application.refresh_active_sessions_items(engine.dao)
        self.application.refresh_completed_sessions_items(engine.dao)
        self.application.show_direct_transfer_window(engine.uid)

    @pyqtSlot(str)
    def open_server_folders(self, uid: str, /) -> None:
        """Hide the systray and show the server folders dialog."""
        self.application.hide_systray()
        engine = self._get_engine(uid)
        if not engine:
            return

        self.application.show_server_folders(engine, None)

    @pyqtSlot(str, result=str)
    def get_hostname_from_url(self, url: str, /) -> str:
        urlp = urlparse(url)
        return urlp.hostname or url

    @pyqtSlot(str)
    def open_remote_server(self, uid: str, /) -> None:
        self.application.hide_systray()
        engine = self._get_engine(uid)
        if engine:
            engine.open_remote()

    @pyqtSlot(str)
    def open_in_explorer(self, path: str, /) -> None:
        """
        Open the file's folder and select it.
        """
        self._manager.open_local_file(path, select=True)

    @pyqtSlot(str, str)
    def open_local(self, uid: str, path: str, /) -> None:
        self.application.hide_systray()
        log.debug(f"Opening local file {path!r}")
        filepath = Path(force_decode(path).lstrip("/"))
        if not uid:
            self._manager.open_local_file(filepath)
        else:
            engine = self._get_engine(uid)
            if engine:
                filepath = engine.local.abspath(filepath)
                self._manager.open_local_file(filepath)

    @pyqtSlot()
    def open_help(self) -> None:
        self.application.hide_systray()
        self._manager.open_help()

    @pyqtSlot(str, int)
    def open_document(self, engine_uid: str, doc_pair_id: int, /) -> None:
        """Open the local or remote document depending on the pair state"""
        engine = self._manager.engines.get(engine_uid)
        if not engine:
            return

        doc_pair = engine.dao.get_state_from_id(doc_pair_id)
        if not doc_pair:
            return
        if (
            doc_pair.pair_state == "error"
            and doc_pair.remote_ref
            and doc_pair.remote_name
        ):
            self.open_remote(engine_uid, doc_pair.remote_ref, doc_pair.remote_name)
        else:
            self.open_local(engine_uid, str(doc_pair.local_parent_path))

    @pyqtSlot(str)
    def show_conflicts_resolution(self, uid: str, /) -> None:
        self.application.hide_systray()
        engine = self._get_engine(uid)
        if engine:
            self.application.show_conflicts_resolution(engine)

    @pyqtSlot(str)
    def show_settings(self, section: str, /) -> None:
        self.application.hide_systray()
        log.info(f"Show settings on section {section}")
        self.application.show_settings(section)

    @pyqtSlot(str, result=list)
    def get_Tasks_list(self, engine_uid: str, /) -> list:
        engine = self._get_engine(engine_uid)
        tasks_list = self._fetch_tasks(engine)
        for task in tasks_list:
            try:
                doc_id = task.targetDocumentIds[0]["id"]
                doc_info = self.get_document_details(engine_uid, doc_id)
                # task.name = doc_info.properties["dc:title"]
                task.name = doc_info.name
            except Exception as e:
                log.info(f"Error occurred while fetching document info {e!r}")
                task.name = "Unknown Document"

            type_of_task = task.directive
            if "chooseParticipants" in type_of_task or "pleaseSelect" in type_of_task:
                task.directive = Translator.get("CHOOSE_PARTICIPANTS")
            elif "give_opinion" in type_of_task:
                task.directive = Translator.get("GIVE_OPINION")
            elif "AcceptReject" in type_of_task:
                task.directive = Translator.get("VALIDATE_DOCUMENT")
            elif "consolidate" in type_of_task:
                task.directive = Translator.get("CONSOLIDATE_REVIEW")
            elif "updateRequest" in type_of_task:
                task.directive = Translator.get("UPDATE_REQUESTED")

            wf_name = ""
            for char in task.workflowModelName:
                wf_name = f"{wf_name} {char}" if char.isupper() else f"{wf_name}{char}"
            task.workflowModelName = wf_name[1:]

        if self.last_task_list == "":
            self.last_task_list = str(tasks_list)
        return tasks_list

    @pyqtSlot(str, result=str)
    def get_username(self, engine_uid: str, /) -> str:
        engine = self._get_engine(engine_uid)
        return engine.remote_user

    @pyqtSlot(str, result=list)
    def get_document_details(self, engine_uid: str, doc_id: str, /) -> int:
        engine = self._get_engine(engine_uid)
        if not engine:
            log.info("engine not available")
            return []
        return engine.remote.get_info(doc_id, fetch_parent_uid=False)

    @pyqtSlot(object)
    def fetch_pending_tasks(self, engine: Engine, /) -> None:
        data = self._fetch_tasks(engine)
        if len(data) > 0:
            for task in data:
                engine.fetch_pending_task_list(task.id)

    def _fetch_tasks(self, engine: Engine) -> Any:
        return self.application.fetch_pending_tasks(engine)

    @pyqtSlot()
    def quit(self) -> None:
        try:
            self.application.quit()
        except Exception:
            log.exception("Application exit error")

    @pyqtSlot(result=str)
    def get_version(self) -> str:
        return self._manager.version

    @pyqtSlot(result=str)
    def get_update_url(self) -> str:
        return Options.update_site_url

    @pyqtSlot(str)
    def web_update_token(self, uid: str, /) -> None:
        try:
            engine = self._get_engine(uid)
            if not engine:
                self.setMessage.emit("CONNECTION_UNKNOWN", "error")
                return
            params = urlencode({"updateToken": True})

            url = engine.server_url
            login_type = self._manager.get_server_login_type(url)
            if login_type is Login.OLD:
                # We might have to downgrade because the
                # browser login is not available.
                self._manager.updater.force_downgrade()
                return

            # The good authentication class is chosen following the type of the token
            crafted_token: Token = (
                {} if isinstance(engine.remote.auth, OAuthentication) else ""
            )
            auth = get_auth(
                url,
                crafted_token,
                dao=self._manager.dao,
                device_id=self._manager.device_id,
            )
            url = auth.connect_url()
            if Options.is_frozen and crafted_token == "":  # Only for Nuxeo token
                url = f"{url}&{params}"
            callback_params = {"engine": uid, "server_url": engine.server_url}
            log.info(f"Opening login window for token update with URL {url}")
            self.application.open_authentication_dialog(url, callback_params)
        except Exception:
            log.exception(
                "Unexpected error while trying to open web"
                " authentication window for token update"
            )
            self.setMessage.emit("CONNECTION_UNKNOWN", "error")

    def _get_ssl_error(self, server_url: str, /) -> str:
        """Handle invalid SSL certificates for the server URL."""
        try:
            return test_url(server_url, proxy=self._manager.proxy)
        except InvalidSSLCertificate as exc:
            log.warning(exc)
            parts = urlsplit(server_url)
            hostname = parts.netloc or parts.path
            if self.application.accept_unofficial_ssl_cert(hostname):
                Options.ssl_no_verify = True
                saved_conf = {
                    "ssl_no_verify": Options.ssl_no_verify,
                }
                if Options.ca_bundle:
                    saved_conf["ca_bundle"] = Options.ca_bundle
                save_config(saved_conf)
                return self._get_ssl_error(server_url)
        except MissingClientSSLCertificate as exc:
            log.warning(exc)
            return "MISSING_CLIENT_SSL"
        except EncryptedSSLCertificateKey as exc:
            log.warning(exc)
            return "ENCRYPTED_CLIENT_SSL_KEY"
        return "CONNECTION_ERROR"

    # Settings section

    @pyqtSlot(result=str)
    def default_local_folder(self) -> str:
        return str(get_default_local_folder())

    @pyqtSlot(result=str)
    def default_server_url_value(self) -> str:
        """Make daily job better for our developers :)"""
        return getenv("NXDRIVE_TEST_NUXEO_URL", "")

    @pyqtSlot(str, str, int, result=list)
    def get_disk_space_info_to_width(
        self, uid: str, path: str, width: int, /
    ) -> List[float]:
        """Return a list:
        - Size of free space converted to percentage of the width.
        - Size of space used by other applications converted to percentage of the width.
        - Global size of synchronized files converted to percentage of the width.
        """
        engine = self._get_engine(uid)

        synced = engine.dao.get_global_size() if engine else 0
        used, free = disk_space(path)
        used_without_sync = used - synced
        total = used + free
        result = self._balance_percents(
            {
                "free": free * width / total,
                "used_without_sync": used_without_sync * width / total,
                "synced": synced * width / total,
            }
        )
        return [result["free"], result["used_without_sync"], result["synced"]]

    def _balance_percents(self, result: Dict[str, float], /) -> Dict[str, float]:
        """Return an altered version of the dict in which no value is under a minimum threshold."""

<<<<<<< HEAD
        result = {
            k: v for k, v in sorted(result.items(), key=lambda item: item[1])
        }  # noqa
=======
        result = dict(sorted(result.items(), key=lambda item: item[1]))
>>>>>>> 74f5e9b2
        keys = list(result)
        min_threshold = 10
        data = 0.0

        key = keys[0]
        if result[key] < min_threshold:
            # Setting key value to min_threshold and saving difference to data
            data += min_threshold - result[key]
            result[key] = min_threshold

        key = keys[1]
        if result[key] - (data / 2) < min_threshold:
            # If we remove half of data from key value then the value will go under min_threshold
            if result[key] < min_threshold:
                # Key value is already under min_threshold so we set it to min_threshold and add difference to data
                data += min_threshold - result[key]
                result[key] = min_threshold
            else:
                # We calculate the difference between current key value and min_threshold
                # Then set key value to min_threshold and subtracts difference from data
                minus = (min_threshold - result[key]) * -1
                data -= minus
                result[key] -= minus
        else:
            # Remove half of the saved data from the key value
            data /= 2
            result[key] -= data

        key = keys[2]
        # Remove the last of data from key value
        result[key] -= data

        return result

    @pyqtSlot(str, result=str)
    def get_drive_disk_space(self, uid: str, /) -> str:
        """Fetch the global size of synchronized files and return a formatted version."""
        engine = self._get_engine(uid)
        synced = engine.dao.get_global_size() if engine else 0
        return sizeof_fmt(synced, suffix=Translator.get("BYTE_ABBREV"))

    @pyqtSlot(str, result=str)
    def get_free_disk_space(self, path: str, /) -> str:
        """Fetch the size of free space and return a formatted version."""
        _, free = disk_space(path)
        return sizeof_fmt(free, suffix=Translator.get("BYTE_ABBREV"))

    @pyqtSlot(str, str, result=str)
    def get_used_space_without_synced(self, uid: str, path: str, /) -> str:
        """Fetch the size of space used by other applications and return a formatted version."""
        engine = self._get_engine(uid)
        synced = engine.dao.get_global_size() if engine else 0
        used, _ = disk_space(path)
        return sizeof_fmt(used - synced, suffix=Translator.get("BYTE_ABBREV"))

    @pyqtSlot(str, bool)
    def unbind_server(self, uid: str, purge: bool, /) -> None:
        self._manager.unbind_engine(uid, purge=purge)

    @pyqtSlot(str)
    def filters_dialog(self, uid: str, /) -> None:
        engine = self._get_engine(uid)
        if engine:
            self.application.show_filters(engine)

    def _bind_server(
        self,
        local_folder: Path,
        url: str,
        username: str,
        password: str,
        name: Optional[str],
        /,
        *,
        token: Token = None,
        check_fs: bool = True,
    ) -> None:
        # Remove any parameters from the original URL
        parts = urlsplit(url)
        url = urlunsplit((parts.scheme, parts.netloc, parts.path, "", parts.fragment))

        name = name or None
        binder = Binder(
            username=username,
            password=password,
            token=token,
            no_check=False,
            no_fscheck=not check_fs,
            url=url,
        )
        log.info(f"Binder is {binder.url}/{binder.username}")

        # We _don't_ want the Engine to be started right now when the sync is enabled
        # to let the user choose what documents to sync (cf NXDRIVE-1069).
        # But we _do_ want to start it when the sync is disabled. Not doing that
        # leads to the impossibility to use Direct Transfer right after the account
        # addition (cf NXDRIVE-2643).
        starts = not Feature.synchronization
        engine = self._manager.bind_engine(
            DEFAULT_SERVER_TYPE, local_folder, name, binder, starts=starts
        )

        # Flag to close the settings window when the filters dialog is closed
        self.application.close_settings_too = True

        # Display the filters window to let the user choose what to sync
        if Feature.synchronization:
            self.filters_dialog(engine.uid)
        self.setMessage.emit("CONNECTION_SUCCESS", "success")

    @pyqtSlot(str, str, str, str, str)
    def bind_server(
        self,
        local_folder: str,
        server_url: str,
        username: str,
        /,
        *,
        password: str = "",
        name: str = None,
        token: Token = None,
        check_fs: bool = True,
    ) -> None:
        # Arise the settings window to let the user know the error
        self.application._show_window(self.application.settings_window)

        if not server_url:
            self.setMessage.emit("CONNECTION_ERROR", "error")
            return

        try:
            return self._bind_server(
                normalized_path(local_folder),
                server_url,
                username,
                password,
                name,
                token=token,
                check_fs=check_fs,
            )
        except RootAlreadyBindWithDifferentAccount as e:
            log.warning(Translator.get("FOLDER_USED", values=[APP_NAME]))

            # Ask for the user
            msg = self.application.question(
                Translator.get("ROOT_USED_WITH_OTHER_BINDING_HEADER"),
                Translator.get(
                    "ROOT_USED_WITH_OTHER_BINDING", values=[e.username, e.url]
                ),
            )
            msg.addButton(Translator.get("CONTINUE"), qt.AcceptRole)
            cancel = msg.addButton(Translator.get("CANCEL"), qt.RejectRole)
            msg.exec_()
            if msg.clickedButton() == cancel:
                self.setMessage.emit("FOLDER_USED", "error")
                return

            self.bind_server(
                local_folder,
                server_url,
                username,
                password=password,
                name=name,
                token=token,
                check_fs=False,
            )
            return
        except NotFound:
            error = "FOLDER_DOES_NOT_EXISTS"
        except MissingXattrSupport:
            error = "INVALID_LOCAL_FOLDER"
        except AddonForbiddenError:
            error = "ADDON_FORBIDDEN"
        except AddonNotInstalledError:
            error = "ADDON_NOT_INSTALLED"
        except Unauthorized:
            error = "UNAUTHORIZED"
        except FolderAlreadyUsed:
            error = "FOLDER_USED"
        except PermissionError:
            error = "FOLDER_PERMISSION_ERROR"
        except HTTPError:
            error = "CONNECTION_ERROR"
        except CONNECTION_ERROR as e:
            if getattr(e, "errno") == 61:
                error = "CONNECTION_REFUSED"
            else:
                error = "CONNECTION_ERROR"
        except Exception:
            log.warning("Unexpected error", exc_info=True)
            error = "CONNECTION_UNKNOWN"

        log.warning(Translator.get(error))
        self.setMessage.emit(error, "error")

    @pyqtSlot(str, str, bool)
    def web_authentication(
        self, server_url: str, local_folder: str, use_legacy_auth: bool, /
    ) -> None:
        # Handle local folder
        if not self._manager.check_local_folder_available(
            normalized_path(local_folder)
        ):
            self.setMessage.emit("FOLDER_USED", "error")
            return

        # Handle the server URL
        if "login.jsp" in server_url:
            self.setMessage.emit("CONNECTION_ERROR", "error")
            return

        error = ""
        try:
            error = self._get_ssl_error(server_url)
        except (LocationParseError, ValueError, requests.RequestException):
            log.debug(f"Bad URL: {server_url}")
        except Exception:
            log.exception("Unhandled error")
        if error:
            self.setMessage.emit(error, "error")
            return

        # Detect if the server can use the appropriate login webpage
        if use_legacy_auth:
            try:
                login_type = self._manager.get_server_login_type(server_url)
            except StartupPageConnectionError:
                self.setMessage.emit("CONNECTION_ERROR", "error")
                return
            else:
                if login_type is Login.OLD:
                    # Startup page is not available
                    log.info(
                        f"Web authentication not available on server {server_url}, "
                        "falling back on basic authentication"
                    )
                    if Options.is_frozen:
                        # We might have to downgrade because the
                        # browser login is not available.
                        self._manager.updater.force_downgrade()
                        return
                else:
                    # Page should exists, let's open authentication dialog
                    log.info(f"Web authentication is available on server {server_url}")

        # Connect to the authentication page
        try:
            callback_params = {
                "local_folder": local_folder,
                "server_url": server_url,
                "engine_type": urlsplit(server_url).fragment or DEFAULT_SERVER_TYPE,
            }
            # The good authentication class is chosen based on the token type
            crafted_token: Token = "" if use_legacy_auth else {}
            auth = get_auth(
                server_url,
                crafted_token,
                dao=self._manager.dao,
                device_id=self._manager.device_id,
            )
            self.openAuthenticationDialog.emit(auth.connect_url(), callback_params)
        except Exception:
            log.warning(
                "Unexpected error while trying to open web authentication window",
                exc_info=True,
            )
            self.setMessage.emit("CONNECTION_UNKNOWN", "error")

    @pyqtSlot(str, str, result=bool)
    def set_server_ui(self, uid: str, server_ui: str, /) -> bool:
        log.info(f"Setting ui to {server_ui}")
        engine = self._get_engine(uid)
        if not engine:
            self.setMessage.emit("CONNECTION_UNKNOWN", "error")
            return False
        engine.set_ui(server_ui)
        return True

    @pyqtSlot(result=str)
    def get_proxy_settings(self) -> str:
        proxy = self._manager.proxy
        result = {
            "config": getattr(proxy, "category", None),
            "pac_url": getattr(proxy, "pac_url", None),
            "url": getattr(proxy, "url", None),
        }
        return self._json(result)

    @pyqtSlot(str, str, str, result=bool)
    def set_proxy_settings(self, config: str, url: str, pac_url: str, /) -> bool:
        try:
            proxy = get_proxy(config, url=url, pac_url=pac_url)
        except FileNotFoundError:
            self.setMessage.emit("PROXY_NO_PAC_FILE", "error")
            return False

        error = self._manager.set_proxy(proxy)
        if error:
            self.setMessage.emit(error, "error")
            return False

        self.setMessage.emit("PROXY_APPLIED", "success")
        return True

    @pyqtSlot(result=str)
    def get_deletion_behavior(self) -> str:
        return Options.deletion_behavior

    @pyqtSlot(str)
    def set_deletion_behavior(self, behavior: str, /) -> None:
        self._manager.set_config("deletion_behavior", behavior)

    @pyqtSlot(str, result=bool)
    def has_invalid_credentials(self, uid: str, /) -> bool:
        engine = self._get_engine(uid)
        return engine.has_invalid_credentials() if engine else False

    # Authentication section

    @pyqtSlot(dict)
    def continue_oauth2_flow(self, query: Dict[str, str], /) -> None:
        """Handle a OAuth2 flow to create an account."""
        manager = self._manager
        stored_url = manager.get_config("tmp_oauth2_url")
        stored_code_verifier = manager.get_config("tmp_oauth2_code_verifier")
        stored_state = manager.get_config("tmp_oauth2_state")

        # Pre-checks
        error = ""
        if not stored_url:
            error = "OAUTH2_MISSING_URL"
        elif "state" not in query or "code" not in query:
            error = "CONNECTION_REFUSED"
        elif query["state"] != stored_state:
            error = "OAUTH2_STATE_MISMATCH"
        if error:
            self.setMessage.emit(error, "error")
            return

        # Get required data and add the account
        try:
            # A proxy may be needed to fetch the OpenID configuration URL
            subclient_kwargs = {}
            if Options.oauth2_openid_configuration_url:
                subclient_kwargs["proxies"] = self._manager.proxy.settings(
                    url=Options.oauth2_openid_configuration_url
                )

            auth = OAuthentication(
                stored_url,
                dao=self._manager.dao,
                subclient_kwargs=subclient_kwargs,
            )
            token = auth.get_token(
                code_verifier=stored_code_verifier,
                code=query["code"],
                state=query["state"],
            )
        except OAuth2Error:
            log.warning("Unexpected error while trying to get a token", exc_info=True)
            error = "CONNECTION_UNKNOWN"
        else:
            username = auth.get_username()
            if "engine" in self.callback_params:
                error = self.update_token(token, username)
            else:
                error = self.create_account(token, username)
        finally:
            # Clean-up
            manager.dao.delete_config("tmp_oauth2_url")
            manager.dao.delete_config("tmp_oauth2_code_verifier")
            manager.dao.delete_config("tmp_oauth2_state")

            if error:
                self.setMessage.emit(error, "error")

    @pyqtSlot(str, str)
    def handle_token(self, token: str, username: str, /) -> None:
        """Handle a Nuxeo token to create an account."""
        error = ""
        if not token:
            error = "CONNECTION_REFUSED"
        elif "engine" in self.callback_params:
            error = self.update_token(token, username)
        elif "local_folder" in self.callback_params:
            error = self.create_account(token, username)
        else:
            log.warning(
                f"Cannot handle connection token, invalid callback parameters {self.callback_params!r}"
            )
        if error:
            self.setMessage.emit(error, "error")

    def create_account(self, token: Token, username: str, /) -> str:
        error = ""
        try:
            local_folder = self.callback_params["local_folder"]
            server_url = (
                self.callback_params["server_url"]
                + "#"
                + self.callback_params["engine_type"]
            )
            log.info(
                f"Creating new account [{local_folder=}, {server_url=}, {username=}]"
            )

            error = self.bind_server(
                local_folder,
                server_url,
                username,
                token=token,
            )
            log.info(f"Return from bind_server() is {error!r}")
        except Exception:
            log.exception(
                "Unexpected error while trying to create a new account "
                f"[{local_folder=}, {server_url=}, {username=}]"
            )
            error = "CONNECTION_UNKNOWN"
        return error

    def update_token(self, token: Token, username: str, /) -> str:
        error = ""
        engine = self._manager.engines.get(self.callback_params["engine"])
        if not engine:
            return ""
        try:
            log.info(
                "Updating token for account "
                f"[{engine.local_folder}, {engine.server_url},"
                f" {engine.remote_user!r} -> {username!r}]"
            )

            engine.update_token(token, username)
            self.application.set_icon_state("idle")
            self.application.show_settings("Accounts")
            self.setMessage.emit("CONNECTION_SUCCESS", "success")
        except CONNECTION_ERROR as e:
            log.warning("HTTP Error", exc_info=True)
            if getattr(e, "errno") == 61:
                error = "CONNECTION_REFUSED"
            else:
                error = "CONNECTION_ERROR"
        except Exception:
            log.exception(
                "Unexpected error while trying to update token for account "
                f"[{engine.local_folder}, {engine.server_url}, {engine.remote_user}]"
            )
            error = "CONNECTION_UNKNOWN"
        finally:
            return error

    # Systray section

    @pyqtSlot(result=bool)
    def restart_needed(self) -> bool:
        return self._manager.restart_needed

    @pyqtSlot(bool)
    def suspend(self, start: bool, /) -> None:
        if start:
            self._manager.resume()
        else:
            self._manager.suspend()

    @pyqtSlot(result=bool)
    def is_paused(self) -> bool:
        return self._manager.is_paused

    @pyqtSlot(str, result=int)
    def get_syncing_count(self, uid: str, /) -> int:
        count = 0
        engine = self._get_engine(uid)
        if engine:
            count = engine.dao.get_syncing_count()
        return count

    # Conflicts section

    @pyqtSlot(str, int)
    def resolve_with_local(self, uid: str, state_id: int, /) -> None:
        engine = self._get_engine(uid)
        if engine:
            engine.resolve_with_local(state_id)

    @pyqtSlot(str, int)
    def resolve_with_remote(self, uid: str, state_id: int, /) -> None:
        engine = self._get_engine(uid)
        if engine:
            engine.resolve_with_remote(state_id)

    @pyqtSlot(str, int)
    def retry_pair(self, uid: str, state_id: int, /) -> None:
        engine = self._get_engine(uid)
        if engine:
            engine.retry_pair(state_id)

    @pyqtSlot(str, int, str)
    def ignore_pair(self, uid: str, state_id: int, reason: str, /) -> None:
        engine = self._get_engine(uid)
        if engine:
            engine.ignore_pair(state_id, reason)

    @pyqtSlot(str, str, str)
    def open_remote(self, uid: str, remote_ref: str, remote_name: str, /) -> None:
        log.info(f"Should open {remote_name!r} ({remote_ref!r})")
        try:
            engine = self._get_engine(uid)
            if engine:
                engine.open_edit(remote_ref, remote_name)
        except OSError:
            log.exception("Remote open error")

    @pyqtSlot(str, str, str)
    def open_remote_document(
        self, uid: str, remote_ref: str, remote_path: str, /
    ) -> None:
        log.info(f"Should open remote document {remote_path!r} ({remote_ref!r})")
        try:
            engine = self._get_engine(uid)
            if engine:
                url = engine.get_metadata_url(remote_ref)
                engine.open_remote(url=url)
        except OSError:
            log.exception("Remote document cannot be opened")

    @pyqtSlot(str, str, str)
    def display_pending_task(
        self, uid: str, remote_ref: str, remote_path: str, /
    ) -> None:
        log.info(f"Should open remote document ({remote_path!r})")
        try:
            if engine := self._manager.engines.get(uid):
                url = engine.get_task_url(remote_ref)
                engine.open_remote(url=url)
        except Exception as exec:
            log.exception(f"Remote task cannot be opened: {exec}")

    @pyqtSlot(str, str, result=str)
    def get_remote_document_url(self, uid: str, remote_ref: str, /) -> str:
        """Return the URL to a remote document based on its reference."""
<<<<<<< HEAD
        engine = self._get_engine(uid)
        return engine.get_metadata_url(remote_ref) if engine else ""

    @pyqtSlot(str, str)
    def on_clicked_open_task(self, engine_uid: str, task_id: str) -> None:
        engine = engine = self._manager.engines.get(engine_uid)
        if not engine:
            return
        self.application.open_task(engine, task_id)
=======
        engine = self._manager.engines.get(uid)
        return engine.get_metadata_url(remote_ref) if engine else ""

    @pyqtSlot(str, str, str)
    def display_pending_task(
        self, uid: str, remote_ref: str, remote_path: str, /
    ) -> None:
        log.info(f"Should open remote document ({remote_path!r})")
        try:
            if engine := self._manager.engines.get(uid):
                url = engine.get_task_url(remote_ref)
                engine.open_remote(url=url)
        except Exception as exec:
            log.exception(f"Remote task cannot be opened: {exec}")
>>>>>>> 74f5e9b2
<|MERGE_RESOLUTION|>--- conflicted
+++ resolved
@@ -661,13 +661,9 @@
     def _balance_percents(self, result: Dict[str, float], /) -> Dict[str, float]:
         """Return an altered version of the dict in which no value is under a minimum threshold."""
 
-<<<<<<< HEAD
         result = {
             k: v for k, v in sorted(result.items(), key=lambda item: item[1])
         }  # noqa
-=======
-        result = dict(sorted(result.items(), key=lambda item: item[1]))
->>>>>>> 74f5e9b2
         keys = list(result)
         min_threshold = 10
         data = 0.0
@@ -1194,6 +1190,19 @@
         except OSError:
             log.exception("Remote document cannot be opened")
 
+    @pyqtSlot(str, str, result=str)
+    def get_remote_document_url(self, uid: str, remote_ref: str, /) -> str:
+        """Return the URL to a remote document based on its reference."""
+        engine = self._get_engine(uid)
+        return engine.get_metadata_url(remote_ref) if engine else ""
+
+    @pyqtSlot(str, str)
+    def on_clicked_open_task(self, engine_uid: str, task_id: str) -> None:
+        engine = engine = self._manager.engines.get(engine_uid)
+        if not engine:
+            return
+        self.application.open_task(engine, task_id)
+
     @pyqtSlot(str, str, str)
     def display_pending_task(
         self, uid: str, remote_ref: str, remote_path: str, /
@@ -1204,34 +1213,4 @@
                 url = engine.get_task_url(remote_ref)
                 engine.open_remote(url=url)
         except Exception as exec:
-            log.exception(f"Remote task cannot be opened: {exec}")
-
-    @pyqtSlot(str, str, result=str)
-    def get_remote_document_url(self, uid: str, remote_ref: str, /) -> str:
-        """Return the URL to a remote document based on its reference."""
-<<<<<<< HEAD
-        engine = self._get_engine(uid)
-        return engine.get_metadata_url(remote_ref) if engine else ""
-
-    @pyqtSlot(str, str)
-    def on_clicked_open_task(self, engine_uid: str, task_id: str) -> None:
-        engine = engine = self._manager.engines.get(engine_uid)
-        if not engine:
-            return
-        self.application.open_task(engine, task_id)
-=======
-        engine = self._manager.engines.get(uid)
-        return engine.get_metadata_url(remote_ref) if engine else ""
-
-    @pyqtSlot(str, str, str)
-    def display_pending_task(
-        self, uid: str, remote_ref: str, remote_path: str, /
-    ) -> None:
-        log.info(f"Should open remote document ({remote_path!r})")
-        try:
-            if engine := self._manager.engines.get(uid):
-                url = engine.get_task_url(remote_ref)
-                engine.open_remote(url=url)
-        except Exception as exec:
-            log.exception(f"Remote task cannot be opened: {exec}")
->>>>>>> 74f5e9b2
+            log.exception(f"Remote task cannot be opened: {exec}")