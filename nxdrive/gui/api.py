--- conflicted
+++ resolved
@@ -241,7 +241,6 @@
             )
         return 0
 
-<<<<<<< HEAD
     @pyqtSlot(str, result=int)
     def tasks_remaining(self, uid: str, /) -> int:
         """Return pending tasks count for Drive notification."""
@@ -257,8 +256,6 @@
         self.application.hide_systray()
         print(f">>>>>> opening task window [engine_id: {uid!r}]")
 
-=======
->>>>>>> 9aa07dc8
     @pyqtSlot(str, str, int, float, bool)
     def pause_transfer(
         self,
