--- conflicted
+++ resolved
@@ -485,15 +485,28 @@
         log.info(f"Show settings on section {section}")
         self.application.show_settings(section)
 
+    @pyqtSlot(str, result=int)
+    def tasks_remaining(self, uid: str, /) -> int:
+        """Return pending tasks count for Drive notification."""
+        engine = self._get_engine(uid)
+        if engine:
+            tasks = self._fetch_tasks(engine)
+            return len(tasks)
+        log.info("Engine not available")
+        return 0
+
     @pyqtSlot(str, result=list)
     def get_Tasks_list(self, engine_uid: str, /) -> list:
         engine = self._get_engine(engine_uid)
         tasks_list = self._fetch_tasks(engine)
+        print(f">>>> tasks_list: {tasks_list!r}")
         for task in tasks_list:
             try:
                 doc_id = task.targetDocumentIds[0]["id"]
                 doc_info = self.get_document_details(engine_uid, doc_id)
                 # task.name = doc_info.properties["dc:title"]
+                print(f">>>>  task.name: { task.name!r}")
+                print(f">>>> doc_info: {doc_info!r}")
                 task.name = doc_info.name
             except Exception as e:
                 log.info(f"Error occurred while fetching document info {e!r}")
@@ -661,13 +674,9 @@
     def _balance_percents(self, result: Dict[str, float], /) -> Dict[str, float]:
         """Return an altered version of the dict in which no value is under a minimum threshold."""
 
-<<<<<<< HEAD
         result = {
             k: v for k, v in sorted(result.items(), key=lambda item: item[1])
         }  # noqa
-=======
-        result = dict(sorted(result.items(), key=lambda item: item[1]))
->>>>>>> 74f5e9b2
         keys = list(result)
         min_threshold = 10
         data = 0.0
@@ -1194,6 +1203,19 @@
         except OSError:
             log.exception("Remote document cannot be opened")
 
+    @pyqtSlot(str, str, result=str)
+    def get_remote_document_url(self, uid: str, remote_ref: str, /) -> str:
+        """Return the URL to a remote document based on its reference."""
+        engine = self._get_engine(uid)
+        return engine.get_metadata_url(remote_ref) if engine else ""
+
+    @pyqtSlot(str, str)
+    def on_clicked_open_task(self, engine_uid: str, task_id: str) -> None:
+        engine = engine = self._manager.engines.get(engine_uid)
+        if not engine:
+            return
+        self.application.open_task(engine, task_id)
+
     @pyqtSlot(str, str, str)
     def display_pending_task(
         self, uid: str, remote_ref: str, remote_path: str, /
@@ -1204,34 +1226,4 @@
                 url = engine.get_task_url(remote_ref)
                 engine.open_remote(url=url)
         except Exception as exec:
-            log.exception(f"Remote task cannot be opened: {exec}")
-
-    @pyqtSlot(str, str, result=str)
-    def get_remote_document_url(self, uid: str, remote_ref: str, /) -> str:
-        """Return the URL to a remote document based on its reference."""
-<<<<<<< HEAD
-        engine = self._get_engine(uid)
-        return engine.get_metadata_url(remote_ref) if engine else ""
-
-    @pyqtSlot(str, str)
-    def on_clicked_open_task(self, engine_uid: str, task_id: str) -> None:
-        engine = engine = self._manager.engines.get(engine_uid)
-        if not engine:
-            return
-        self.application.open_task(engine, task_id)
-=======
-        engine = self._manager.engines.get(uid)
-        return engine.get_metadata_url(remote_ref) if engine else ""
-
-    @pyqtSlot(str, str, str)
-    def display_pending_task(
-        self, uid: str, remote_ref: str, remote_path: str, /
-    ) -> None:
-        log.info(f"Should open remote document ({remote_path!r})")
-        try:
-            if engine := self._manager.engines.get(uid):
-                url = engine.get_task_url(remote_ref)
-                engine.open_remote(url=url)
-        except Exception as exec:
-            log.exception(f"Remote task cannot be opened: {exec}")
->>>>>>> 74f5e9b2
+            log.exception(f"Remote task cannot be opened: {exec}")