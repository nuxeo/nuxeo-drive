import webbrowser
from logging import getLogger
from pathlib import Path
from typing import TYPE_CHECKING, Dict, List, Optional, Union

from ..constants import APP_NAME, INVALID_CHARS
from ..engine.engine import Engine
from ..options import Options
from ..qt import constants as qt
from ..qt.imports import (
    QComboBox,
    QDialog,
    QDialogButtonBox,
    QEvent,
    QFileDialog,
    QFrame,
    QGroupBox,
    QHBoxLayout,
    QIcon,
    QKeyEvent,
    QLabel,
    QLineEdit,
    QMenu,
    QPoint,
    QPushButton,
    QRegExp,
    QRegExpValidator,
    QSize,
    Qt,
    QVBoxLayout,
    pyqtSignal,
)
from ..translator import Translator
from ..utils import find_icon, get_tree_list, sizeof_fmt
from .folders_model import FilteredDocuments, FoldersOnly
from .folders_treeview import DocumentTreeView, FolderTreeView
from ..feature import Feature

if TYPE_CHECKING:
    from .application import Application  # noqa

__all__ = ("DocumentsDialog", "FoldersDialog")

log = getLogger(__name__)

DOC_URL = "https://doc.nuxeo.com/n/CBX/#duplicates-behavior"


def regexp_validator() -> QRegExpValidator:
    """
    Generate a validator based on a specific regexp that will check an user input.
    This code has been moved to a method to allow unit testing.
    """
    expr = QRegExp(f"^[^{INVALID_CHARS}]+")
    return QRegExpValidator(expr)


class DialogMixin(QDialog):
    """The base class for the tree view window."""

    def __init__(self, application: "Application", engine: Engine, /) -> None:
        super().__init__(None)

        # Customize the window
        self.setAttribute(qt.WA_DeleteOnClose)
        self.setWindowIcon(application.icon)
        self.setWindowTitle(Translator.get(self.title_label, values=[APP_NAME]))

        # The window doesn't raise on Windows when the app is not in focus,
        # so after the login in the browser, we open the filters window with
        # the "stay on top" hint to make sure it comes back to the front
        # instead of just having a blinking icon in the taskbar.
        self.setWindowFlags(qt.WindowStaysOnTopHint)

        self.engine = engine
        self.application = application

        # The documents list
        self.tree_view = self.get_tree_view()
        self.tree_view.setContentsMargins(0, 0, 0, 0)

        # Buttons
        self.button_box: QDialogButtonBox = QDialogButtonBox(self)
        self.button_box.setOrientation(qt.Horizontal)
        self.button_box.setStandardButtons(self.get_buttons())
        self.button_box.accepted.connect(self.accept)
        self.button_box.rejected.connect(self.reject)

        # The content view
        self.vertical_layout = QVBoxLayout(self)

    def get_buttons(self) -> QDialogButtonBox.StandardButtons:
        """Create the buttons to display at the bottom of the window."""
        return qt.Ok | qt.Cancel


class DocumentsDialog(DialogMixin):
    """The dialog window for synced documents. Used by the filters feature."""

    # The windows's title
    title_label = "FILTERS_WINDOW_TITLE"

    def __init__(self, application: "Application", engine: Engine, /) -> None:
        super().__init__(application, engine)

        self.vertical_layout.addWidget(self.tree_view)
        self.vertical_layout.addWidget(self.button_box)

        # Display something different when the user has no sync root
        self.no_root_label = self.get_no_roots_label()
        self.vertical_layout.insertWidget(0, self.no_root_label)

    def get_buttons(self) -> QDialogButtonBox.StandardButtons:
        """Create the buttons to display at the bottom of the window."""
        # Select/Unselect roots
        self.select_all_state = True
        self.select_all_text = (
            Translator.get("UNSELECT_ALL"),
            Translator.get("SELECT_ALL"),
        )

        buttons = qt.Ok
        if not self.engine.is_syncing():
            buttons |= qt.Cancel
            self.select_all_button = self.button_box.addButton(
                self.select_all_text[self.select_all_state], qt.ActionRole
            )
            self.select_all_button.clicked.connect(self._select_unselect_all_roots)
        return buttons

    def get_tree_view(self) -> Union[QLabel, DocumentTreeView]:
        """Render the documents tree."""

        # Prevent filter modifications while syncing, just display a message to warn the user
        if self.engine.is_syncing():
            label = QLabel(Translator.get("FILTERS_DISABLED"))
            label.setMargin(15)
            label.setAlignment(qt.AlignHCenter | qt.AlignVCenter)
            return label

        self.resize(491, 443)
        filters = self.engine.dao.get_filters()
        remote = self.engine.remote
        client = FilteredDocuments(remote, filters)
        tree_view = DocumentTreeView(self, client)
        tree_view.noRoots.connect(self._handle_no_roots)
        return tree_view

    def get_no_roots_label(self) -> QLabel:
        """The contents of the window when there is no sync root."""
        label = QLabel(parent=self)
        text = Translator.get(
            "NO_ROOTS",
            values=[
                self.engine.server_url,
                "https://doc.nuxeo.com/nxdoc/nuxeo-drive/#synchronizing-a-folder",
            ],
        )
        label.setText(text)
        label.setMargin(15)
        label.setWordWrap(True)
        label.setVisible(False)
        label.setOpenExternalLinks(True)
        label.setAlignment(qt.AlignHCenter | qt.AlignVCenter)
        return label

    def _handle_no_roots(self) -> None:
        """When there is no sync root, display an informal message and hide the tree view."""
        self.select_all_button.setVisible(False)
        self.tree_view.setVisible(False)
        self.tree_view.resize(0, 0)
        self.no_root_label.setVisible(True)
        self.setGeometry(self.x(), self.y() + 150, 491, 200)

    def accept(self) -> None:
        """Action to do when the OK button is clicked."""

        # Apply filters if the user has made changes
        if isinstance(self.tree_view, DocumentTreeView):
            self.apply_filters()

        super().accept()

    def apply_filters(self) -> None:
        """Apply changes made by the user."""
        items = sorted(self.tree_view.dirty_items, key=lambda x: x.get_path())
        for item in items:
            path = item.get_path()
            if item.state == qt.Unchecked:
                self.engine.add_filter(path)
            elif item.state == qt.Checked:
                self.engine.remove_filter(path)
            elif item.old_state == qt.Unchecked:
                # Now partially checked and was before a filter

                # Remove current parent filter and need to commit to enable the add
                self.engine.remove_filter(path)

                # We need to browse every child and create a filter for
                # unchecked as they are not dirty but has become root filter
                for child in item.get_children():
                    if child.state == qt.Unchecked:
                        self.engine.add_filter(child.get_path())

        if not self.engine.is_started():
            self.engine.start()

    def _select_unselect_all_roots(self, _: Qt.CheckState, /) -> None:
        """The Select/Unselect all roots button."""
        state = qt.Checked if self.select_all_state else qt.Unchecked

        roots = sorted(self.tree_view.client.roots, key=lambda x: x.get_path())
        for num, root in enumerate(roots):
            index = self.tree_view.model().index(num, 0)
            item = self.tree_view.model().itemFromIndex(index)
            if item.checkState() != state:
                item.setCheckState(state)
                self.tree_view.update_item_changed(item)

        self.select_all_state = not self.select_all_state
        self.select_all_button.setText(self.select_all_text[self.select_all_state])


class FoldersDialog(DialogMixin):
    """The dialog window for folderish documents. Used by the Direct Transfer feature."""

    # The windows's title
    title_label = "DIRECT_TRANSFER_WINDOW_TITLE"

    # CSS for tooltips
    _TOOLTIP_CSS = (
        # Hack to show the entire icon
        "* { background-color: transparent }"
        "QToolTip { padding: 10px; color: #000; background-color: #F4F4F4 }"
    )

    newCtxTransfer = pyqtSignal(list)

    def __init__(
        self, application: "Application", engine: Engine, path: Optional[Path], /
    ) -> None:
        """*path* is None when the dialog window is opened from a click on the systray menu icon."""

        super().__init__(application, engine)
        self.setWindowFlags(self.windowFlags() & ~qt.WindowStaysOnTopHint)

        self.path: Optional[Path] = None
        self.paths: Dict[Path, int] = {}

        self.remote_folder_ref = self.engine.dao.get_config(
            "dt_last_remote_location_ref", default=""
        )
        self.remote_folder_title = self.engine.dao.get_config(
            "dt_last_remote_location_title", default=""
        )
        self.last_remote_location = self.engine.dao.get_config(
            "dt_last_remote_location", default=""
        )
        self.last_local_selected_location = self.engine.dao.get_config(
            "dt_last_local_selected_location"
        )

        self.last_local_selected_doc_type = self.engine.dao.get_config(
            "dt_last_local_selected_doc_type", default=""
        )
        self.duplicates_behavior = self.engine.dao.get_config(
            "dt_last_duplicates_behavior", default="create"
        )

        self.vertical_layout.addWidget(self._add_group_local())
        self.vertical_layout.addWidget(self._add_group_remote())
        self.vertical_layout.addWidget(self._add_group_options())
        self.vertical_layout.addWidget(self.button_box)

        # Compute overall size and count, and check the button state
        self._process_additionnal_local_paths([str(path)] if path else [])

        # Handle paths added from the context menu
        self.newCtxTransfer.connect(self._process_additionnal_local_paths)

        self.tree_view.setContextMenuPolicy(Qt.CustomContextMenu)
        self.tree_view.customContextMenuRequested.connect(self.open_menu)

    def keyPressEvent(self, event: QKeyEvent) -> None:

        # On user Esc keypress event, restore the maximized window. See NXDRIVE-2737 for details.
        if event.key() == qt.Key_Escape:
            self.showNormal()
        else:
            super().keyPressEvent(event)

    @property
    def overall_count(self) -> int:
        """Compute total number of files and folders."""
        return len(self.paths.keys())

    @property
    def overall_size(self) -> int:
        """Compute all local paths contents size."""
        return sum(self.paths.values())

    def open_menu(self, position: QPoint) -> None:
        """Open a context menu at the provided *position*."""
        menu = QMenu()

        action = menu.addAction(
            self.tr("NEW_REMOTE_FOLDER"), self._new_folder_button_action
        )

        pointed_item = self.tree_view.get_item_from_position(position)
        action.setEnabled(self.tree_view.is_item_enabled(pointed_item))
        menu.exec_(self.tree_view.viewport().mapToGlobal(position))

    def _add_group_local(self) -> QGroupBox:
        """Group box for source files."""
        groupbox = QGroupBox(Translator.get("SOURCE_FILES"))
        layout = QHBoxLayout()
        groupbox.setLayout(layout)

        layout.setContentsMargins(10, 10, 10, 10)

        self.local_paths_size_lbl = QLabel(sizeof_fmt(self.overall_size))
        self.local_path = QLineEdit()
        self.local_path.setTextMargins(5, 0, 5, 0)
        self.local_path.setText(self._files_display())
        self.local_path.setReadOnly(True)
        files_button = QPushButton(Translator.get("ADD_FILES"), self)
        files_button.clicked.connect(self._select_more_files)
        layout.addWidget(self.local_path)
        layout.addWidget(self.local_paths_size_lbl)
        layout.addWidget(files_button)
        if self.engine.have_folder_upload:
            folders_button = QPushButton(Translator.get("ADD_FOLDER"), self)
            folders_button.clicked.connect(self._select_more_folder)
            layout.addWidget(folders_button)

        return groupbox

    def _add_group_options(self) -> QGroupBox:
        """Group box for options."""
        groupbox = QGroupBox(Translator.get("ADVANCED"))
        layout = QVBoxLayout()
        groupbox.setLayout(layout)

        duplicate_sublayout = QVBoxLayout()
        layout.addLayout(duplicate_sublayout)

        self._add_subgroup_container_type(layout)
        self._add_subgroup_doc_type(layout)
        self._add_subgroup_duplicate_behavior(duplicate_sublayout)
        self.update_file_group()

        # Adjust spacing
        layout.setSpacing(2)
        duplicate_sublayout.setSpacing(2)

        return groupbox

    def _add_group_remote(self) -> QGroupBox:
        """Group box for the remote folder."""
        groupbox = QGroupBox(Translator.get("SELECT_REMOTE_FOLDER"))
        layout = QVBoxLayout()
        groupbox.setLayout(layout)

        # The remote browser
        layout.addWidget(self.tree_view)
        layout.setSpacing(15)

        sublayout = QHBoxLayout()
        layout.addLayout(sublayout)
        label = QLabel(Translator.get("SELECTED_REMOTE_FOLDER"))
        self.remote_folder = QLineEdit()
        self.remote_folder.setStyleSheet("* { background-color: rgba(0, 0, 0, 0); }")
        self.remote_folder.setReadOnly(True)
        self.remote_folder.setFrame(False)
        sublayout.addWidget(label)
        sublayout.addWidget(self.remote_folder)

        self.new_folder_button = QPushButton(Translator.get("NEW_REMOTE_FOLDER"))
        self.new_folder_button.setToolTip(Translator.get("NEW_REMOTE_FOLDER_TOOLTIP"))
        self.new_folder_button.setSizePolicy(qt.Fixed, qt.Fixed)
        self.new_folder_button.clicked.connect(self._new_folder_button_action)

        if not self.engine.have_folder_upload:
            self.new_folder_button.setHidden(True)

        sublayout.addWidget(self.new_folder_button)

        # Populate the remote folder with the previously selected, if any
        self.remote_folder.setText(self.last_remote_location)

        return groupbox

    def _add_info_icon(self, tr_label: str) -> QPushButton:
        """Create an information icon with a tooltip."""
        button = QPushButton()
        button.setStyleSheet(self._TOOLTIP_CSS)
        button.setToolTip(Translator.get(tr_label))
        button.setIcon(QIcon(str(find_icon("info_icon.svg"))))  # 16x16 px
        button.setFlat(True)
        button.setMaximumSize(QSize(16, 16))
        button.setSizePolicy(qt.Fixed, qt.Fixed)
        return button

    def _open_duplicates_doc(self, _: bool) -> None:
        """Open the duplicates management documentation in a browser tab."""
        webbrowser.open_new_tab(DOC_URL)

    def update_file_group(self, /) -> None:
        self.cbDocType.clear()
        self.cbDocType.addItem("Automatic", "create")
        if self.remote_folder_ref:
            self.docTypeList = self.engine.remote.get_doc_enricher(
                self.remote_folder_ref, "subtypes", False
            )

            self.cbDocType.addItems(self.docTypeList)
        self.cbContainerType.clear()
        self.cbContainerType.addItem("Automatic", "create")
        if self.remote_folder_ref:
            self.containerTypeList = self.engine.remote.get_doc_enricher(
                self.remote_folder_ref, "subtypes", True
            )
            self.cbContainerType.addItems(self.containerTypeList)

    def _add_subgroup_doc_type(self, layout: QVBoxLayout, /) -> None:
        """Add a Document type option."""
        docTypelayout = QHBoxLayout()
        labelDocType = QLabel(Translator.get("DOCUMENT_TYPE"))
        labelDocType.setTextFormat(qt.RichText)
        labelDocType.setOpenExternalLinks(True)
        docTypelayout.addWidget(labelDocType)
        docTypelayout.addSpacing(5)

        self.cbDocType = QComboBox()
        self.cbDocType.setEnabled(False)
        docTypelayout.addWidget(self.cbDocType)
        docTypelayout.addStretch(0)
        layout.addLayout(docTypelayout)

    def _add_subgroup_container_type(self, layout: QVBoxLayout, /) -> None:
        """Add a Container Type option."""
        contTypelayout = QHBoxLayout()
        labelContainerType = QLabel(Translator.get("CONTAINER_TYPE"))
        labelContainerType.setTextFormat(qt.RichText)
        labelContainerType.setOpenExternalLinks(True)
        contTypelayout.addWidget(labelContainerType)
        contTypelayout.addSpacing(5)

        self.cbContainerType = QComboBox()
        self.cbContainerType.setEnabled(False)
        contTypelayout.addWidget(self.cbContainerType)

        contTypelayout.addStretch(0)
        layout.addLayout(contTypelayout)

    def _add_subgroup_duplicate_behavior(self, layout: QVBoxLayout, /) -> None:
        duplayout = QHBoxLayout()
        """Add a sub-group for the duplicates behavior option."""
        label = QLabel(Translator.get("DUPLICATE_BEHAVIOR"))
        label.setTextFormat(qt.RichText)
        label.setOpenExternalLinks(True)
        duplayout.addWidget(label)

        info_icon = self._add_info_icon("DUPLICATE_BEHAVIOR_TOOLTIP")
        info_icon.clicked.connect(self._open_duplicates_doc)
        info_icon.setCursor(qt.PointingHandCursor)
        duplayout.addWidget(info_icon)

        self.cb = QComboBox()
        self.cb.addItem(Translator.get("DUPLICATE_BEHAVIOR_CREATE"), "create")
        self.cb.addItem(Translator.get("DUPLICATE_BEHAVIOR_IGNORE"), "ignore")
        self.cb.addItem(Translator.get("DUPLICATE_BEHAVIOR_OVERRIDE"), "override")
        duplayout.addWidget(self.cb)

        # Select the last run's choice
        index = self.cb.findData(self.duplicates_behavior)
        if index != -1:
            self.cb.setCurrentIndex(index)

        # Prevent previous objects to take the whole width, that does not render well for human eyes
        duplayout.addStretch(0)
        layout.addLayout(duplayout)

    def _new_folder_button_action(self) -> None:
        """Show a dialog allowing to edit the value of *new_folder*."""
        dialog = NewFolderDialog(self)
        dialog.exec_()

    def _find_folders_duplicates(self) -> List[str]:
        """Return a list of duplicate folder(s) found on the remote path."""
        parent = self.remote_folder_ref
        folders: List[str] = []

        all_paths = self.paths.keys()
        folders.extend(
            path.name
            for path in all_paths
            if (
                path.parent not in all_paths
                and path.is_dir()
                and self.engine.remote.exists_in_parent(parent, path.name, True)
            )
        )

        if folders:
            self.engine.send_metric("direct_transfer", "dupe_folder", "1")

        return folders

    def accept(self) -> None:
        """Action to do when the OK button is clicked."""
        super().accept()

        self.last_local_selected_doc_type = (
            self.cbDocType.currentData()
            if self.cbDocType.currentIndex() == 0
            else self.cbDocType.currentText()
        )
        folder_duplicates = self._find_folders_duplicates()

        if folder_duplicates:
            self.application.folder_duplicate_warning(
                folder_duplicates,
                self.remote_folder_title,
                self.engine.get_metadata_url(self.remote_folder_ref),
            )
            return

        if self.cbContainerType.currentIndex() > 0:
            cont_type = self.cbContainerType.currentText()
        else:
            cont_type = None
        doc_type = (
            self.cbDocType.currentText() if self.cbDocType.currentIndex() != 0 else None
        )
        self.engine.direct_transfer_async(
            self.paths,
            self.remote_folder.text(),
            self.remote_folder_ref,
            self.remote_folder_title,
            document_type=doc_type,
            container_type=cont_type,
            duplicate_behavior=self.cb.currentData(),
            last_local_selected_location=self.last_local_selected_location,
            last_local_selected_doc_type=self.last_local_selected_doc_type,
        )

    def button_ok_state(self) -> None:
        """Handle the state of the OK button. It should be enabled when particular criteria are met."""

        # Required criteria:
        #   - at least 1 local path or a new folder to create
        #   - a selected remote path
        self.button_box.button(qt.Ok).setEnabled(bool(self.paths))
        self.new_folder_button.setEnabled(
            bool(self.remote_folder_ref) and bool(self.tree_view.current)
        )
        self.cbDocType.setEnabled(bool(self.paths) and bool(self.tree_view.current) and bool(Feature.document_type_selection))
        # Select the last run's choice
        index = (
            self.cbDocType.findText(self.last_local_selected_doc_type)
            if self.last_local_selected_doc_type
            and self.last_local_selected_doc_type != ""
            else 0
        )
        if index != -1:
            self.cbDocType.setCurrentIndex(index)

        self.cbContainerType.setEnabled(
            bool(self.path) and bool(self.tree_view.current) and bool(Feature.document_type_selection)
        )

    def get_tree_view(self) -> FolderTreeView:
        """Render the folders tree."""
        self.resize(800, 450)
        client = FoldersOnly(self.engine.remote)
        return FolderTreeView(self, client)

    def _files_display(self) -> str:
        """Return the original file or folder to upload and the count of others to proceed."""
        txt = str(self.path or "")
        if self.overall_count > 1:
            txt += f" (+{self.overall_count - 1:,})"
        return txt

    def _process_additionnal_local_paths(self, paths: List[str], /) -> None:
        """Append more local paths to the upload queue."""
        for local_path in paths:
            if not local_path:
                # When closing the folder selection, *local_path* would be an empty string.
                continue

            path = Path(local_path)

            # Check that the path can be processed
            if path.name.startswith(Options.ignored_prefixes) or path.name.endswith(
                Options.ignored_suffixes
            ):
                log.debug(f"Ignored path for Direct Transfer: {str(path)!r}")
                continue

            # Prevent to upload twice the same file
            if path in self.paths.keys():
                continue

            # Save the path
            if path.is_dir():
                for file_path, size in get_tree_list(path):
                    self.paths[file_path] = size
            else:
                try:
                    self.paths[path] = path.stat().st_size
                except OSError:
                    log.warning(f"Error calling stat() on {path!r}", exc_info=True)
                    continue

            self.last_local_selected_location = path.parent

            # If .path is None, then pick the first local path to display something useful
            if not self.path:
                self.path = path

        # Update labels with new information
        self.local_path.setText(self._files_display())
        self.local_paths_size_lbl.setText(sizeof_fmt(self.overall_size))

        self.button_ok_state()

    def _select_more_files(self) -> None:
        """Choose additional local files to upload."""
        paths, _ = QFileDialog.getOpenFileNames(
            self,
            Translator.get("ADD_FILES"),
            str(self.last_local_selected_location),
        )
        self._process_additionnal_local_paths(paths)

    def _select_more_folder(self) -> None:
        """Choose an additional local folder to upload."""
        path = QFileDialog.getExistingDirectory(
            self,
            Translator.get("ADD_FOLDER"),
            str(self.last_local_selected_location),
        )
        self._process_additionnal_local_paths([path])


class NewFolderDialog(QDialog):
    """The class for the new folder creation window."""

    def __init__(self, parent: FoldersDialog, /) -> None:
        super().__init__(parent=parent)

        self.setWindowTitle(Translator.get("NEW_REMOTE_FOLDER"))
        self.resize(320, 200)
        self.parent = parent

        layout = QVBoxLayout()

        self.folder_creation_frame = QFrame()
        self.operation_result_frame = QFrame()

        self._add_folder_creation_layout()
        self._add_operation_result_layout()

        layout.addWidget(self.folder_creation_frame)
        layout.addWidget(self.operation_result_frame)

        self.operation_result_frame.hide()
        self.setLayout(layout)

        self.parent.engine.directTransferNewFolderSuccess.connect(
            self.handle_creation_success
        )
        self.parent.engine.directTransferNewFolderError.connect(
            self.handle_creation_failure
        )

        self.created_remote_path = ""

    def closeEvent(self, _: QEvent) -> None:
        """Triggered when the QDialog is closed."""
        if self.created_remote_path:
            self.close_success()

    def _add_operation_result_layout(self) -> None:
        """Add the layout that will be displayed when the operation is fineshed."""

        layout = QVBoxLayout()

        self.operation_result_status = QLabel()
        self.operation_result_message = QLabel()

        self.operation_result_message.setWordWrap(True)

        buttons_box = QDialogButtonBox()
        close_button = QPushButton(Translator.get("CLOSE"), self)

        buttons_box.addButton(close_button, QDialogButtonBox.ButtonRole.RejectRole)
        buttons_box.rejected.connect(self.close_success)
        buttons_box.setContentsMargins(0, 10, 0, 5)
        layout.addWidget(self.operation_result_status)
        layout.addWidget(self.operation_result_message)
        layout.addWidget(buttons_box)

        self.operation_result_frame.setLayout(layout)

    def _add_folder_creation_layout(self) -> None:
        """Add the layout containing the new folder inputs."""

        layout = QVBoxLayout()

        self.new_folder_name = QLineEdit(parent=self)
        self.new_folder_name.setMaxLength(64)
        self.new_folder_name.setValidator(regexp_validator())
        self.new_folder_name.setClearButtonEnabled(True)
        self.new_folder_name.textChanged.connect(self._button_ok_state)

        self.cb = QComboBox()
        self.cb.addItem("Automatic", "create")
<<<<<<< HEAD
        self.cb.addItems(self.facetList)
=======
>>>>>>> 695cdb14

        folder_label = QLabel(Translator.get("FOLDER_NAME"))
        type_label = QLabel(Translator.get("FOLDER_TYPE"))

        layout.addWidget(type_label)
        layout.addWidget(self.cb)
        layout.addWidget(folder_label)
        layout.addWidget(self.new_folder_name)

        self.buttons_box = QDialogButtonBox()
        self.buttons_box.setStandardButtons(qt.Cancel)
        self.buttons_box.setContentsMargins(0, 15, 0, 5)

        self.create_button = QPushButton(Translator.get("CREATE"), self)
        self.create_button.setDisabled(True)
        self.buttons_box.addButton(
            self.create_button, QDialogButtonBox.ButtonRole.AcceptRole
        )
        self.buttons_box.accepted.connect(self.accept)
        self.buttons_box.rejected.connect(self.close)

        layout.addWidget(self.buttons_box)
        self.folder_creation_frame.setLayout(layout)

    def accept(self) -> None:
        """Start the asynchronous Direct Transfer if there is no duplicate."""

        new_folder = self.new_folder_name.text()
        if bool(new_folder) and self.parent.engine.remote.exists_in_parent(
            self.parent.remote_folder_ref, new_folder, True
        ):
            return self._show_result_message(
                Translator.get("NEW_REMOTE_FOLDER_DUPLICATE"),
                Translator.get("ERROR"),
            )

        self.parent.engine.direct_transfer_async(
            {},
            self.parent.remote_folder.text(),
            self.parent.remote_folder_ref,
            self.parent.remote_folder_title,
            document_type=None,
            container_type=None,
            duplicate_behavior=self.parent.cb.currentData(),
            last_local_selected_location=self.parent.last_local_selected_location,
            new_folder=self.new_folder_name.text(),
        )

    def close_success(self) -> None:
        """Select the created item in the tree view."""

        self.parent.tree_view.expand_current_selected()
        self.parent.tree_view.select_item_from_path(self.created_remote_path)
        self.parent.tree_view.expand_current_selected()
        self.close()

    def _show_result_message(self, message: str, status: str) -> None:
        """Hide the creation layout and show the result message."""

        self.operation_result_message.setText(message)
        self.operation_result_status.setText(status)
        self.folder_creation_frame.hide()
        self.operation_result_frame.show()
        self.resize(320, 160)

    def _button_ok_state(self, _: str) -> None:
        """CHeck if the folder name input is not empty."""
        if bool(self.new_folder_name.text()):
            self.create_button.setDisabled(False)

    def handle_creation_success(self, new_remote_path: str) -> None:
        """Update the tree view and show the operation success result message."""

        self.created_remote_path = new_remote_path
        self.parent.tree_view.update.emit()
        return self._show_result_message(
            Translator.get("NEW_REMOTE_FOLDER_SUCCESS"), Translator.get("SUCCESS")
        )

    def handle_creation_failure(self) -> None:
        """Show the operation failure result message."""

        return self._show_result_message(
            Translator.get("NEW_REMOTE_FOLDER_FAILURE"), Translator.get("ERROR")
        )<|MERGE_RESOLUTION|>--- conflicted
+++ resolved
@@ -719,10 +719,9 @@
 
         self.cb = QComboBox()
         self.cb.addItem("Automatic", "create")
-<<<<<<< HEAD
+
         self.cb.addItems(self.facetList)
-=======
->>>>>>> 695cdb14
+
 
         folder_label = QLabel(Translator.get("FOLDER_NAME"))
         type_label = QLabel(Translator.get("FOLDER_TYPE"))
