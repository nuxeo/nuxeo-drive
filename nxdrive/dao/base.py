"""
Query formatting in this file is based on http://www.sqlstyle.guide/
"""
<<<<<<< HEAD
from datetime import datetime, timezone
=======

>>>>>>> 9805a471
import sys
from contextlib import suppress
from logging import getLogger
from pathlib import Path
from sqlite3 import Connection, Cursor, DatabaseError, OperationalError, Row, connect
from threading import RLock, local
from typing import Any, Iterable, List, Optional, Type

from ..constants import NO_SPACE_ERRORS
from ..objects import DocPair
from ..qt.imports import QObject
from ..utils import current_thread_id
from . import SCHEMA_VERSION
from .utils import fix_db, restore_backup, save_backup

log = getLogger(__name__)

class AutoRetryCursor(Cursor):
    def adapt_datetime_iso(self, val):
        return datetime.fromtimestamp(val.strftime('%s'), tz=timezone.utc)
    def execute(self, sql: str, parameters: Iterable[Any] = ()) -> Cursor:
        count = 1
        while True:
            count += 1
            try:
                import sqlite3
                # return super().execute(sql, parameters)
                # new_param = tuple( datetime.fromtimestamp(param, tz=timezone.utc) if isinstance(param, datetime) else param for param in parameters )
                new_param = tuple( sqlite3.register_adapter(param, self.adapt_datetime_iso) if isinstance(param, datetime) else param for param in parameters )

                return super().execute(sql, new_param)
            except OperationalError as exc:
                log.info(
                    f"Retry locked database #{count}, {sql=}, {parameters=}",
                    exc_info=True,
                )
                if count > 5:
                    raise exc


class AutoRetryConnection(Connection):
    def cursor(self, factory: Type[Cursor] = None) -> Cursor:
        factory = factory or AutoRetryCursor
        return super().cursor(factory)


class BaseDAO(QObject):
    _state_factory: Type[Row] = DocPair
    _journal_mode: str = "WAL"

    def __init__(self, db: Path, /) -> None:
        super().__init__()

        self.db = db
        self.lock = RLock()

        log.info(f"Create {type(self).__name__} on {self.db!r}")

        exists = self.db.is_file()
        if exists:
            # Fix potential file corruption
            try:
                fix_db(self.db)
            except DatabaseError:
                # The file is too damaged, we'll try and restore a backup.
                exists = self.restore_backup()
                if not exists:
                    self.db.unlink(missing_ok=True)

        self._engine_uid = self.db.stem.replace("ndrive_", "")
        self.in_tx: Optional[int] = None
        self._tx_lock = RLock()
        self.conn: Optional[Connection] = None
        self._conns = local()
        self.conn = self._create_main_conn()
        if not self.conn:
            raise RuntimeError("Unable to connect to database.")
        c = self.conn.cursor()
        self._init_db(c)

        schema_version = 0
        if exists:
            schema_version = self.get_schema_version(c, exists)
        else:
            self.set_schema_version(c, schema_version)
        try:
            self._migrate_db(schema_version)
        except Exception:
            self.migration_success = False
        else:
            self.migration_success = True

    def __repr__(self) -> str:
        return f"<{type(self).__name__} db={self.db!r}, exists={self.db.exists()}>"

    def __str__(self) -> str:
        return repr(self)

    def force_commit(self) -> None:
        """
        Since the journal is WAL, database changes are saved only every 1,000 page changes.
        (cf https://www.sqlite.org/compile.html#default_wal_autocheckpoint
        and https://www.sqlite.org/c3ref/wal_checkpoint_v2.html)
        This method can be used to force committing changes to the main database. To use wisely.
        """
        if self._journal_mode != "WAL":
            return

        log.debug(f"Forcing WAL checkpoint on {self.db!r}")
        with self.lock:
            c = self._get_write_connection().cursor()
            c.execute("PRAGMA wal_checkpoint(PASSIVE)")

    def restore_backup(self) -> bool:
        try:
            with self.lock:
                return restore_backup(self.db)
        except OSError as exc:
            if exc.errno in NO_SPACE_ERRORS:
                # We cannot do anything without more disk space!
                log.warning(f"[OS] Unable to restore {self.db}", exc_info=True)
                raise
            log.exception(f"[OS] Unable to restore {self.db}")
            sys.excepthook(*sys.exc_info())
        except Exception:
            log.exception(f"Unable to restore {self.db}")
            sys.excepthook(*sys.exc_info())
        return False

    def save_backup(self) -> bool:
        try:
            with self.lock:
                return save_backup(self.db)
        except OSError as exc:
            if exc.errno in NO_SPACE_ERRORS:
                # Not being able to create a backup is critical,
                # but we should not make the application to stop either
                log.warning(f"[OS] Unable to backup {self.db}", exc_info=True)
            else:
                log.exception(f"[OS] Unable to backup {self.db}")
                sys.excepthook(*sys.exc_info())
        except Exception:
            log.exception(f"Unable to backup {self.db}")
            sys.excepthook(*sys.exc_info())
        return False

    def get_schema_version(self, cursor: Cursor, db_exists: bool) -> int:
        """
        Get the schema version stored in the database.
        Will fetch the information from a PRAGMA or the old storage variable.
        """
        res = cursor.execute("PRAGMA user_version").fetchone()
        version = int(res[0]) if res else 0

        if version == 0 and db_exists:
            # Backward compatibility
            tables = [
                res[0]
                for res in cursor.execute(
                    "select name from sqlite_master where type = 'table'"
                ).fetchall()
            ]
            if "Configuration" not in tables:
                return 0
            res = cursor.execute(
                "SELECT value FROM Configuration WHERE name = ?", (SCHEMA_VERSION,)
            ).fetchone()
            version = int(res[0]) if res else -1

        return version

    def set_schema_version(self, cursor: Cursor, version: int) -> None:
        """
        Set the schema *version* in the *user_version* PRAGMA.
        """
        cursor.execute(f"PRAGMA user_version = {version}")

    def _migrate_table(self, cursor: Cursor, name: str, /) -> None:
        # Add the last_transfer
        tmpname = f"{name}Migration"

        # In case of a bad/unfinished migration
        cursor.execute(f"DROP TABLE IF EXISTS {tmpname}")

        cursor.execute(f"ALTER TABLE {name} RENAME TO {tmpname}")
        # Because Windows don't release the table, force the creation
        self._create_table(cursor, name, force=True)
        target_cols = self._get_columns(cursor, name)
        source_cols = self._get_columns(cursor, tmpname)
        cols = ", ".join(set(target_cols).intersection(source_cols))
        cursor.execute(f"INSERT INTO {name} ({cols}) SELECT {cols} FROM {tmpname}")
        cursor.execute(f"DROP TABLE {tmpname}")

    def _create_table(
        self, cursor: Cursor, name: str, /, *, force: bool = False
    ) -> None:
        if name == "Configuration":
            self._create_configuration_table(cursor)

    def _get_columns(self, cursor: Cursor, table: str, /) -> List[Any]:
        return [
            col.name
            for col in cursor.execute(f"PRAGMA table_info('{table}')").fetchall()
        ]

    def _init_db(self, cursor: Cursor, /) -> None:
        cursor.execute(f"PRAGMA journal_mode = {self._journal_mode}")
        cursor.execute("PRAGMA temp_store = MEMORY")

    def _create_configuration_table(self, cursor: Cursor, /) -> None:
        cursor.execute(
            "CREATE TABLE if not exists Configuration ("
            "    name    VARCHAR NOT NULL,"
            "    value   VARCHAR,"
            "    PRIMARY KEY (name)"
            ")"
        )

    def _create_main_conn(self) -> Connection:
        log.info(
            f"Create main connection on {self.db!r} "
            f"(dir_exists={self.db.parent.exists()}, "
            f"file_exists={self.db.exists()})"
        )
        conn = connect(
            str(self.db),
            check_same_thread=False,  # Don't check same thread for closing purpose
            factory=AutoRetryConnection,
            isolation_level=None,  # Autocommit mode
            timeout=10,
        )
        conn.row_factory = self._state_factory
        return conn

    def dispose(self) -> None:
        log.info(f"Disposing SQLite database {self.db!r}")
        if hasattr(self._conns, "conn"):
            self._conns.conn.close()
            del self._conns.conn
        if self.conn:
            self.conn.close()

    def _get_write_connection(self) -> Connection:
        if self.in_tx:
            if self.conn is None:
                self.conn = self._create_main_conn()
            return self.conn
        return self._get_read_connection()

    def _get_read_connection(self) -> Connection:
        # If in transaction
        if self.in_tx is not None:
            if current_thread_id() == self.in_tx:
                if not self.conn:
                    self.conn = self._create_main_conn()
                # Return the write connection
                return self.conn
            log.debug("In transaction wait for read connection")
            # Wait for the thread in transaction to finished
            with self._tx_lock:
                pass

        if not hasattr(self._conns, "conn"):
            self._conns.conn = connect(
                str(self.db),
                check_same_thread=False,  # Don't check same thread for closing purpose
                factory=AutoRetryConnection,
                isolation_level=None,  # Autocommit mode
                timeout=10,
            )
            self._conns.conn.row_factory = self._state_factory

        return self._conns.conn  # type: ignore

    def _delete_config(self, cursor: Cursor, name: str, /) -> None:
        cursor.execute("DELETE FROM Configuration WHERE name = ?", (name,))

    def delete_config(self, name: str, /) -> None:
        with self.lock:
            c = self._get_write_connection().cursor()
            self._delete_config(c, name)

    def update_config(self, name: str, value: Any, /) -> None:
        # We cannot use this anymore because it will end on a DatabaseError.
        # Will re-activate with NXDRIVE-1205
        # if self.get_config(name) == value:
        #     return

        with self.lock:
            c = self._get_write_connection().cursor()
            c.execute(
                "UPDATE OR IGNORE Configuration"
                "             SET value = ?"
                "           WHERE name = ?",
                (value, name),
            )
            c.execute(
                "INSERT OR IGNORE INTO Configuration (value, name) VALUES (?, ?)",
                (value, name),
            )

    def store_bool(self, name: str, value: bool, /) -> None:
        """Store a boolean parameter."""

        self.update_config(name, bool(value))

    def store_int(self, name: str, value: int, /) -> None:
        """Store an integer parameter."""

        self.update_config(name, int(value))

    def get_config(self, name: str, /, *, default: Any = None) -> Any:
        c = self._get_read_connection().cursor()
        obj = c.execute(
            "SELECT value FROM Configuration WHERE name = ?", (name,)
        ).fetchone()
        if not (obj and obj.value):
            return default
        return obj.value

    def get_bool(self, name: str, /, *, default: bool = False) -> bool:
        """Retrieve a parameter of boolean type."""

        with suppress(Exception):
            val = self.get_config(name, default=default)
            return bool(int(val))

        return default if isinstance(default, bool) else False

    def get_int(self, name: str, /, *, default: int = 0) -> int:
        """Retrieve a parameter of integer type."""

        with suppress(Exception):
            val = self.get_config(name, default=default)
            return int(val)

        return default if isinstance(default, int) else 0<|MERGE_RESOLUTION|>--- conflicted
+++ resolved
@@ -1,11 +1,8 @@
 """
 Query formatting in this file is based on http://www.sqlstyle.guide/
 """
-<<<<<<< HEAD
+
 from datetime import datetime, timezone
-=======
-
->>>>>>> 9805a471
 import sys
 from contextlib import suppress
 from logging import getLogger
