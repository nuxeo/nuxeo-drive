import os
import platform
import re
import shutil
import sqlite3
import uuid
from logging import getLogger
from pathlib import Path
from platform import machine
from time import sleep
from typing import TYPE_CHECKING, Any, Dict, List, Optional, Type
from urllib.parse import urlparse, urlsplit, urlunsplit
from weakref import CallableProxyType, proxy

import nuxeo
import requests
from nuxeo.utils import version_le

from . import __version__
from .auth import Token
from .autolocker import ProcessAutoLockerWorker
from .client.local import LocalClient
from .client.proxy import get_proxy, load_proxy, save_proxy, validate_proxy
from .constants import (
    APP_NAME,
    DEFAULT_CHANNEL,
    DEFAULT_SERVER_TYPE,
    NO_SPACE_ERRORS,
    STARTUP_PAGE_CONNECTION_TIMEOUT,
    WINDOWS,
    DelAction,
)
from .dao.manager import ManagerDAO
from .direct_edit import DirectEdit
from .engine.engine import Engine
from .engine.tracker import Tracker
from .engine.workers import Runner
from .exceptions import (
    AddonForbiddenError,
    AddonNotInstalledError,
    EngineInitError,
    EngineTypeMissing,
    FolderAlreadyUsed,
    MissingXattrSupport,
    NoAssociatedSoftware,
    RootAlreadyBindWithDifferentAccount,
    StartupPageConnectionError,
)
from .feature import Feature
from .metrics.utils import current_os, user_agent
from .notification import DefaultNotificationService
from .objects import Binder, EngineDef, Metrics, Session
from .options import DEFAULT_LOG_LEVEL_FILE, Options
from .osi import AbstractOSIntegration
from .poll_workers import (
    DatabaseBackupWorker,
    ServerOptionsUpdater,
    SyncAndQuitWorker,
    WorkflowWorker,
)
from .qt.imports import QT_VERSION_STR, QObject, pyqtSignal, pyqtSlot
from .updater import updater
from .updater.constants import Login
from .utils import (
    client_certificate,
    find_suitable_direct_edit_dir,
    force_decode,
    get_default_local_folder,
    if_frozen,
    normalized_path,
    requests_verify,
    save_config,
)

if TYPE_CHECKING:
    from .client.proxy import Proxy  # noqa
    from .updater import Updater  # noqa


__all__ = ("Manager",)

log = getLogger(__name__)


class Manager(QObject):
    newEngine = pyqtSignal(object)
    dropEngine = pyqtSignal(object)
    initEngine = pyqtSignal(object)
    started = pyqtSignal()
    stopped = pyqtSignal()
    suspended = pyqtSignal()
    reloadIconsSet = pyqtSignal(bool)
    resumed = pyqtSignal()
    directEdit = pyqtSignal(str, str, str, str)
    restartNeeded = pyqtSignal()
    featureUpdate = pyqtSignal(str, bool)

    # Direct Transfer statistics
    # args: folderish document, document size
    directTransferStats = pyqtSignal(bool, int)

    _instances: Dict[Path, CallableProxyType] = {}
    __device_id = None
    autolock_service: ProcessAutoLockerWorker

    def __init__(self, home: Path, /) -> None:
        super().__init__()

        # Primary attributes to allow initializing the notification center early
        self.home: Path = normalized_path(home)
        self.home.mkdir(exist_ok=True)

        if self.home not in Manager._instances:
            Manager._instances[self.home] = proxy(self)

        # Used to tell other components they cannot do their work
        # if this attribute is set to True (like Direct Edit or resuming engines)
        self.restart_needed = False
        self.restartNeeded.connect(self.suspend)
        self.restartNeeded.connect(self._restart_needed)

        self._create_dao()

        # Get the old version number in case of migration failure
        self.old_version = self.get_config("client_version")

        # [this worker will control next workers, so keep it first]
        # Create the server's configuration getter verification thread
        self.server_config_updater: ServerOptionsUpdater = (
            self._create_server_config_updater()
        )

        # Create the application update verification thread
        self.updater: "Updater" = self._create_updater()

        # Handle failed ManagerDAO migrations
        if not self.dao.migration_success:
            self.set_config("xxx_broken_update", __version__)
            self.set_feature_state("auto_update", False)

            # Raise a SystemExit exception to gracefully exit the application
            raise SystemExit(0)

        # Used by the updater to ignore a boken version
        Options.xxx_broken_update = self.get_config("xxx_broken_update")

        self.notification_service: DefaultNotificationService = (
            DefaultNotificationService(self)
        )
        self.osi: AbstractOSIntegration = AbstractOSIntegration.get(self)
        log.info(f"OS integration type: {self.osi.nature}")

        self.direct_edit_folder = find_suitable_direct_edit_dir(self.home / "edit")

        self._engine_definitions: List[EngineDef] = []

        self._engine_types: Dict[str, Type[Engine]] = {"NXDRIVE": Engine}
        self.engines: Dict[str, Engine] = {}
        self.db_backup_worker: Optional[DatabaseBackupWorker] = None

        self.proxy: Proxy = self._save_or_load_proxy()
        log.info(f"Proxy configuration is {self.proxy!r}")

        # Set the logs levels option
        Options.log_level_file = self.get_log_level()

        # Force language
        if Options.force_locale is not None:
            self.set_config("locale", Options.force_locale)
        else:
            user_locale = self.get_config("locale")
            if user_locale is not None:
                Options.locale = user_locale

        self._guess_synchronization_state()
        self.old_version = None

        if Options.is_frozen:
            # Persist the channel update
            # Retro-compatibility for versions < 4.0.2
            beta = self.get_config("beta_channel")
            if beta is not None:
                if beta:
                    Options.set("channel", "beta", setter="local")
                else:
                    Options.set("channel", DEFAULT_CHANNEL, setter="local")
                self.dao.delete_config("beta_channel")

            Options.set("channel", self.get_update_channel(), setter="local")
            if self.get_config("channel") != Options.channel:
                self.set_config("channel", Options.channel)

            # Keep a trace of installed versions
            if not self.get_config("original_version"):
                self.set_config("original_version", self.version)

            # Store the new version to be able to show release notes
            self.old_version = self.get_config("client_version")
            if self.old_version != self.version:
                self.dao.update_config("client_version", self.version)
            self._write_version_file()

            # Add auto-lock on edit
            if self.dao.get_config("direct_edit_auto_lock") is None:
                self.dao.store_bool("direct_edit_auto_lock", True)

        # Set default deletion behavior
        if del_action := self.get_config("deletion_behavior"):
            Options.deletion_behavior = del_action
        else:
            self.set_config("deletion_behavior", "unsync")

        # Check for metrics approval
        self.preferences_metrics_chosen = False
        self.check_metrics_preferences()

        self._started = False

        # Pause if in debug
        self.is_paused = Options.debug

        # Create the server's configuration getter verification thread
        self._create_db_backup_worker()

<<<<<<< HEAD
        # Create the workflow worker if workflow_managerment feature is enable
=======
        # Create the workflow worker if tasks_management feature is enable
>>>>>>> e0e1bb7d
        self._create_workflow_worker()

        # Setup analytics tracker
        self.tracker = self.create_tracker()

        # Create the FinderSync/Explorer listener thread
        self._create_extension_listener()

        # Create the sync and quit worker
        self.sync_and_quit_worker = SyncAndQuitWorker(self)
        self.started.connect(self.sync_and_quit_worker.thread.start)

        # Create notification service
        self.notification_service.init_signals()

        # Connect all Qt signals
        self.load()

        # Create Direct Edit
        self.autolock_service = self._create_autolock_service()
        self.direct_edit = self._create_direct_edit()

    def _save_or_load_proxy(self) -> "Proxy":
        if Options.proxy_server is not None:
            proxy = get_proxy("Manual", url=Options.proxy_server)
            save_proxy(proxy, self.dao, token=self.device_id)
        else:
            proxy = load_proxy(self.dao)
        return proxy

    def __enter__(self) -> "Manager":
        return self

    def __exit__(self, *_: Any) -> None:
        self.close()

    def __repr__(self) -> str:
        return f"<{type(self).__name__} home={self.home!r}>"

    def close(self) -> None:
        try:
            self.stop()
        except RuntimeError:
            # wrapped C/C++ object of type Manager has been deleted
            # Happens on Windows when running functional tests
            pass
        finally:
            Manager._instances.pop(self.home, None)

    def _guess_synchronization_state(self) -> None:
        """Handle the synchronization feature state."""

        # Backward-compatibility with the old option
        sync_enabled = self.get_config("synchronization_enabled")
        if sync_enabled is not None:
            # Note: no need to handle the case where the sync is disabled because it is the default behavior
            if sync_enabled != "0":
                self.set_feature_state("synchronization", True)
            self.dao.delete_config("synchronization_enabled")
            return

        # Backward-compatibility after an upgrade
        old_version = self.get_config("client_version")
        if old_version is not None and version_le(old_version, "5.2.1"):
            self.set_feature_state("synchronization", True)

    def get_metrics(self) -> Metrics:
        return {
            "version": self.version,
            "auto_start": self.get_auto_start(),
            "auto_update": Feature.auto_update and self.get_auto_update(),
            "channel": self.get_update_channel(),
            "device_id": self.device_id,
            "tracker_id": self.tracker.uid,
            "tracking": Options.use_analytics,
            "sentry": Options.use_sentry,
            "qt_version": QT_VERSION_STR,
            "python_version": platform.python_version(),
            "python_client_version": nuxeo.__version__,
            "os": current_os(full=True),
            "machine": machine(),
            "appname": APP_NAME,
        }

    def _restart_needed(self) -> None:
        """Simple helper to set the attribute's value.
        That value will be used in other components.
        """
        self.restart_needed = True

    def open_help(self) -> None:
        self.open_local_file("https://doc.nuxeo.com/nxdoc/nuxeo-drive/")

    def check_metrics_preferences(self) -> None:
        """Should we setup and use Sentry and/or Google Analytics?"""
        state_file = Options.nxdrive_home / "metrics.state"
        if state_file.is_file():
            lines = state_file.read_text(encoding="utf-8").splitlines()
            Options.use_sentry = "sentry" in lines
            Options.use_analytics = "analytics" in lines
            self.preferences_metrics_chosen = True

    @if_frozen
    def _handle_os(self) -> None:
        """
        Handle primary OS features.

        Note: Before Nuxeo Drive 4.5.0, the auto start option was set here by default.
              This is no more the case because we changed how such feature is handled
              and we would enabled it every time the app is started on macOS. So we let
              the feature as-is and if one wants to enable it, just click the switch
              button in the settings window.
              Windows is another beast, the feature is enabled by default from the
              installer at the first installation on the machine.
        """
        self.osi.register_protocol_handlers()

    def _get_db(self) -> Path:
        return self.home / "manager.db"

    def _create_dao(self) -> None:
        self.dao = ManagerDAO(self._get_db())

    def create_tracker(self) -> Tracker:
        """Create the Google Analytics tracker."""

        tracker = Tracker(self)

        # Start the tracker when we launch
        self.started.connect(tracker.thread.start)

        # Connect Direct Transfer metrics
        self.directTransferStats.connect(tracker.send_direct_transfer)

        return tracker

    def _create_server_config_updater(self) -> ServerOptionsUpdater:
        worker = ServerOptionsUpdater(self)

        # Start when the manager starts
        self.started.connect(worker.thread.start)

        # Start engines when the configuration has been retrieved
        worker.firstRunCompleted.connect(self.start_engines)

        return worker

    def _create_autolock_service(self) -> ProcessAutoLockerWorker:
        worker = ProcessAutoLockerWorker(30, self, self.direct_edit_folder)

        # Start only when the configuration has been retrieved
        self.server_config_updater.firstRunCompleted.connect(worker.thread.start)

        return worker

    def _create_direct_edit(self) -> "DirectEdit":
        worker = DirectEdit(self, self.direct_edit_folder)
        self.autolock_service.direct_edit = worker

        # Start only when the configuration has been retrieved
        self.server_config_updater.firstRunCompleted.connect(worker.thread.start)

        # Connect to the Tracker metrics
        worker.openDocument.connect(self.tracker.send_directedit_open)
        worker.editDocument.connect(self.tracker.send_directedit_edit)

        return worker

    def _create_updater(self) -> "Updater":
        worker = updater(self)
        self.prompted_wrong_channel = False

        if os.getenv("FORCE_USE_LATEST_VERSION", "0") == "1":
            # Special case to test the auto-updater without the need for an account
            # (else the auto-update would never happen as there is no account and so no server config)
            self.started.connect(worker.thread.start)
        else:
            # Start only when the server config has been fetched
            self.server_config_updater.firstRunCompleted.connect(worker.thread.start)

        # Trigger a new auto-update check when the server config has been fetched
        self.server_config_updater.firstRunCompleted.connect(worker.refresh_status)

        return worker

    def _create_db_backup_worker(self) -> None:
        self.db_backup_worker = DatabaseBackupWorker(self)
        if self.db_backup_worker:
            self.started.connect(self.db_backup_worker.thread.start)

    def _create_workflow_worker(self) -> None:
        self.workflow_worker = WorkflowWorker(self)
        if self.workflow_worker:
            self.started.connect(self.workflow_worker.thread.start)

    @if_frozen
    def _create_extension_listener(self) -> None:
        self._extension_listener = self.osi.get_extension_listener()
        if not self._extension_listener:
            return
        self._extension_listener.listening.connect(self.osi.init)
        self.started.connect(self._extension_listener.start_listening)
        self.stopped.connect(self._extension_listener.close)

    def resume(self) -> None:
        if not self.is_paused:
            return
        self.is_paused = False
        for engine in self.engines.copy().values():
            engine.resume()
        self.resumed.emit()

    def suspend(self) -> None:
        if self.is_paused:
            return
        self.is_paused = True
        for engine in self.engines.copy().values():
            engine.suspend()
        self.suspended.emit()

    def stop(self) -> None:
        # Make a backup in case something happens
        self.dao.save_backup()

        for engine in self.engines.copy().values():
            if engine.is_started():
                engine.stop()
        self.osi.cleanup()
        self.dispose_db()
        self.stopped.emit()

    def start_engines(self) -> None:
        """Start all engines."""
        for engine in self.engines.copy().values():
            if self.is_paused:
                continue

            try:
                engine.start()
            except MissingXattrSupport as exc:
                log.warning(f"Could not start {engine}: {exc}")
            except Exception:
                log.exception(f"Could not start {engine}")

    def start(self) -> None:
        self._started = True

        if not self.server_config_updater.first_run:
            self.start_engines()

        # Check only if manager is started
        self._handle_os()
        self.started.emit()

    def load(self) -> None:
        self._engine_definitions = self._engine_definitions or self.dao.get_engines()
        self.engines = {}

        for engine in self._engine_definitions.copy():
            if engine.engine not in self._engine_types:
                log.error(f"Cannot find {engine.engine} engine type anymore")
                self._engine_definitions.remove(engine)
                continue
            elif not self._get_engine_db_file(engine.uid).is_file():
                log.warning(f"Cannot find {engine.uid} engine database file anymore")
                self._engine_definitions.remove(engine)
                continue

            try:
                self.engines[engine.uid] = self._engine_types[engine.engine](
                    self, engine
                )
            except EngineInitError as exc:
                log.error(
                    f"Cannot initialize the engine {exc.engine}, it is missing crucial info"
                    f" (like server URL or token). Engine definition is {engine!r}."
                )
                self._engine_definitions.remove(engine)
                continue
            else:
                self.engines[engine.uid].online.connect(self._force_autoupdate)
                self.initEngine.emit(self.engines[engine.uid])

        if self.engines:
            self.tracker.send_metric("account", "count", str(len(self.engines)))

    def reload_client_global_headers(self) -> None:
        """Reinject up-to-date custom global headers into all registered clients.
        It is called when a feature state is modified.
        """
        for engine in self.engines.values():
            engine.remote.reload_global_headers()

    def _get_engine_db_file(self, uid: str, /) -> Path:
        return self.home / f"ndrive_{uid}.db"

    def _force_autoupdate(self) -> None:
        if self.updater.get_next_poll() > 60 and self.updater.get_last_poll() > 1800:
            self.updater.force_poll()

    @pyqtSlot(str)  # from IconLink.qml
    def open_local_file(self, file_path: str, /, *, select: bool = False) -> None:
        """Launch the local OS program on the given file / folder."""
        file_path = force_decode(file_path)
        log.info(f"Launching editor on {file_path!r}")
        try:
            self.osi.open_local_file(file_path, select=select)
        except OSError as exc:
            if exc.errno in NO_SPACE_ERRORS:
                log.warning("Cannot open local file, disk space needed", exc_info=True)
                raise
            if WINDOWS and exc.winerror == 1155:
                error = NoAssociatedSoftware(Path(file_path))
                log.warning(str(error))
                raise error
            log.exception(f"[OS] Failed to find an editor for {file_path!r}")
        except Exception:
            # Log the exception now, will see later if we need to adapt
            log.exception(f"Failed to find an editor for {file_path!r}")

    @property
    def device_id(self) -> str:
        if not self.__device_id:
            self.__device_id = self.dao.get_config("device_id")
        if not self.__device_id:
            self.__device_id = uuid.uuid1().hex
            self.dao.update_config("device_id", self.__device_id)
        return str(self.__device_id)

    def get_config(self, value: str, /, *, default: Any = None) -> Any:
        return self.dao.get_config(value, default=default)

    def set_config(self, key: str, value: Any, /) -> None:
        """Update a configuration setting.
        The modification may be disallowed so we ensure the correctness before saving change.
        """
        old_value = getattr(Options, key)
        Options.set(key, value, setter="manual", fail_on_error=False)
        new_value = getattr(Options, key)
        if old_value != new_value:
            self.dao.update_config(key, value)

    @pyqtSlot(result=bool)  # from GeneralTab.qml
    def get_direct_edit_auto_lock(self) -> bool:
        # Enabled by default
        return self.dao.get_bool("direct_edit_auto_lock", default=True)

    @pyqtSlot(bool)  # from GeneralTab.qml
    def set_direct_edit_auto_lock(self, value: bool, /) -> None:
        log.debug(f"Changed parameter 'direct_edit_auto_lock' to {value}")
        self.dao.store_bool("direct_edit_auto_lock", value)

    @pyqtSlot(str, result=bool)  # from FeaturesTab.qml
    def get_feature_state(self, name: str, /) -> bool:
        """Get the value of the Feature attribute."""
        return bool(getattr(Feature, name))

    @pyqtSlot(str, bool)  # from FeaturesTab.qml
    def set_feature_state(
        self, name: str, value: bool, /, *, setter: str = "manual"
    ) -> None:
        """Set the value of the feature in Options and save changes in config file."""
        Options.set(f"feature_{name}", value, setter=setter)
        new_config = {
            f"feature_{key}": value for key, value in Feature.__dict__.items()
        }
        save_config(new_config)
        self.featureUpdate.emit(name, value)

    @pyqtSlot(result=bool)  # from GeneralTab.qml
    def get_auto_update(self) -> bool:
        # Enabled by default, if app is frozen
        value: bool = Options.update_check_delay > 0
        value &= self.dao.get_bool("auto_update", default=Options.is_frozen)
        return value

    @pyqtSlot(bool)  # from GeneralTab.qml
    def set_auto_update(self, value: bool, /) -> None:
        log.debug(f"Changed parameter 'auto_update' to {value}")
        self.dao.store_bool("auto_update", value)

    def generate_report(self, *, path: Path = None) -> Path:
        from .report import Report

        log.info(f"Features: {Feature}")
        log.info(f"Options: {Options}")
        log.info(f"Manager metrics: {self.get_metrics()!r}")
        for engine in self.engines.copy().values():
            log.info(f"Engine metrics: {engine.get_metrics()!r}")

        report = Report(self, report_path=path)
        report.generate()
        return report.get_path()

    def generate_csv(self, session_id: int, engine: Engine) -> bool:
        """
        Generate a CSV file based on the *session_id* in an async Runner.
        """
        session = engine.dao.get_session(session_id)
        if not session:
            return False

        runner = Runner(self._generate_csv_async, engine, session)
        engine._threadpool.start(runner)
        return True

    def _generate_csv_async(self, engine: Engine, session: Session) -> None:
        from .session_csv import SessionCsv  # Circular import with Manager otherwise

        try:
            session_items = engine.dao.get_session_items(session.uid)
            session_csv = SessionCsv(self, session)
            session_csv.create_tmp()
            engine.dao.sessionUpdated.emit(False)
            log.info(
                f"Generating CSV file from Direct Transfer session {session_csv.output_file}."
            )
            session_csv.store_data(session_items)
        except Exception:
            log.exception("Asynchronous CSV generation error")
            session_csv.output_tmp.unlink(missing_ok=True)
        finally:
            engine.dao.sessionUpdated.emit(True)

    @pyqtSlot(result=bool)  # from GeneralTab.qml
    def get_auto_start(self) -> bool:
        try:
            return self.osi.startup_enabled()
        except OSError:
            log.warning("Cannot get auto-start state", exc_info=True)
            return False

    @pyqtSlot(bool)  # from GeneralTab.qml
    def set_auto_start(self, value: bool, /) -> None:
        """Change the auto start state."""
        log.debug(f"Changed auto start state to {value}")
        try:
            if value:
                self.osi.register_startup()
            else:
                self.osi.unregister_startup()
        except OSError:
            log.warning("Cannot set auto-start state", exc_info=True)

    @pyqtSlot(result=bool)  # from GeneralTab.qml
    def use_light_icons(self) -> bool:
        """Return True is the current icons set is the light one."""
        return self.dao.get_bool("light_icons")

    @pyqtSlot(bool)  # from GeneralTab.qml
    def set_light_icons(self, value: bool, /) -> None:
        self.set_config("light_icons", value)
        self.reloadIconsSet.emit(value)

    @pyqtSlot(result=bool)  # from GeneralTab.qml
    def use_sentry(self) -> bool:
        """Return True if the *use_sentry* option is enabled."""
        return self.dao.get_bool("use_sentry", default=Options.use_sentry)

    @pyqtSlot(bool)  # from GeneralTab.qml
    def set_sentry(self, value: bool, /) -> None:
        self.set_config("use_sentry", value)

    @pyqtSlot(result=str)  # from ChannelPopup.qml and Systray.qml
    def get_update_channel(self) -> str:
        return (
            self.dao.get_config("channel", default=Options.channel) or DEFAULT_CHANNEL
        )

    @pyqtSlot(str)  # from ChannelPopup.qml and Systray.qml
    def set_update_channel(self, value: str, /) -> None:
        self.set_config("channel", value)
        self.prompted_wrong_channel = False
        self.updater.refresh_status()

    @pyqtSlot(result=str)  # from LogLevelPopup.qml
    def get_log_level(self) -> str:
        if not Options.is_frozen or Options.is_alpha:
            return DEFAULT_LOG_LEVEL_FILE
        return (
            self.dao.get_config("log_level_file", default=Options.log_level_file)
            or DEFAULT_LOG_LEVEL_FILE
        )

    @pyqtSlot(str)  # from LogLevelPopup.qml
    def set_log_level(self, value: str, /) -> None:
        self.set_config("log_level_file", value)

    def set_proxy(self, proxy: "Proxy") -> str:
        log.debug(f"Trying to change proxy to {proxy}")
        for engine in self.engines.copy().values():
            if not validate_proxy(proxy, engine.server_url):
                return "PROXY_INVALID"
            engine.remote.set_proxy(proxy)

        save_proxy(proxy, self.dao)
        self.proxy = proxy
        log.debug(f"Effective proxy: {proxy!r}")
        return ""

    def get_deletion_behavior(self) -> DelAction:
        return DelAction(Options.deletion_behavior)

    def set_deletion_behavior(self, behavior: DelAction, /) -> None:
        self.set_config("deletion_behavior", behavior.value)

    def get_server_login_type(
        self, server_url: str, /, *, _raise: bool = True
    ) -> Login:
        # Take into account URL parameters
        parts = urlsplit(server_url)
        url = urlunsplit(
            (
                parts.scheme,
                parts.netloc,
                f"{parts.path.rstrip('/')}/{Options.browser_startup_page}",
                parts.query,
                parts.fragment,
            )
        )
        headers = {
            "X-Application-Name": APP_NAME,
            "X-Device-Id": self.device_id,
            "X-Client-Version": self.version,
            "User-Agent": user_agent(),
        }

        log.info(f"Proxy configuration for startup page connection: {self.proxy}")
        try:
            with requests.get(
                url,
                headers=headers,
                proxies=self.proxy.settings(url=url),
                timeout=STARTUP_PAGE_CONNECTION_TIMEOUT,
                verify=requests_verify(Options.ca_bundle, Options.ssl_no_verify),
                cert=client_certificate(),
            ) as resp:
                status = resp.status_code
        except Exception as e:
            log.warning(
                f"Error while trying to connect to {APP_NAME} "
                f"startup page with URL {url}",
                exc_info=True,
            )
            if _raise:
                raise StartupPageConnectionError() from e
        else:
            log.info(f"Status code for {url} = {status}")
            if status == 404:
                # We know the new endpoint is unavailable,
                # so we need to use the old login.
                return Login.OLD
            if status < 400 or status in {401, 403}:
                # We can access the new login page, or we are unauthorized
                # but it exists, so we can use the new login.
                return Login.NEW
        # The server returned an unexpected status code, or it was unreachable
        # for some reason, so the login endpoint is unknown.
        return Login.UNKNOWN

    def bind_server(
        self,
        local_folder: Path,
        url: str,
        username: str,
        /,
        *,
        password: str = "",
        token: Token = None,
        name: str = None,
        start_engine: bool = True,
        check_credentials: bool = True,
    ) -> "Engine":
        name = name or self._get_engine_name(url)
        binder = Binder(
            username=username,
            password=password,
            token=token,
            no_check=not check_credentials,
            no_fscheck=False,
            url=url,
        )
        return self.bind_engine(
            DEFAULT_SERVER_TYPE, local_folder, name, binder, starts=start_engine
        )

    def _get_engine_name(self, server_url: str, /) -> str:
        urlp = urlparse(server_url)
        return urlp.hostname or ""

    def check_local_folder_available(self, path: Path, /) -> bool:
        if not self._engine_definitions:
            return True
        for engine in self._engine_definitions:
            other = engine.local_folder
            if path == other or path in other.parents or other in path.parents:
                return False
        return True

    def update_engine_path(self, uid: str, path: Path, /) -> None:
        # Don't update the engine by itself,
        # should be only used by engine.update_engine_path
        if uid in self.engines:
            # Unwatch old folder
            self.osi.unwatch_folder(self.engines[uid].local_folder)
            self.engines[uid].local_folder = path
        # Watch new folder
        self.osi.watch_folder(path)
        self.dao.update_engine_path(uid, path)

    def bind_engine(
        self,
        engine_type: str,
        local_folder: Path,
        name: Optional[str],
        binder: Binder,
        /,
        *,
        starts: bool = True,
    ) -> "Engine":
        """Bind a local folder to a remote server."""

        if name is None:
            name = self._get_engine_name(binder.url)

        if hasattr(binder, "url"):
            url = binder.url
            if "#" in url:
                # Last part of the URL is the engine type
                engine_type = url.split("#")[1]
                binder = binder._replace(url=url.split("#")[0])
                log.info(
                    f"Engine type has been specified in the URL: {engine_type} will be used"
                )

        if engine_type not in self._engine_types:
            raise EngineTypeMissing()

        if not local_folder:
            local_folder = get_default_local_folder()
        elif local_folder == self.home or not self.check_local_folder_available(
            local_folder
        ):
            # Prevent from binding in the configuration folder
            raise FolderAlreadyUsed()
        if not self.engines:
            self.load()

        uid = uuid.uuid1().hex

        try:
            engine_def = self.dao.add_engine(engine_type, local_folder, uid, name)
        except sqlite3.IntegrityError:
            # UNIQUE constraint failed: Engines.local_folder
            # This happens in that scenario:
            #   - Add a new account using the local folder "/home/USER/drive".
            #   - Delete the Engine database.
            #   - Add a new account using the same local folder "/home/USER/drive".
            #
            # FolderAlreadyUsed is raised instead of deleting the old database entry because
            # it is convenient to be able to restore the DB file later for whatever reason.
            # And there is no popup to ask the user for its deletion for the same purpose.
            # Note that the use case is rare enough to be handled that way. In fact, in years,
            # that happened only while testing the application a lot.
            raise FolderAlreadyUsed()

        cls: Type[Engine] = self._engine_types[engine_type]
        try:
            self.engines[uid] = cls(self, engine_def, binder=binder)
        except Exception as exc:
            skipped_errors = (
                AddonForbiddenError,
                AddonNotInstalledError,
                MissingXattrSupport,
                RootAlreadyBindWithDifferentAccount,
            )
            if not isinstance(exc, skipped_errors):
                log.exception("Engine error")

            self.engines.pop(uid, None)
            self.dao.delete_engine(uid)
            self.remove_engine_dbs(uid)
            raise exc

        self._engine_definitions.append(engine_def)

        # As new engine was just bound, refresh application update status
        self.updater.refresh_status()

        if starts:
            self.engines[uid].start()

        # Watch folder in the file explorer
        self.osi.watch_folder(local_folder)

        self.newEngine.emit(self.engines[uid])

        # NXDRIVE-978: Update the current state to reflect the change in
        # the systray menu
        self.is_paused = False

        # Backup the database
        if self.db_backup_worker:
            self.db_backup_worker.force_poll()

        return self.engines[uid]

    def unbind_engine(self, uid: str, /, *, purge: bool = False) -> None:
        """Remove an Engine. If *purge* is True, then local files will be deleted."""

        log.debug(f"Unbinding Engine {uid}, local files purgation is {purge}")

        if not self.engines:
            self.load()

        engine = self.engines.pop(uid, None)
        if not engine:
            return

        engine.unbind()
        self.dao.delete_engine(uid)

        # On-demand local files removal
        if purge:
            engine.local.unset_readonly(engine.local_folder)
            try:
                shutil.rmtree(engine.local_folder)
            except FileNotFoundError:
                pass
            except OSError:
                log.warning("Cannot purge local files", exc_info=True)

        # Refresh the engines definition
        self.dropEngine.emit(uid)
        self._engine_definitions = self.dao.get_engines()

        # Backup the database
        if self.db_backup_worker:
            self.db_backup_worker.force_poll()

    def get_engine_db(self, uid: str) -> Path:
        """Return the full path to the Engine database file.
        Note: It is defined here to be able to delete databases on failed account addition.
        """
        return self.home / f"ndrive_{uid}.db"

    def remove_engine_dbs(self, uid: str) -> None:
        """Remove all databases files related to the Engine *uid*."""
        main_db = self.get_engine_db(uid)
        for file in (
            main_db,
            main_db.with_suffix(".db-shm"),
            main_db.with_suffix(".db-wal"),
        ):
            try:
                file.unlink(missing_ok=True)
            except OSError:
                log.warning("Database removal error", exc_info=True)

    def dispose_db(self) -> None:
        if self.dao:
            self.dao.dispose()

    @property
    def version(self) -> str:
        return __version__

    def is_started(self) -> bool:  # TODO: Remove
        return self._started

    def is_syncing(self) -> bool:
        """Return True if any engine is still syncing stuff."""
        return any(engine.is_syncing() for engine in self.engines.values())

    def get_root_id(self, path: Path, /) -> str:
        ref = LocalClient.get_path_remote_id(path, name="ndriveroot")
        if not ref:
            parent = path.parent
            # We can't find in any parent
            return "" if parent == path or parent is None else self.get_root_id(parent)
        return ref

    def ctx_access_online(self, path: Path, /) -> None:
        """Open the user's browser to a remote document."""

        log.info(f"Opening browser window for {path!r}")
        try:
            url = self.get_metadata_infos(path)
        except ValueError:
            log.warning(
                f"The document {path!r} is not handled by the Nuxeo server "
                "or is not synchronized yet."
            )
        else:
            self.open_local_file(url)

    def ctx_copy_share_link(self, path: Path, /) -> str:
        """Copy the document's share-link to the clipboard."""

        log.info(f"Guessing the copy-share link for {path!r}")
        try:
            url = self.get_metadata_infos(path)
        except ValueError as exc:
            log.warning(str(exc))
            return ""
        else:
            self.osi.cb_set(url)
            log.info(f"Copied {url!r}")
            return url

    def ctx_edit_metadata(self, path: Path, /) -> None:
        """Open the user's browser to a remote document's metadata."""

        log.info(f"Opening metadata window for {path!r}")
        try:
            url = self.get_metadata_infos(path, edit=True)
        except ValueError:
            log.warning(
                f"The document {path!r} is not handled by the Nuxeo server "
                "or is not synchronized yet."
            )
        else:
            self.open_local_file(url)

    def get_metadata_infos(self, path: Path, /, *, edit: bool = False) -> str:
        remote_ref = LocalClient.get_path_remote_id(path)
        if not remote_ref:
            raise ValueError(f"Could not find file {path!r} as {APP_NAME} managed")

        root_id = self.get_root_id(path)
        root_values = root_id.split("|") if root_id else []

        try:
            engine = self.engines[root_values[3]]
        except (KeyError, IndexError):
            raise ValueError(f"Unknown engine for {path!r} ({root_values=})")

        return engine.get_metadata_url(remote_ref, edit=edit)

    def send_sync_status(self, path: Path, /) -> None:
        for engine in self.engines.copy().values():
            # Only send status if we picked the right
            # engine and if we're not targeting the root
            if not re.search(f"{str(engine.local_folder)}/", f"{str(path)}/"):
                continue

            r_path = path.relative_to(engine.local_folder)
            dao = engine.dao
            states = dao.get_local_children(r_path)
            self.osi.send_content_sync_status(states, path)
            return

    def wait_for_server_config(self, *, timeout: int = 10) -> bool:
        """Wait for the server's config to be fetched (*timeout* seconds maximum).
        Return True if the server's config has been fetched with success.

        Note: calling that method will temporary block the UI for *timeout* second at worst.
        """

        if not self.server_config_updater.first_run:
            return True

        # Trigger a poll in case the app is already running and the next poll is not planned for long
        self.server_config_updater.force_poll()

        # Wait for *timeout* seconds for a positive response
        for _ in range(timeout):
            if not self.server_config_updater.first_run:
                return True
            sleep(1)

        return False

    @if_frozen
    def _write_version_file(self) -> None:
        """Save the current version in a VERSION file inside the home directory.
        This is for information purpose and used by the auto-update checker script."""
        file = Options.nxdrive_home / "VERSION"
        try:
            file.write_text(f"{self.version}\n", encoding="utf-8")
        except FileNotFoundError:
            # Likely testing a feature and the parent folder does not exist
            log.warning(
                f"Cannot save the current version ({self.version}) to {file!r}",
                exc_info=True,
            )
        else:
            log.debug(f"Saved the current version ({self.version}) into {file!r}")<|MERGE_RESOLUTION|>--- conflicted
+++ resolved
@@ -222,11 +222,7 @@
         # Create the server's configuration getter verification thread
         self._create_db_backup_worker()
 
-<<<<<<< HEAD
-        # Create the workflow worker if workflow_managerment feature is enable
-=======
         # Create the workflow worker if tasks_management feature is enable
->>>>>>> e0e1bb7d
         self._create_workflow_worker()
 
         # Setup analytics tracker
