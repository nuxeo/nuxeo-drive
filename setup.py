--- conflicted
+++ resolved
@@ -30,14 +30,9 @@
 
     file_path = os.path.abspath(
         os.path.join(OUTPUT_DIR, client_version + '.json'))
-<<<<<<< HEAD
-    with open(file_path, 'wb') as f:
-        f.write('{"nuxeoPlatformMinVersion": "%s"}\n' % server_version)
-=======
     with io.open(file_path, mode='w', encoding='utf-8') as f:
         txt = string('{"nuxeoPlatformMinVersion": "%s"}\n' % server_version)
         f.write(txt)
->>>>>>> e7623192
     return file_path
 
 
