# coding: utf-8
import os
import shutil
import sys
from logging import getLogger

import pytest

from nxdrive.osi import AbstractOSIntegration
from .common_unit_test import FILE_CONTENT, UnitTestCase

log = getLogger(__name__)


class MultipleFilesTestCase(UnitTestCase):

    NUMBER_OF_LOCAL_FILES = 10
    SYNC_TIMEOUT = 200  # in seconds

    def setUp(self):
        """
        1. create folder 'Nuxeo Drive Test Workspace/a1' with 100 files in it
        2. create folder 'Nuxeo Drive Test Workspace/a2'
        2. create folder 'Nuxeo Drive Test Workspace/a3'
        """
        super(MultipleFilesTestCase, self).setUp()

        self.engine_1.start()
        self.wait_sync()
        local = self.local_1
        # create  folder a1
        local.make_folder('/', ur'a1')
        self.folder_path_1 = os.path.join('/', 'a1')
        # add 100 files in folder 'Nuxeo Drive Test Workspace/a1'
        for file_num in range(1, self.NUMBER_OF_LOCAL_FILES + 1):
            local.make_file(self.folder_path_1, 'local%04d.txt' % file_num,
                            FILE_CONTENT)
        # create  folder a2
        local.make_folder('/', ur'a2')
        self.folder_path_2 = os.path.join('/', 'a2')
        self.folder_path_3 = os.path.join('/', 'a3')
        self.wait_sync(timeout=self.SYNC_TIMEOUT)

    def test_move_and_copy_paste_folder_original_location_from_child_stopped(self):
        self._move_and_copy_paste_folder_original_location_from_child()

    @pytest.mark.randombug('NXDRIVE-808', condition=(sys.platform == 'darwin'))
    def test_move_and_copy_paste_folder_original_location_from_child(self):
        self._move_and_copy_paste_folder_original_location_from_child(False)

    def _move_and_copy_paste_folder_original_location_from_child(
            self, stopped=True):
        local = self.local_1
        src = local.abspath(self.folder_path_1)
        dst = local.abspath(self.folder_path_2)
        shutil.move(src, dst)
        self.wait_sync(timeout=self.SYNC_TIMEOUT)
        self._move_and_copy_paste_folder('/a2/a1', '/', '/a2', stopped=stopped)

    def _move_and_copy_paste_folder(self, folder_1, folder_2, target_folder,
                                    stopped=True):
        '''
        /folder_1
        /folder_2
        /target_folder
        Will
        move /folder1 inside /folder2/ as /folder2/folder1
        copy /folder2/folder1 into /target_folder/
        '''
        if stopped:
            self.engine_1.stop()
        remote = self.remote_1
        local = self.local_1
        src = local.abspath(folder_1)
        dst = local.abspath(folder_2)
        new_path = os.path.join(folder_2, os.path.basename(folder_1))
        copy_path = os.path.join(target_folder, os.path.basename(folder_1))
        log.debug('*** shutil move')
        shutil.move(src, dst)
        # check that 'Nuxeo Drive Test Workspace/a1' does not exist anymore
        assert not local.exists(folder_1)
        # check that 'Nuxeo Drive Test Workspace/a2/a1' now exists
        assert local.exists(new_path)
        log.debug('*** shutil copy')
        # copy the 'Nuxeo Drive Test Workspace/a2/a1' tree
        # back under 'Nuxeo Drive Test Workspace'
        shutil.copytree(local.abspath(new_path),
                        local.abspath(copy_path))
        if stopped:
            self.engine_1.start()
        self.wait_sync(timeout=self.SYNC_TIMEOUT)
        log.debug('*** engine 1 synced')

        # asserts
        # expect '/a2/a1' to contain the files
        # expect 'Nuxeo Drive Test Workspace/a1' to also contain the files
        num = self.NUMBER_OF_LOCAL_FILES
        names = set(['local%04d.txt' % n for n in range(1, num + 1)])

        for path in (new_path, copy_path):
            # Local
            assert os.path.exists(local.abspath(path))
            children = os.listdir(local.abspath(path))

            assert len(children) == num,\
                'number of local files (%d) in "%s" is different ' \
                'from original (%d)' % (len(children), path, num)
            assert set(children) == names, 'file names are different'

            # Remote
            uid = local.get_remote_id(path)
            assert uid is not None
            log.debug('%s uid is %s', path, uid)

            children = remote.get_fs_children(uid)
            log.debug('Children of %s: %r', path, children)
            assert len(children) == num, \
                'number of remote files (%d) in "%s" is different ' \
                'from original (%d)' % (len(children), path, num)
            children_names = set([child.name for child in children])
            assert children_names == names, 'file names are different'

        log.debug('*** exit MultipleFilesTestCase._move_and_copy_paste_folder')

    @pytest.mark.randombug('NXDRIVE-720', condition=(sys.platform == 'linux2'))
    @pytest.mark.randombug('NXDRIVE-813', condition=(sys.platform == 'darwin'))
    def test_move_and_copy_paste_folder_original_location(self):
<<<<<<< HEAD
        self._move_and_copy_paste_folder(
            self.folder_path_1, self.folder_path_2,
            os.path.dirname(self.folder_path_1), stopped=False)

    @pytest.mark.skipif(
        AbstractOSIntegration.is_linux(),
        reason='NXDRIVE-471: Not handled under GNU/Linux as'
               ' creation time is not stored')
=======
        self._move_and_copy_paste_folder(self.folder_path_1, self.folder_path_2,
                                         os.path.dirname(self.folder_path_1),
                                         stopped=False)

    @pytest.mark.skipif(AbstractOSIntegration.is_linux(),
                        reason='NXDRIVE-471: Not handled under GNU/Linux as '
                        'creation time is not stored')
>>>>>>> 02e27f26
    def test_move_and_copy_paste_folder_original_location_stopped(self):
        self._move_and_copy_paste_folder(
            self.folder_path_1, self.folder_path_2,
            os.path.dirname(self.folder_path_1))

    def test_move_and_copy_paste_folder_new_location(self):
        self._move_and_copy_paste_folder(
            self.folder_path_1, self.folder_path_2, self.folder_path_3)<|MERGE_RESOLUTION|>--- conflicted
+++ resolved
@@ -59,14 +59,14 @@
 
     def _move_and_copy_paste_folder(self, folder_1, folder_2, target_folder,
                                     stopped=True):
-        '''
+        """
         /folder_1
         /folder_2
         /target_folder
         Will
         move /folder1 inside /folder2/ as /folder2/folder1
         copy /folder2/folder1 into /target_folder/
-        '''
+        """
         if stopped:
             self.engine_1.stop()
         remote = self.remote_1
@@ -125,16 +125,6 @@
     @pytest.mark.randombug('NXDRIVE-720', condition=(sys.platform == 'linux2'))
     @pytest.mark.randombug('NXDRIVE-813', condition=(sys.platform == 'darwin'))
     def test_move_and_copy_paste_folder_original_location(self):
-<<<<<<< HEAD
-        self._move_and_copy_paste_folder(
-            self.folder_path_1, self.folder_path_2,
-            os.path.dirname(self.folder_path_1), stopped=False)
-
-    @pytest.mark.skipif(
-        AbstractOSIntegration.is_linux(),
-        reason='NXDRIVE-471: Not handled under GNU/Linux as'
-               ' creation time is not stored')
-=======
         self._move_and_copy_paste_folder(self.folder_path_1, self.folder_path_2,
                                          os.path.dirname(self.folder_path_1),
                                          stopped=False)
@@ -142,7 +132,6 @@
     @pytest.mark.skipif(AbstractOSIntegration.is_linux(),
                         reason='NXDRIVE-471: Not handled under GNU/Linux as '
                         'creation time is not stored')
->>>>>>> 02e27f26
     def test_move_and_copy_paste_folder_original_location_stopped(self):
         self._move_and_copy_paste_folder(
             self.folder_path_1, self.folder_path_2,
