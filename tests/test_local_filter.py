# coding: utf-8
<<<<<<< HEAD
from .common_unit_test import RandomBug, UnitTestCase
=======
import sys
from logging import getLogger

import pytest

from .common_unit_test import UnitTestCase
>>>>>>> 02e27f26


class TestLocalFilter(UnitTestCase):

    def test_synchronize_local_filter(self):
        """Test that filtering remote documents is impacted client side

        Just do a single test as it is the same as
        test_integration_remote_deletion

        Use cases:
          - Filter delete a regular folder
              => Folder should be locally deleted
          - Unfilter restore folder from the trash
              => Folder should be locally re-created
          - Filter a synchronization root
              => Synchronization root should be locally deleted
          - Unfilter synchronization root from the trash
              => Synchronization root should be locally re-created

        See TestIntegrationSecurityUpdates.test_synchronize_denying_read_access
        as the same uses cases are tested
        """
        # Bind the server and root workspace
        self.engine_1.start()
        # Get local and remote clients
        local = self.local_1
        remote = self.remote_document_client_1

        # Create documents in the remote root workspace
        # then synchronize
        remote.make_folder('/', 'Test folder')
        remote.make_file('/Test folder', 'joe.txt', 'Some content')
        self.wait_sync(wait_for_async=True)
        # Fake server binding with the unit test class
        assert local.exists('/Test folder')
        assert local.exists('/Test folder/joe.txt')

        # Add remote folder as filter then synchronize
        doc = remote.get_info('/Test folder')
        root_path = ('/org.nuxeo.drive.service.impl.'
                     'DefaultTopLevelFolderItemFactory#/'
                     'defaultSyncRootFolderItemFactory#default#')
        root_path = root_path + doc.root
        doc_path = (root_path + '/defaultFileSystemItemFactory#default#'
                    + doc.uid)

        self.engine_1.add_filter(doc_path)
        self.wait_sync()
        assert not local.exists('/Test folder')

        self.engine_1.remove_filter(doc_path)
        self.wait_sync()
        assert local.exists('/Test folder')
        assert local.exists('/Test folder/joe.txt')

        self.engine_1.add_filter(doc_path)
        self.wait_sync()
        assert not local.exists('/Test folder')

        # Delete sync root then synchronize
        self.engine_1.add_filter(root_path)
        self.wait_sync()
        assert not local.exists('/')

        # Restore sync root from trash then synchronize
        self.engine_1.remove_filter(root_path)
        self.wait_sync()
        assert local.exists('/')
        assert local.exists('/Test folder')
        assert local.exists('/Test folder/joe.txt')

    def test_synchronize_local_office_temp(self):
        # Should synchronize directly local folder with hex name
        # Bind the server and root workspace
        hexaname = '1234ABCD'
        hexafile = '2345BCDF'
        self.engine_1.start()
        self.wait_sync()
        self.local_1.make_folder('/', hexaname)
        self.local_1.make_file('/', hexafile, 'test')
        # Make sure that a folder is synchronized directly
        # no matter what and the file is postponed
        self.wait_sync(enforce_errors=False,fail_if_timeout=False)
        children = self.remote_document_client_1.get_children_info(
            self.workspace)
        assert len(children) == 1

        # Force the postponed to ensure it's synchronized now
        self.engine_1.get_queue_manager().requeue_errors()
        self.wait_sync(wait_for_async=True)
        assert self.local_1.exists('/' + hexafile)
        children = self.remote_document_client_1.get_children_info(
            self.workspace)
        assert len(children) == 2
        assert children[1].name == '2345BCDF'

    @pytest.mark.randombug(
        'NXDRIVE-808', condition=(sys.platform == 'linux2'), mode='BYPASS')
    def test_synchronize_local_filter_with_move(self):
        local = self.local_1
        remote = self.remote_document_client_1

        # Create documents in the remote root workspace
        # then synchronize
        remote.make_folder('/', 'Test')
        remote.make_file('/Test', 'joe.txt', 'Some content')
        remote.make_folder('/Test', 'Subfolder')
        remote.make_folder('/Test', 'Filtered')
        remote.make_file('/Test/Subfolder', 'joe2.txt', 'Some content')
        remote.make_file('/Test/Subfolder', 'joe3.txt', 'Somecossntent')
        remote.make_folder('/Test/Subfolder/', 'SubSubfolder')
        remote.make_file(
            '/Test/Subfolder/SubSubfolder', 'joe4.txt', 'Some qwqwqontent')

        self.engine_1.start()
        self.wait_sync(wait_for_async=True)
        assert local.exists('/Test')
        assert local.exists('/Test/joe.txt')
        assert local.exists('/Test/Filtered')
        assert local.exists('/Test/Subfolder')
        assert local.exists('/Test/Subfolder/joe2.txt')
        assert local.exists('/Test/Subfolder/joe3.txt')
        assert local.exists('/Test/Subfolder/SubSubfolder')
        assert local.exists('/Test/Subfolder/SubSubfolder/joe4.txt')

        # Add remote folder as filter then synchronize
        doc_file = remote.get_info('/Test/joe.txt')
        doc = remote.get_info('/Test')
        filtered_doc = remote.get_info('/Test/Filtered')
        root_path = ('/org.nuxeo.drive.service.impl.'
                     'DefaultTopLevelFolderItemFactory#/'
                     'defaultSyncRootFolderItemFactory#default#')
        root_path = root_path + doc.root
        doc_path_filtered = (
                root_path + '/defaultFileSystemItemFactory#default#' +
                doc.uid + '/defaultFileSystemItemFactory#default#' +
                filtered_doc.uid)

        self.engine_1.add_filter(doc_path_filtered)
        self.wait_sync()
        assert not local.exists('/Test/Filtered')

        # Move joe.txt to filtered folder on the server
        remote.move(doc_file.uid, filtered_doc.uid)
        self.wait_sync(wait_for_async=True)

        # It now delete on the client
        assert not local.exists('/Test/joe.txt')
        assert local.exists('/Test/Subfolder')
        assert local.exists('/Test/Subfolder/joe2.txt')
        assert local.exists('/Test/Subfolder/joe3.txt')
        assert local.exists('/Test/Subfolder/SubSubfolder')
        assert local.exists('/Test/Subfolder/SubSubfolder/joe4.txt')

        # Now move the subfolder
        doc_file = remote.get_info('/Test/Subfolder')
        remote.move(doc_file.uid, filtered_doc.uid)
        self.wait_sync(wait_for_async=True)

        # Check that all has been deleted
        assert not local.exists('/Test/joe.txt')
        assert not local.exists('/Test/Subfolder')
        assert not local.exists('/Test/Subfolder/joe2.txt')
        assert not local.exists('/Test/Subfolder/joe3.txt')
        assert not local.exists('/Test/Subfolder/SubSubfolder')
        assert not local.exists('/Test/Subfolder/SubSubfolder/joe4.txt')

    def test_synchronize_local_filter_with_remote_trash(self):
        self.engine_1.start()

        # Get local and remote clients
        local = self.local_1
        remote = self.remote_document_client_1

        # Create documents in the remote root workspace
        # then synchronize
        folder_id = remote.make_folder('/', 'Test')
        remote.make_file('/Test', 'joe.txt', 'Some content')

        self.wait_sync(wait_for_async=True)
        assert local.exists('/Test')
        assert local.exists('/Test/joe.txt')

        # Add remote folder as filter then synchronize
        doc = remote.get_info('/Test')
        root_path = ('/org.nuxeo.drive.service.impl.'
                     'DefaultTopLevelFolderItemFactory#/'
                     'defaultSyncRootFolderItemFactory#default#')
        root_path = root_path + doc.root
        doc_path = (root_path + '/defaultFileSystemItemFactory#default#'
                    + doc.uid)

        self.engine_1.add_filter(doc_path)
        self.wait_sync()
        assert not local.exists('/Test')

        # Delete remote folder then synchronize
        remote.delete('/Test')
        self.wait_sync(wait_for_async=True)
        assert not local.exists('/Test')

        # Restore folder from trash then synchronize
        remote.undelete(folder_id)
        # NXDRIVE-xx check that the folder is not created as it is filtered
        self.wait_sync(wait_for_async=True)
        assert not local.exists('/Test')<|MERGE_RESOLUTION|>--- conflicted
+++ resolved
@@ -1,14 +1,9 @@
 # coding: utf-8
-<<<<<<< HEAD
-from .common_unit_test import RandomBug, UnitTestCase
-=======
 import sys
-from logging import getLogger
 
 import pytest
 
 from .common_unit_test import UnitTestCase
->>>>>>> 02e27f26
 
 
 class TestLocalFilter(UnitTestCase):
