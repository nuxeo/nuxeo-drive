--- conflicted
+++ resolved
@@ -1,17 +1,10 @@
 # coding: utf-8
 import os
 
-<<<<<<< HEAD
-from . import RemoteTest
-from .common_unit_test import RandomBug, UnitTestCase
-=======
 import pytest
 
-from nxdrive.client.remote_filtered_file_system_client import \
-    RemoteFilteredFileSystemClient
-from . import RemoteTestClient
+from . import RemoteTest
 from .common_unit_test import UnitTestCase
->>>>>>> 02e27f26
 
 
 class TestLocalStorageSpaceIssue(UnitTestCase):
