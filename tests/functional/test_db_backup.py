--- conflicted
+++ resolved
@@ -103,11 +103,7 @@
             start_engine=False,
         )
 
-<<<<<<< HEAD
-    available_databases = glob.glob(f"{str(home)}/*.db")
-=======
     available_databases = list((home).glob("*.db"))
->>>>>>> bba70040
     assert len(available_databases) == 2
     database_path = (
         available_databases[1]
