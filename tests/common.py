--- conflicted
+++ resolved
@@ -73,73 +73,4 @@
     except:
         if retry < max_retries:
             time.sleep(2)
-<<<<<<< HEAD
-            clean_dir(_dir, retry=retry + 1)
-=======
-            clean_dir(_dir, retry=retry + 1)
-
-
-class RemoteDocumentClientForTests(RemoteDocumentClient):
-
-    def get_repository_names(self):
-        return self.execute("GetRepositories")[u'value']
-
-    def make_file_in_user_workspace(self, content, filename):
-        """Stream the given content as a document in the user workspace"""
-        file_path = self.make_tmp_file(content)
-        try:
-            return self.execute_with_blob_streaming(
-                'UserWorkspace.CreateDocumentFromBlob',
-                file_path,
-                filename=filename)
-        finally:
-            os.remove(file_path)
-
-    def activate_profile(self, profile):
-        self.execute('NuxeoDrive.SetActiveFactories', profile=profile)
-
-    def deactivate_profile(self, profile):
-        self.execute('NuxeoDrive.SetActiveFactories', profile=profile,
-                     enable=False)
-
-    def mass_import(self, target_path, nb_nodes, nb_threads=12):
-        tx_timeout = 3600
-        url = self.server_url + 'site/randomImporter/run?'
-        params = {
-            'targetPath': target_path,
-            'batchSize': 50,
-            'nbThreads': nb_threads,
-            'interactive': 'true',
-            'fileSizeKB': 1,
-            'nbNodes': nb_nodes,
-            'nonUniform': 'true',
-            'transactionTimeout': tx_timeout
-        }
-        for param, value in params.items():
-            url += param + '=' + str(value) + '&'
-        headers = self._get_common_headers()
-        headers.update({'Nuxeo-Transaction-Timeout': tx_timeout})
-        try:
-            log.info(
-                'Calling random mass importer on %s with %d threads and %d nodes',
-                target_path, nb_threads, nb_nodes)
-            self.opener.open(urllib2.Request(url, headers=headers), timeout=tx_timeout)
-        except Exception as e:
-            self._log_details(e)
-            raise e
-
-    def wait_for_async_and_es_indexing(self):
-        """ Use for test_volume only. """
-
-        tx_timeout = 3600
-        extra_headers = {'Nuxeo-Transaction-Timeout': tx_timeout}
-        self.execute(
-            'Elasticsearch.WaitForIndexing',
-            timeout=tx_timeout,
-            extra_headers=extra_headers,
-            timeoutSecond=tx_timeout,
-            refresh=True)
-
-    def result_set_query(self, query):
-        return self.execute('Repository.ResultSetQuery', query=query)
->>>>>>> 159e9cf7
+            clean_dir(_dir, retry=retry + 1)