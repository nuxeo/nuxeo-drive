# coding: utf-8
import sys
from shutil import copyfile

import pytest

from nxdrive.client import LocalClient
from nxdrive.osi import AbstractOSIntegration
from .common_unit_test import UnitTestCase


class TestWatchers(UnitTestCase):

    def get_local_client(self, path):
        if self._testMethodName in ('test_local_scan_encoding',
                                    'test_watchdog_encoding'):
            return LocalClient(path)
        return super(TestWatchers, self).get_local_client(path)

    def test_local_scan(self):
        files, folders = self.make_local_tree()
        self.queue_manager_1.suspend()
        self.queue_manager_1._disable = True
        self.engine_1.start()
        self.wait_remote_scan()

        # Workspace should have been reconcile
        res = self.engine_1.get_dao().get_states_from_partial_local('/')
        # With root
        assert len(res) == folders + files + 1

    @pytest.mark.randombug(
        'NXDRIVE-808', condition=(sys.platform == 'win32'), repeat=2)
    def test_reconcile_scan(self):
        files, folders = self.make_local_tree()
        self.make_server_tree()
        # Wait for ES indexing
        self.wait()
        manager = self.queue_manager_1
        manager.suspend()
        manager._disable = True
        self.engine_1.start()
        self.wait_remote_scan()
        # Depending on remote scan results order, the remote
        # duplicated file with the same digest as the local file
        # might come first, in which case we get an extra synchronized file,
        # or not, in which case we get a conflicted file
        assert self.engine_1.get_dao().get_sync_count() >= folders + files
        # Verify it has been reconciled and all items in queue are synchronized
        queue = self.get_full_queue(manager.get_local_file_queue())
        for item in queue:
            if item.remote_name == 'Duplicated File.txt':
                assert item.pair_state in ['synchronized', 'conflicted']
            else:
                assert item.pair_state == 'synchronized'
        queue = self.get_full_queue(manager.get_local_folder_queue())
        for item in queue:
            assert item.pair_state == 'synchronized'

    def test_remote_scan(self):
        files, folders = self.make_server_tree()
        # Wait for ES indexing
        self.wait()
        # Add the workspace folder
        folders += 1
        self.queue_manager_1.suspend()
        self.queue_manager_1._disable = True
        self.engine_1.start()
        self.wait_remote_scan()
        res = self.engine_1.get_dao().get_states_from_partial_local('/')
        # With root
        assert len(res) == folders + files + 1

    @pytest.mark.randombug(
        'NXDRIVE-806', condition=(sys.platform == 'linux2'), mode='BYPASS')
    @pytest.mark.randombug(
        'NXDRIVE-806', condition=(sys.platform == 'win32'), repeat=2)
    def test_local_watchdog_creation(self):
        # Test the creation after first local scan
        self.queue_manager_1.suspend()
        self.queue_manager_1._disable = True
        self.engine_1.start()
        self.wait_remote_scan()
        metrics = self.queue_manager_1.get_metrics()
        assert not metrics['local_folder_queue']
        assert not metrics['local_file_queue']
        files, folders = self.make_local_tree()
        self.wait_sync(timeout=3, fail_if_timeout=False)
        metrics = self.queue_manager_1.get_metrics()
        assert metrics['local_folder_queue']
        assert metrics['local_file_queue']
        res = self.engine_1.get_dao().get_states_from_partial_local('/')
        # With root
        assert len(res) == folders + files + 1

    def _delete_folder_1(self):
        from time import sleep
        path = '/Folder 1'
        self.local_1.delete_final(path)
        if sys.platform == 'win32':
            from nxdrive.engine.watcher.local_watcher import \
                WIN_MOVE_RESOLUTION_PERIOD
            sleep(WIN_MOVE_RESOLUTION_PERIOD / 1000 + 1)
        self.wait_sync(timeout=1, fail_if_timeout=False)

        timeout = 5
        while not self.engine_1.get_local_watcher().empty_events():
            sleep(1)
            timeout -= 1
            if timeout < 0:
                break
        return '/' + self.workspace_title + path + '/'

    def test_local_watchdog_delete_non_synced(self):
        # Test the deletion after first local scan
        self.test_local_scan()
        path = self._delete_folder_1()
        children = self.engine_1.get_dao().get_states_from_partial_local(path)
        assert not children

    def test_local_scan_delete_non_synced(self):
        # Test the deletion after first local scan
        self.test_local_scan()
        self.engine_1.stop()
        path = self._delete_folder_1()
        self.engine_1.start()
        self.wait_sync(timeout=5, fail_if_timeout=False)
        children = self.engine_1.get_dao().get_states_from_partial_local(path)
        assert not children

    def test_local_watchdog_delete_synced(self):
        # Test the deletion after first local scan
        self.test_reconcile_scan()
        path = self._delete_folder_1()
        child = self.engine_1.get_dao().get_state_from_local(path[:-1])
        assert child.pair_state == 'locally_deleted'
        children = self.engine_1.get_dao().get_states_from_partial_local(path)
        assert len(children) == 5
        for child in children:
            assert child.pair_state == 'locally_deleted'

    def test_local_scan_delete_synced(self):
        # Test the deletion after first local scan
        self.test_reconcile_scan()
        self.engine_1.stop()
        path = self._delete_folder_1()
        self.engine_1.start()
        self.wait_sync(timeout=5, fail_if_timeout=False)
        child = self.engine_1.get_dao().get_state_from_local(path[:-1])
        assert child.pair_state == 'locally_deleted'
        children = self.engine_1.get_dao().get_states_from_partial_local(path)
        assert len(children) == 5
        for child in children:
            assert child.pair_state ==  'locally_deleted'

    def test_local_scan_error(self):
        local = self.local_1
        remote = self.remote_document_client_1
        # Synchronize test workspace
        self.engine_1.start()
        self.wait_sync()
        self.engine_1.stop()
        # Create a local file and use an invalid digest function
        # in local watcher file system client to trigger an error
        # during local scan
        local.make_file('/', u'Test file.odt', 'Content')

        digest_func = self.engine_1.local._digest_func
        self.engine_1.local._digest_func = 'invalid'
        self.engine_1.start()
        self.wait_sync()
        self.engine_1.stop()
        assert not remote.exists(u'/Test file.odt')

        # Set back original local watcher file system client,
        # launch local scan and check upstream synchronization
        self.engine_1.local._digest_func = digest_func
        self.engine_1.start()
        self.wait_sync()
        assert remote.exists(u'/Test file.odt')

    def test_local_scan_encoding(self):
        local = self.local_1
        remote = self.remote_document_client_1
        # Synchronize test workspace
        self.engine_1.start()
        self.wait_sync()
        self.engine_1.stop()
        # Create files with Unicode combining accents,
        # Unicode latin characters and no special characters
        local.make_file(u'/', u'Accentue\u0301.odt', u'Content')
        local.make_folder(u'/', u'P\xf4le applicatif')
        local.make_file(u'/P\xf4le applicatif',
                        u'e\u0302tre ou ne pas \xeatre.odt', u'Content')
        local.make_file(u'/', u'No special character.odt', u'Content')
        # Launch local scan and check upstream synchronization
        self.engine_1.start()
        self.wait_sync()
        self.engine_1.stop()
        assert remote.exists(u'/Accentue\u0301.odt')
        assert remote.exists(u'/P\xf4le applicatif')
        assert remote.exists(
            u'/P\xf4le applicatif/e\u0302tre ou ne pas \xeatre.odt')
        assert remote.exists(u'/No special character.odt')

        # Check rename using normalized names as previous local scan
        # has normalized them on the file system
        local.rename(u'/Accentu\xe9.odt',
                     u'Accentue\u0301 avec un e\u0302 et un \xe9.odt')
        local.rename(u'/P\xf4le applicatif', u'P\xf4le applique\u0301')
        # LocalClient.rename calls LocalClient.get_info then
        # the FileInfo constructor which normalizes names
        # on the file system, thus we need to use
        # the normalized name for the parent folder
        local.rename(u'/P\xf4le appliqu\xe9/\xeatre ou ne pas \xeatre.odt',
                     u'avoir et e\u0302tre.odt')
        self.engine_1.start()
        self.wait_sync(wait_for_async=True)
        self.engine_1.stop()
        assert (remote.get_info(u'/Accentue\u0301.odt').name
                == u'Accentu\xe9 avec un \xea et un \xe9.odt')
        assert (remote.get_info(u'/P\xf4le applicatif').name
                == u'P\xf4le appliqu\xe9')
        assert (remote.get_info(
            u'/P\xf4le applicatif/e\u0302tre ou ne pas \xeatre.odt').name
                == u'avoir et \xeatre.odt')
        # Check content update
        # NXDRIVE-389: Reload the engine to be sure that
        # the pairs are all synchronized
        local.update_content(u'/Accentu\xe9 avec un \xea et un \xe9.odt',
                             u'Updated content')
        local.update_content(u'/P\xf4le appliqu\xe9/avoir et \xeatre.odt',
                             u'Updated content')
        self.engine_1.start()
        self.wait_sync()
        self.engine_1.stop()
        assert remote.get_content(u'/Accentue\u0301.odt') == u'Updated content'
        # NXDRIVE-389: Will be Content and not Updated content
        # it is not consider as synced, so conflict is generated
        assert (remote.get_content(
            u'/P\xf4le applicatif/e\u0302tre ou ne pas \xeatre.odt')
                == u'Updated content')

        # Check delete
        local.delete_final(u'/Accentu\xe9 avec un \xea et un \xe9.odt')
        local.delete_final(u'/P\xf4le appliqu\xe9/avoir et \xeatre.odt')
        self.engine_1.start()
        self.wait_sync()
        self.engine_1.stop()
        assert not remote.exists(u'/Accentue\u0301.odt')
        assert not remote.exists(
            u'/P\xf4le applicatif/e\u0302tre ou ne pas \xeatre.odt')

<<<<<<< HEAD
    @pytest.mark.skipif(
        AbstractOSIntegration.is_windows(),
        reason='Windows cannot have file ending with a space.')
=======
    @pytest.mark.skipif(AbstractOSIntegration.is_windows(),
                        reason='Windows cannot have file ending with a space.')
>>>>>>> 02e27f26
    def test_watchdog_space_remover(self):
        """
        Test files and folders ending with space.
        """

        local = self.local_1
        remote = self.remote_document_client_1

        self.engine_1.start()
        self.wait_sync()

        local.make_file(u'/', u'Accentue\u0301.odt ', u'Content')
        self.wait_sync()
        assert remote.exists(u'/Accentue\u0301.odt')
        assert not remote.exists(u'/Accentue\u0301.odt ')

        local.rename(u'/Accentu\xe9.odt',
                     u'Accentu\xe9 avec un \xea et un \xe9.odt ')
        self.wait_sync()
        assert (remote.get_info(u'/Accentue\u0301.odt').name
                == u'Accentu\xe9 avec un \xea et un \xe9.odt')

    @pytest.mark.randombug(
        'NXDRIVE-808', condition=(sys.platform == 'darwin'), repeat=5)
    def test_watchdog_encoding(self):
        local = self.local_1
        remote = self.remote_document_client_1

        self.engine_1.start()
        self.wait_sync()

        # Create files with Unicode combining accents, Unicode latin characters
        # and no special characters
        local.make_file(u'/', u'Accentue\u0301.odt', u'Content')
        local.make_folder(u'/', u'P\xf4le applicatif')
        local.make_folder(u'/', u'Sub folder')
        local.make_file(
            u'/Sub folder', u'e\u0302tre ou ne pas \xeatre.odt', u'Content')
        local.make_file(u'/', u'No special character.odt', u'Content')
        self.wait_sync()
        assert remote.exists(u'/Accentue\u0301.odt')
        assert remote.exists(u'/P\xf4le applicatif')
        assert remote.exists(u'/Sub folder')
        assert remote.exists(u'/Sub folder/e\u0302tre ou ne pas \xeatre.odt')
        assert remote.exists(u'/No special character.odt')

        # Check rename using normalized names as previous watchdog handling has
        # normalized them on the file system
        local.rename(u'/Accentu\xe9.odt',
                     u'Accentue\u0301 avec un e\u0302 et un \xe9.odt')
        local.rename(u'/P\xf4le applicatif', u'P\xf4le applique\u0301')
        local.rename(u'/Sub folder/\xeatre ou ne pas \xeatre.odt',
                     u'avoir et e\u0302tre.odt')
        self.wait_sync()
        assert (remote.get_info(u'/Accentue\u0301.odt').name
                == u'Accentu\xe9 avec un \xea et un \xe9.odt')
        assert (remote.get_info(u'/P\xf4le applicatif').name
                == u'P\xf4le appliqu\xe9')
        info = remote.get_info(u'/Sub folder/e\u0302tre ou ne pas \xeatre.odt')
        assert info.name == u'avoir et \xeatre.odt'

        # Check content update
        local.update_content(u'/Accentu\xe9 avec un \xea et un \xe9.odt',
                             u'Updated content')
        local.update_content(u'/Sub folder/avoir et \xeatre.odt',
                             u'Updated content')
        self.wait_sync()
        assert remote.get_content(u'/Accentue\u0301.odt') == u'Updated content'
        content = remote.get_content(
            u'/Sub folder/e\u0302tre ou ne pas \xeatre.odt')
        assert content == u'Updated content'

        # Check delete
        local.delete_final(u'/Accentu\xe9 avec un \xea et un \xe9.odt')
        local.delete_final(u'/Sub folder/avoir et \xeatre.odt')
        self.wait_sync()
        assert not remote.exists(u'/Accentue\u0301.odt')
        assert not remote.exists(
            u'/Sub folder/e\u0302tre ou ne pas \xeatre.odt')

    @pytest.mark.randombug(
        'NXDRIVE-808', condition=(sys.platform == 'win32'), repeat=2)
    def test_watcher_remote_id_setter(self):
        local = self.local_1
        # As some user can rewrite same file for no reason
        # Start engine
        self.engine_1.start()
        # Wait for test workspace synchronization
        self.wait_sync()
        # Create files with Unicode combining accents,
        # Unicode latin characters and no special characters
        file_path = local.abspath('/Test.pdf')
        copyfile(self.location + '/resources/testFile.pdf', file_path)
        # Wait for test workspace synchronization
        self.wait_sync()
        remote_id = local.get_remote_id('/Test.pdf')
        copyfile(self.location + '/resources/testFile.pdf', file_path)
        self.wait_sync()
        assert remote_id == local.get_remote_id('/Test.pdf'),\
            'Should have the remote id'

    def test_watcher_remote_id_setter_stopped(self):
        local = self.local_1
        # As some user can rewrite same file for no reason
        # Start engine
        self.engine_1.start()
        # Wait for test workspace synchronization
        self.wait_sync()
        # Create files with Unicode combining accents,
        # Unicode latin characters and no special characters
        file_path = local.abspath('/Test.pdf')
        copyfile(self.location + '/resources/testFile.pdf', file_path)
        # Wait for test workspace synchronization
        self.engine_1.stop()
        remote_id = local.get_remote_id('/Test.pdf')
        copyfile(self.location + '/resources/testFile.pdf', file_path)
        self.engine_1.start()
        assert remote_id == local.get_remote_id('/Test.pdf'),\
            'Should have the remote id'<|MERGE_RESOLUTION|>--- conflicted
+++ resolved
@@ -251,14 +251,8 @@
         assert not remote.exists(
             u'/P\xf4le applicatif/e\u0302tre ou ne pas \xeatre.odt')
 
-<<<<<<< HEAD
-    @pytest.mark.skipif(
-        AbstractOSIntegration.is_windows(),
-        reason='Windows cannot have file ending with a space.')
-=======
     @pytest.mark.skipif(AbstractOSIntegration.is_windows(),
                         reason='Windows cannot have file ending with a space.')
->>>>>>> 02e27f26
     def test_watchdog_space_remover(self):
         """
         Test files and folders ending with space.
