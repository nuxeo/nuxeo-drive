# coding: utf-8
""" Common test utilities. """
import itertools
import os
import random
import struct
import sys
import tempfile
import zlib
from logging import getLogger
from os.path import dirname
from threading import Thread
from time import sleep
<<<<<<< HEAD
=======
from unittest import TestCase
from urllib2 import URLError
>>>>>>> 02e27f26

from PyQt4 import QtCore
from nuxeo.exceptions import HTTPError
from requests import ConnectionError

from nxdrive import __version__
from nxdrive.client import LocalClient, Remote
from nxdrive.engine.engine import Engine
from nxdrive.engine.watcher.local_watcher import WIN_MOVE_RESOLUTION_PERIOD
from nxdrive.manager import Manager
from nxdrive.options import Options
from nxdrive.osi import AbstractOSIntegration
from nxdrive.osi.darwin.darwin import DarwinIntegration
from nxdrive.wui.translator import Translator
<<<<<<< HEAD
from . import DocRemote
from .common import TEST_DEFAULT_DELAY, TEST_WORKSPACE_PATH, clean_dir
=======
from .common import (RemoteDocumentClientForTests, TEST_DEFAULT_DELAY,
                     TEST_WORKSPACE_PATH, clean_dir)
>>>>>>> 02e27f26

YAPPI_PATH = os.environ.get('DRIVE_YAPPI', '') != ''
if YAPPI_PATH:
    try:
        import yappi
    except ImportError:
        yappi = None


log = getLogger(__name__)
DEFAULT_WAIT_SYNC_TIMEOUT = 30
DEFAULT_WAIT_REMOTE_SCAN_TIMEOUT = 10

FILE_CONTENT = """
    Lorem ipsum dolor sit amet, consectetur adipiscing elit. Ut egestas condimentum egestas.
    Vestibulum ut facilisis neque, eu finibus mi. Proin ac massa sapien. Sed mollis posuere erat vel malesuada.
    Nulla non dictum nulla. Quisque eu porttitor leo. Nunc auctor vitae risus non dapibus. Integer rhoncus laoreet varius.
    Donec pulvinar dapibus finibus. Suspendisse vitae diam quam. Morbi tincidunt arcu nec ultrices consequat.
    Nunc ornare turpis pellentesque augue laoreet, non sollicitudin lectus aliquam.
    Sed posuere vel arcu ut elementum. In dictum commodo nibh et blandit. Vivamus sed enim sem.
    Nunc interdum rhoncus eros gravida vestibulum. Suspendisse sit amet feugiat mauris, eget tristique est.
    Ut efficitur mauris quis tortor laoreet semper. Pellentesque eu tincidunt tortor, malesuada rutrum massa.
    Class aptent taciti sociosqu ad litora torquent per conubia nostra, per inceptos himenaeos.
    Duis gravida, turpis at pulvinar dictum, arcu lacus dapibus nisl, eget luctus metus sapien id turpis.
    Donec consequat gravida diam at bibendum. Vivamus tincidunt congue nisi, quis finibus eros tincidunt nec.
    Aenean ut leo non nulla sodales dapibus. Quisque sit amet vestibulum urna.
    Vivamus imperdiet sed elit eu aliquam. Maecenas a ultrices diam. Praesent dapibus interdum orci pellentesque tempor.
    Morbi a luctus dui. Integer nec risus sit amet turpis varius lobortis. Vestibulum at ligula ut purus vestibulum pharetra.
    Fusce est libero, tristique in magna sed, ullamcorper consectetur justo. Aliquam erat volutpat.
    Mauris sollicitudin neque sit amet augue congue, a ornare mi iaculis. Praesent vestibulum laoreet urna, at sodales
    velit cursus iaculis.
    Sed quis enim hendrerit, viverra leo placerat, vestibulum nulla. Vestibulum ligula nisi, semper et cursus eu, gravida at enim.
    Vestibulum vel auctor augue. Aliquam pulvinar diam at nunc efficitur accumsan. Proin eu sodales quam.
    Quisque consectetur euismod mauris, vel efficitur lorem placerat ac. Integer facilisis non felis ut posuere.
    Vestibulum vitae nisi vel odio vehicula luctus. Nunc sagittis eu risus sed feugiat.
    Nunc magna dui, auctor id luctus vel, gravida eget sapien. Donec commodo, risus et tristique hendrerit, est tortor
    molestie ex, in tristique dui augue vel mauris. Nam sagittis diam sit amet sapien fermentum, quis congue tellus venenatis.
    Donec facilisis diam eget elit tempus, ut tristique mi congue. Ut ut consectetur ex. Ut non tortor eleifend,
    feugiat felis et, pretium quam. Pellentesque at orci in lorem placerat tincidunt eget quis purus.
    Donec orci odio, luctus ut sagittis nec, congue sit amet ex. Donec arcu diam, fermentum ac porttitor consectetur,
    blandit et diam. Vivamus efficitur erat nec justo vestibulum fringilla. Mauris quis dictum elit, eget tempus ex.
    """

# Remove features for tests
LocalClient.has_folder_icon = lambda *args: True
Engine.add_to_favorites = lambda *args: None
DarwinIntegration._cleanup = lambda *args: None
DarwinIntegration._init = lambda *args: None
DarwinIntegration.send_sync_status = lambda *args: None
DarwinIntegration.watch_folder = lambda *args: None
DarwinIntegration.unwatch_folder = lambda *args: None
Manager._create_findersync_listener = lambda *args: None
Manager._create_updater = lambda *args: None
Manager._create_server_config_updater = lambda *args: None
Manager._handle_os = lambda: None
Manager.send_sync_status = lambda *args: None


<<<<<<< HEAD
class RandomBugError(Exception):

    def __init__(self, message, cause=None):
        msg = (message if cause is None else message + u'\nCaused by ' +
                                             repr(cause) + u'\n' +
                                             traceback.format_exc())
        super(RandomBugError, self).__init__(msg)
        self.cause = cause


class RandomBug(object):
    """
    Use this annotation if a bug is a RandomBug, you need to track it with a ticket before.
    """
    MODES = ('RELAX', 'STRICT', 'BYPASS')
    OS = ('windows', 'mac', 'linux')

    def __init__(self, ticket, target=None, repeat=10, mode='RELAX'):
        """
        :param ticket: Nuxeo ticket that tracks the random
        :param target: Restrict the annotation only for a specific OS target
        :param repeat: Number of times to repeat the test
        :param mode: Mode of the bug

        RELAX: will retry as repeat times until it succeeds
        STRICT: will repeat it until it fails or hits the repeat limit
        BYPASS: skip the test
        """
        self._os = target.lower()
        self._mode = mode.upper()
        if self._os not in self.OS:
            raise ValueError('Random bug, invalid OS: {} not in ({})'.format(
                    self._os, ', '.join(self.OS)))
        if self._mode not in self.MODES:
            raise ValueError('Random bug, invalid mode: {} not in ({})'.format(
                    self._mode, ', '.join(self.MODES)))

        self._repeat = max(1, repeat)
        # Enforce a ticket reference
        self._ticket = ticket

        if os.environ.get('RANDOM_BUG_MODE', '') in self.MODES:
            self._mode = os.environ['RANDOM_BUG_MODE']

        # TODO: waiting for a proper pytest plugin with NXDRIVE-1078
        self._mode = 'BYPASS'

    def __call__(self, func):
        @wraps(func)
        def _callable(*args, **kwargs):
            # Handle specific OS
            if not getattr(AbstractOSIntegration, 'is_' + self._os)():
                return func(*args, **kwargs)

            # Skip if in BYPASS mode
            if self._mode == 'BYPASS':
                raise unittest.SkipTest('RandomTest is in BYPASS mode')

            res = None
            for retry in range(1, self._repeat + 1):
                log.info('Repeating test %s %d/%d',
                         func.func_name, retry, self._repeat)
                try:
                    res = func(*args, **kwargs)
                except Exception as e:
                    success = False
                    # In strict mode we propagate the exception
                    if self._mode == 'STRICT':
                        raise e
                else:
                    success = True
                finally:
                    # In RELAX mode, if the test succeeds once we don't fail
                    if self._mode == 'RELAX' and success:
                        return res
                if SimpleUnitTestCase.getSingleton() and retry <= self._repeat:
                    SimpleUnitTestCase.getSingleton().reinit()

            # In RELAX mode, if the test never succeeds we fail because
            # it means that this is probably not a random bug but a
            # systematic one
            if self._mode == 'RELAX':
                raise RandomBugError(
                    'No success after %d tries in %s mode.'
                    ' Either the %s issue is not random or '
                    'you should increase the `repeat` value.' %
                    (self._repeat, self._mode, self._ticket),
                    cause=e)

            # In STRICT mode, if the test never fails we fail because
            # it means that this is probably not a random bug anymore
            if self._mode == 'STRICT':
                raise RandomBugError(
                    'No failure after %d tries in %s mode.'
                    ' Either the %s issue is fixed or you should'
                    ' increase the `repeat` value.' %
                    (self._repeat, self._mode, self._ticket))
            return res

        _callable._repeat = self._repeat
        return _callable


=======
>>>>>>> 02e27f26
class StubQApplication(QtCore.QCoreApplication):

    bindEngine = QtCore.pyqtSignal(object, object)
    unbindEngine = QtCore.pyqtSignal(object)

    def __init__(self, argv, test_case):
        super(StubQApplication, self).__init__(argv)
        self._test = test_case
        self.bindEngine.connect(self.bind_engine)
        self.unbindEngine.connect(self.unbind_engine)

    @QtCore.pyqtSlot()
    def sync_completed(self):
        uid = getattr(self.sender(), 'uid', None)
        if uid:
            self._test._wait_sync[uid] = False
            log.debug("Sync Completed slot for: %s", uid)
        else:
            for uid in self._test._wait_sync.keys():
                self._test._wait_sync[uid] = False

    @QtCore.pyqtSlot()
    def remote_scan_completed(self):
        uid = self.sender().engine.uid
        log.debug('Remote scan completed for engine %s', uid)
        self._test._wait_remote_scan[uid] = False

    @QtCore.pyqtSlot(int)
    def remote_changes_found(self, change_count):
        uid = self.sender().engine.uid
        log.debug("Remote changes slot for: %s", uid)
        change_count = int(change_count)
        self._test._remote_changes_count[uid] = change_count

    @QtCore.pyqtSlot()
    def no_remote_changes_found(self,):
        uid = self.sender().engine.uid
        log.trace('No remote changes slot for %s', uid)
        self._test._no_remote_changes[uid] = True

    @QtCore.pyqtSlot(object, object)
    def bind_engine(self, number, start_engine):
        self._test.bind_engine(number, start_engine=start_engine)

    @QtCore.pyqtSlot(object)
    def unbind_engine(self, number):
        self._test.unbind_engine(number)


class UnitTestCase(TestCase):

    def setUpServer(self, server_profile=None):
        # Save the current path for test files
        self.location = dirname(__file__)

        # Long timeout for the root client that is responsible for the test
        # environment set: this client is doing the first query on the Nuxeo
        # server and might need to wait for a long time without failing for
        # Nuxeo to finish initialize the repo on the first request after
        # startup
        self.root_remote = DocRemote(
            self.nuxeo_url, self.admin_user,
            u'nxdrive-test-administrator-device', self.version,
            password=self.password, base_folder=u'/', timeout=60)

        # Activate given profile if needed, eg. permission hierarchy
        if server_profile is not None:
            self.root_remote.activate_profile(server_profile)

        # Call the Nuxeo operation to setup the integration test environment
        credentials = self.root_remote.operations.execute(
            command='NuxeoDrive.SetupIntegrationTests',
            userNames=u'user_1, user_2', permission=u'ReadWrite')

        credentials = [c.strip().split(u':') for c in credentials.split(u',')]
        self.user_1, self.password_1 = credentials[0]
        self.user_2, self.password_2 = credentials[1]
        ws_info = self.root_remote.fetch(u'/default-domain/workspaces/')
        children = self.root_remote.get_children(ws_info['uid'])
        log.debug('SuperWorkspace info: %r', ws_info)
        log.debug('SuperWorkspace children: %r', children)
        ws_info = self.root_remote.fetch(TEST_WORKSPACE_PATH)
        log.debug('Workspace info: %r', ws_info)
        self.workspace = ws_info[u'uid']
        self.workspace_title = ws_info[u'title']
        self.workspace_1 = self.workspace
        self.workspace_2 = self.workspace
        self.workspace_title_1 = self.workspace_title
        self.workspace_title_2 = self.workspace_title

    def tearDownServer(self, server_profile=None):
        # Don't need to revoke tokens for the file system remote clients
        # since they use the same users as the remote document clients
        self.root_remote.operations.execute(
            command='NuxeoDrive.TearDownIntegrationTests')

        # Deactivate given profile if needed, eg. permission hierarchy
        if server_profile is not None:
            self.root_remote.deactivate_profile(server_profile)

    def get_local_client(self, path):
        if AbstractOSIntegration.is_windows():
            from tests.win_local_client import WindowsLocalClient
            return WindowsLocalClient(path)
        if AbstractOSIntegration.is_mac():
            from tests.mac_local_client import MacLocalClient
            return MacLocalClient(path)
        return LocalClient(path)

    def setUpApp(self, server_profile=None, register_roots=True):
        if Manager._singleton:
            Manager._singleton = None

        # Save the current path for test files
        self.location = dirname(__file__)

        # Install callback early to be called the last
        self.addCleanup(self._check_cleanup)

        # Check the Nuxeo server test environment
        self.nuxeo_url = os.environ.get('NXDRIVE_TEST_NUXEO_URL',
                                        'http://localhost:8080/nuxeo')
        self.admin_user = os.environ.get('NXDRIVE_TEST_USER', 'Administrator')
        self.password = os.environ.get('NXDRIVE_TEST_PASSWORD',
                                       'Administrator')
        self.report_path = os.environ.get('REPORT_PATH')

        self.tmpdir = os.path.join(os.environ.get('WORKSPACE', ''), 'tmp')
        self.addCleanup(clean_dir, self.tmpdir)
        if not os.path.isdir(self.tmpdir):
            os.makedirs(self.tmpdir)

        self.upload_tmp_dir = tempfile.mkdtemp(u'-nxdrive-uploads',
                                               dir=self.tmpdir)

        # Check the local filesystem test environment
        self.local_test_folder_1 = tempfile.mkdtemp(u'drive-1',
                                                    dir=self.tmpdir)
        self.local_test_folder_2 = tempfile.mkdtemp(u'drive-2',
                                                    dir=self.tmpdir)

        # Correct the casing of the temp folders for windows
        if sys.platform == 'win32':
            import win32api
            self.local_test_folder_1 = win32api.GetLongPathNameW(
                self.local_test_folder_1)
            self.local_test_folder_2 = win32api.GetLongPathNameW(
                self.local_test_folder_2)

        self.local_nxdrive_folder_1 = os.path.join(
            self.local_test_folder_1, u'Nuxeo Drive')
        os.mkdir(self.local_nxdrive_folder_1)
        self.local_nxdrive_folder_2 = os.path.join(
            self.local_test_folder_2, u'Nuxeo Drive')
        os.mkdir(self.local_nxdrive_folder_2)

        self.nxdrive_conf_folder_1 = os.path.join(
            self.local_test_folder_1, u'nuxeo-drive-conf')
        os.mkdir(self.nxdrive_conf_folder_1)
        self.nxdrive_conf_folder_2 = os.path.join(
            self.local_test_folder_2, u'nuxeo-drive-conf')
        os.mkdir(self.nxdrive_conf_folder_2)

        Options.delay = TEST_DEFAULT_DELAY
        Options.nxdrive_home = self.nxdrive_conf_folder_1
        self.manager_1 = Manager()
        self.connected = False
        i18n_path = self.location + '/resources/i18n'
        Translator(self.manager_1, i18n_path)
        Options.nxdrive_home = self.nxdrive_conf_folder_2
        Manager._singleton = None
        self.manager_2 = Manager()

        self.version = __version__
        url = self.nuxeo_url
        log.debug('Will use %s as URL', url)
        if '#' in url:
            # Remove the engine type for the rest of the test
            self.nuxeo_url = url.split('#')[0]
        self.setUpServer(server_profile)
        self.addCleanup(self.tearDownServer, server_profile)
        self.addCleanup(self._stop_managers)

        self._wait_sync = {}
        self._wait_remote_scan = {}
        self._remote_changes_count = {}
        self._no_remote_changes = {}

        # Set engine_1 and engine_2 attributes
        self.bind_engine(1, start_engine=False)
        self.queue_manager_1 = self.engine_1.get_queue_manager()
        self.bind_engine(2, start_engine=False)

        self.sync_root_folder_1 = os.path.join(
            self.local_nxdrive_folder_1, self.workspace_title_1)
        self.sync_root_folder_2 = os.path.join(
            self.local_nxdrive_folder_2, self.workspace_title_2)

        self.local_root_client_1 = self.engine_1.local

        self.local_1 = self.get_local_client(self.sync_root_folder_1)
        self.local_2 = self.get_local_client(self.sync_root_folder_2)

        # Document client to be used to create remote test documents
        # and folders
        self.remote_document_client_1 = DocRemote(
            self.nuxeo_url, self.user_1, u'nxdrive-test-device-1',
            self.version, password=self.password_1,
            base_folder=self.workspace_1, upload_tmp_dir=self.upload_tmp_dir)

        self.remote_document_client_2 = DocRemote(
            self.nuxeo_url, self.user_2, u'nxdrive-test-device-2',
            self.version, password=self.password_2,
            base_folder=self.workspace_2, upload_tmp_dir=self.upload_tmp_dir)

        # File system client to be used to create remote test documents
        # and folders
        self.remote_1 = Remote(
            self.nuxeo_url, self.user_1, u'nxdrive-test-device-1',
            self.version, password=self.password_1,
            base_folder=self.workspace_1, upload_tmp_dir=self.upload_tmp_dir)

        self.remote_2 = Remote(
            self.nuxeo_url, self.user_2, u'nxdrive-test-device-2',
            self.version, password=self.password_2,
            base_folder=self.workspace_2, upload_tmp_dir=self.upload_tmp_dir)

        # Register sync roots
        if register_roots:
            self.remote_1.register_as_root(self.workspace_1)
            self.addCleanup(self._unregister, self.workspace_1)
            self.remote_2.register_as_root(self.workspace_2)
            self.addCleanup(self._unregister, self.workspace_2)

    def _unregister(self, workspace):
        """ Skip HTTP errors when cleaning up the test. """
        try:
            self.root_remote.unregister_as_root(workspace)
        except (HTTPError, ConnectionError):
            pass

    def bind_engine(self, number, start_engine=True):
        number_str = str(number)
        manager = getattr(self, 'manager_' + number_str)
        local_folder = getattr(self, 'local_nxdrive_folder_' + number_str)
        user = getattr(self, 'user_' + number_str)
        password = getattr(self, 'password_' + number_str)
        engine = manager.bind_server(local_folder, self.nuxeo_url, user,
                                     password, start_engine=start_engine)

        engine.syncCompleted.connect(self.app.sync_completed)
        engine.get_remote_watcher().remoteScanFinished.connect(
            self.app.remote_scan_completed)
        engine.get_remote_watcher().changesFound.connect(
            self.app.remote_changes_found)
        engine.get_remote_watcher().noChangesFound.connect(
            self.app.no_remote_changes_found)

        engine_uid = engine.uid
        self._wait_sync[engine_uid] = True
        self._wait_remote_scan[engine_uid] = True
        self._remote_changes_count[engine_uid] = 0
        self._no_remote_changes[engine_uid] = False

        setattr(self, 'engine_' + number_str, engine)

    def unbind_engine(self, number):
        number_str = str(number)
        engine = getattr(self, 'engine_' + number_str)
        manager = getattr(self, 'manager_' + number_str)
        manager.unbind_engine(engine.uid)
        delattr(self, 'engine_' + number_str)

    def send_bind_engine(self, number, start_engine=True):
        self.app.bindEngine.emit(number, start_engine)

    def send_unbind_engine(self, number):
        self.app.unbindEngine.emit(number)

    def wait_bind_engine(self, number, timeout=DEFAULT_WAIT_SYNC_TIMEOUT):
        engine = 'engine_' + str(number)
        while timeout > 0:
            sleep(1)
            timeout -= 1
            if getattr(self, engine, False):
                return
        self.fail('Wait for bind engine expired')

    def wait_unbind_engine(self, number, timeout=DEFAULT_WAIT_SYNC_TIMEOUT):
        engine = 'engine_' + str(number)
        while timeout > 0:
            sleep(1)
            timeout -= 1
            if not getattr(self, engine, False):
                return
        self.fail('Wait for unbind engine expired')

    def wait_sync(
        self,
        wait_for_async=False,
        timeout=DEFAULT_WAIT_SYNC_TIMEOUT,
        fail_if_timeout=True,
        wait_for_engine_1=True,
        wait_for_engine_2=False,
        wait_win=False,
        enforce_errors=True,
        fatal=False,
    ):
        log.debug('Wait for sync')
        
        # First wait for server if needed
        if wait_for_async:
            self.wait()

        if wait_win:
            log.trace('Need to wait for Windows delete resolution')
            sleep(WIN_MOVE_RESOLUTION_PERIOD / 1000)

        self._wait_sync = {
            self.engine_1.uid: wait_for_engine_1,
            self.engine_2.uid: wait_for_engine_2
        }
        self._no_remote_changes = {
            self.engine_1.uid: not wait_for_engine_1,
            self.engine_2.uid: not wait_for_engine_2}

        if enforce_errors:
            if not self.connected:
                self.engine_1.syncPartialCompleted.connect(
                    self.engine_1.get_queue_manager().requeue_errors)
                self.engine_2.syncPartialCompleted.connect(
                    self.engine_1.get_queue_manager().requeue_errors)
                self.connected = True
        elif self.connected:
            self.engine_1.syncPartialCompleted.disconnect(
                self.engine_1.get_queue_manager().requeue_errors)
            self.engine_2.syncPartialCompleted.disconnect(
                self.engine_1.get_queue_manager().requeue_errors)
            self.connected = False

        while timeout > 0:
            sleep(1)
            timeout -= 1
            if sum(self._wait_sync.values()) == 0:
                if wait_for_async:
                    log.debug('Sync completed, '
                              '_wait_remote_scan = %r, '
                              'remote changes count = %r, '
                              'no remote changes = %r',
                              self._wait_remote_scan,
                              self._remote_changes_count,
                              self._no_remote_changes)

                    wait_remote_scan = False
                    if wait_for_engine_1:
                        wait_remote_scan = self._wait_remote_scan[
                            self.engine_1.uid]
                    if wait_for_engine_2:
                        wait_remote_scan = (wait_remote_scan or
                                            self._wait_remote_scan[
                                                self.engine_2.uid])

                    is_remote_changes = True
                    is_change_summary_over = True

                    if wait_for_engine_1:
                        is_remote_changes = (self._remote_changes_count[
                                                 self.engine_1.uid] > 0)
                        is_change_summary_over = self._no_remote_changes[
                            self.engine_1.uid]

                    if wait_for_engine_2:
                        is_remote_changes = (
                            is_remote_changes
                            and self._remote_changes_count[
                                self.engine_2.uid] > 0)
                        is_change_summary_over = (
                            is_change_summary_over
                            and self._no_remote_changes[self.engine_2.uid])

                    if (not wait_remote_scan
                            or is_remote_changes
                            and is_change_summary_over):
                        self._wait_remote_scan = {
                            self.engine_1.uid: wait_for_engine_1,
                            self.engine_2.uid: wait_for_engine_2}
                        self._remote_changes_count = {
                            self.engine_1.uid: 0,
                            self.engine_2.uid: 0}
                        self._no_remote_changes = {
                            self.engine_1.uid: False,
                            self.engine_2.uid: False}
                        log.debug('Ended wait for sync, setting '
                                  '_wait_remote_scan values to True, '
                                  '_remote_changes_count values to 0 and '
                                  '_no_remote_changes values to False')
                        return
                else:
                    log.debug('Sync completed, ended wait for sync')
                    return

        if fail_if_timeout:
            count1 = self.engine_1.get_dao().get_syncing_count()
            count2 = self.engine_2.get_dao().get_syncing_count()
            if wait_for_engine_1 and count1:
                err = ('Wait for sync timeout expired for engine 1 (%d)' %
                       count1)
            elif wait_for_engine_2 and count2:
                err = ('Wait for sync timeout expired for engine 2 (%d)' %
                       count2)
            else:
                err = 'Wait for sync timeout has expired'

            if fatal:
                self.fail(err)
            else:
                log.warning(err)
        else:
            log.debug('Wait for sync timeout')

    def wait_remote_scan(self, timeout=DEFAULT_WAIT_REMOTE_SCAN_TIMEOUT,
                         wait_for_engine_1=True, wait_for_engine_2=False):
        log.debug('Wait for remote scan')
        self._wait_remote_scan = {self.engine_1.uid: wait_for_engine_1,
                                  self.engine_2.uid: wait_for_engine_2}
        while timeout > 0:
            sleep(1)
            if sum(self._wait_remote_scan.values()) == 0:
                log.debug("Ended wait for remote scan")
                return
            timeout -= 1
        self.fail("Wait for remote scan timeout expired")

    @staticmethod
    def is_profiling():
        return YAPPI_PATH and yappi is not None

    def setup_profiler(self):
        if self.is_profiling():
            yappi.start()

    def teardown_profiler(self):
        if not self.is_profiling():
            return

        if not os.path.exists(YAPPI_PATH):
            os.mkdir(YAPPI_PATH)
        report_path = os.path.join(YAPPI_PATH, self.id() + '-' + sys.platform
                                   + '_yappi.txt')
        with open(report_path, 'w') as fd:
            fd.write('Threads\n=======\n')
            columns = {0: ('name', 80), 1: ('tid', 15), 2: ('ttot', 8),
                       3: ('scnt', 10)}
            yappi.get_thread_stats().print_all(out=fd, columns=columns)

            fd.write('\n\n\nMethods\n=======\n')
            columns = {0: ('name', 80), 1: ('ncall', 5), 2: ('tsub', 8),
                       3: ('ttot', 8), 4: ('tavg', 8)}
            stats = yappi.get_func_stats()
            stats.strip_dirs()
            stats.print_all(out=fd, columns=columns)
        log.debug('Profiler Report generated in %r', report_path)

    def reinit(self):
        self.tearDown()
        self.setUpApp()
        try:
            self.setUp()
        except StandardError:
            # We can end on a wait timeout. Just ignore it, the test should
            # fail and will be launched again.
            pass

    def run(self, result=None):
        self.app = StubQApplication([], self)
        self.setUpApp()

        def launch_test():
            self.root_remote.log_on_server(
                '>>> testing: ' + self.id())
            log.debug('UnitTest thread started')
            sleep(1)
            self.setup_profiler()
            super(UnitTestCase, self).run(result)
            self.generate_report()
            self.teardown_profiler()
            self.app.quit()
            log.debug('UnitTest thread finished')

        sync_thread = Thread(target=launch_test)
        sync_thread.start()
        self.app.exec_()
        sync_thread.join(30)
        del self.app
        log.debug('UnitTest run finished')

    def _stop_managers(self):
        """ Called by self.addCleanup() to stop all managers. """

        try:
            methods = itertools.product(
                ((self.manager_1, 1), (self.manager_2, 2)),
                ('unbind_all', 'dispose_all'))
            for (manager, idx), method in methods:
                func = getattr(manager, method, None)
                if func:
                    log.debug('Calling self.manager_%d.%s()', idx, method)
                    try:
                        func()
                    except:
                        pass
        finally:
            Manager._singleton = None

    def _check_cleanup(self):
        """ Called by self.addCleanup() to ensure folders are deleted. """
        try:
            for root, _, files in os.walk(self.tmpdir):
                log.error('tempdir not cleaned-up: %r (%d)', root, len(files))
        except OSError:
            pass

    def _interact(self, pause=0):
        self.app.processEvents()
        if pause > 0:
            sleep(pause)
        while self.app.hasPendingEvents():
            self.app.processEvents()

    def make_local_tree(self, root=None, local_client=None):
        nb_files, nb_folders = 6, 4
        if not local_client:
            local_client = self.local_root_client_1
        if not root:
            root = u"/" + self.workspace_title
            if not local_client.exists(root):
                local_client.make_folder(u"/", self.workspace_title)
                nb_folders += 1
        # create some folders
        folder_1 = local_client.make_folder(root, u'Folder 1')
        folder_1_1 = local_client.make_folder(folder_1, u'Folder 1.1')
        folder_1_2 = local_client.make_folder(folder_1, u'Folder 1.2')
        folder_2 = local_client.make_folder(root, u'Folder 2')

        # create some files
        local_client.make_file(folder_2, u'Duplicated File.txt',
                               content=b'Some content.')

        local_client.make_file(folder_1, u'File 1.txt', content=b'aaa')
        local_client.make_file(folder_1_1, u'File 2.txt', content=b'bbb')
        local_client.make_file(folder_1_2, u'File 3.txt', content=b'ccc')
        local_client.make_file(folder_2, u'File 4.txt', content=b'ddd')
        local_client.make_file(root, u'File 5.txt', content=b'eee')
        return nb_files, nb_folders

    def make_server_tree(self, deep=True):
        remote = self.remote_document_client_1
        # create some folders on the server
        folder_1 = remote.make_folder(self.workspace, u'Folder 1')
        folder_2 = remote.make_folder(self.workspace, u'Folder 2')
        if deep:
            folder_1_1 = remote.make_folder(folder_1, u'Folder 1.1')
            folder_1_2 = remote.make_folder(folder_1, u'Folder 1.2')

            # create some files on the server
            self._duplicate_file_1 = remote.make_file(
                folder_2, u'Duplicated File.txt', content=b'Some content.')
            self._duplicate_file_2 = remote.make_file(
                folder_2, u'Duplicated File.txt', content=b'Other content.')

            remote.make_file(folder_1, u'File 1.txt', content=b'aaa')
            remote.make_file(folder_1_1, u'File 2.txt', content=b'bbb')
            remote.make_file(folder_1_2, u'File 3.txt', content=b'ccc')
            remote.make_file(folder_2, u'File 4.txt', content=b'ddd')
        remote.make_file(self.workspace, u'File 5.txt', content=b'eee')
        return (7, 4) if deep else (1, 2)

    def get_local_child_count(self, path):
        dir_count = 0
        file_count = 0
        for _, dirnames, filenames in os.walk(path):
            dir_count += len(dirnames)
            file_count += len(filenames)
        if os.path.exists(os.path.join(path, '.partials')):
            dir_count -= 1
        return (dir_count, file_count)

    def get_full_queue(self, queue, dao=None):
        if dao is None:
            dao = self.engine_1.get_dao()
        result = []
        while len(queue) > 0:
            result.append(dao.get_state_from_id(queue.pop().id))
        return result

    def wait(self, retry=3):
        try:
            self.root_remote.wait()
        except Exception as e:
            log.debug('Exception while waiting for server : %r', e)
            # Not the nicest
            if retry > 0:
                log.debug('Retry to wait')
                self.wait(retry - 1)

    def generate_report(self):
        success = vars(self._resultForDoCleanups).get('_excinfo') is None
        if success or not self.report_path:
            return

        path = os.path.join(self.report_path, self.id() + '-' + sys.platform)
        if sys.platform == 'win32':
            path = '\\\\?\\' + path.replace('/', os.path.sep)
        self.manager_1.generate_report(path)

    def _set_read_permission(self, user, doc_path, grant):
        input_obj = 'doc:' + doc_path
        remote = self.root_remote
        if grant:
            remote.operations.execute(
                command='Document.SetACE', input_obj=input_obj, user=user,
                permission='Read', grant='true')
        else:
            remote.block_inheritance(doc_path)

    @staticmethod
    def generate_random_png(filename=None, size=None):
        """ Generate a random PNG file.

        :param filename: The output file name. If None, returns
               the picture content.
        :param size: The number of black pixels of the picture.
        :return mixed: None if given filename else bytes
        """

        if not size:
            size = random.randint(1, 42)
        else:
            size = max(1, size)

        pack = struct.pack

        def chunk(header, data):
            return (pack('>I', len(data)) + header + data
                    + pack('>I', zlib.crc32(header + data) & 0xffffffff))

        magic = pack('>8B', 137, 80, 78, 71, 13, 10, 26, 10)
        png_filter = pack('>B', 0)
        scanline = pack('>{}B'.format(size * 3), *[0] * (size * 3))
        content = [png_filter + scanline for _ in range(size)]
        png = (magic
               + chunk(b'IHDR', pack('>2I5B', size, size, 8, 2, 0, 0, 0))
               + chunk(b'IDAT', zlib.compress(b''.join(content)))
               + chunk(b'IEND', b''))

        if not filename:
            return png

        with open(filename, 'wb') as fileo:
            fileo.write(png)

    def assertNxPart(self, path, name):
        for child in os.listdir(self.local_1.abspath(path)):
            if len(child) < 8:
                continue
            if name is not None and len(child) < len(name) + 8:
                continue
            if (child[0] == '.'
                    and child.endswith('.nxpart')
                    and (name is None or child[1:len(name)+1] == name)):
                self.fail('nxpart found in %r' % path)

    def get_dao_state_from_engine_1(self, path):
        """
        Returns the pair from dao of engine 1 according to the path.

        :param path: The path to document (from workspace,
               ex: /Folder is converted to /{{workspace_title_1}}/Folder).
        :return: The pair from dao of engine 1 according to the path.
        """
        abs_path = '/' + self.workspace_title_1 + path
        return self.engine_1.get_dao().get_state_from_local(abs_path)

    def set_readonly(self, user, doc_path, grant=True):
        """
        Mark a document as RO or RW.

        :param unicode user: Affected username.
        :param unicode doc_path: The document, either a folder or a file.
        :param bool grant: Set RO if True else RW.
        """
        remote = self.root_remote
        input_obj = 'doc:' + doc_path
        if grant:
            remote.operations.execute(
                command='Document.SetACE', input_obj=input_obj, user=user,
                permission='Read')
            remote.block_inheritance(doc_path, overwrite=False)
        else:
            remote.operations.execute(
                command='Document.SetACE', input_obj=input_obj, user=user,
                permission='ReadWrite', grant=True)<|MERGE_RESOLUTION|>--- conflicted
+++ resolved
@@ -11,11 +11,8 @@
 from os.path import dirname
 from threading import Thread
 from time import sleep
-<<<<<<< HEAD
-=======
 from unittest import TestCase
 from urllib2 import URLError
->>>>>>> 02e27f26
 
 from PyQt4 import QtCore
 from nuxeo.exceptions import HTTPError
@@ -30,13 +27,8 @@
 from nxdrive.osi import AbstractOSIntegration
 from nxdrive.osi.darwin.darwin import DarwinIntegration
 from nxdrive.wui.translator import Translator
-<<<<<<< HEAD
 from . import DocRemote
 from .common import TEST_DEFAULT_DELAY, TEST_WORKSPACE_PATH, clean_dir
-=======
-from .common import (RemoteDocumentClientForTests, TEST_DEFAULT_DELAY,
-                     TEST_WORKSPACE_PATH, clean_dir)
->>>>>>> 02e27f26
 
 YAPPI_PATH = os.environ.get('DRIVE_YAPPI', '') != ''
 if YAPPI_PATH:
@@ -95,112 +87,6 @@
 Manager.send_sync_status = lambda *args: None
 
 
-<<<<<<< HEAD
-class RandomBugError(Exception):
-
-    def __init__(self, message, cause=None):
-        msg = (message if cause is None else message + u'\nCaused by ' +
-                                             repr(cause) + u'\n' +
-                                             traceback.format_exc())
-        super(RandomBugError, self).__init__(msg)
-        self.cause = cause
-
-
-class RandomBug(object):
-    """
-    Use this annotation if a bug is a RandomBug, you need to track it with a ticket before.
-    """
-    MODES = ('RELAX', 'STRICT', 'BYPASS')
-    OS = ('windows', 'mac', 'linux')
-
-    def __init__(self, ticket, target=None, repeat=10, mode='RELAX'):
-        """
-        :param ticket: Nuxeo ticket that tracks the random
-        :param target: Restrict the annotation only for a specific OS target
-        :param repeat: Number of times to repeat the test
-        :param mode: Mode of the bug
-
-        RELAX: will retry as repeat times until it succeeds
-        STRICT: will repeat it until it fails or hits the repeat limit
-        BYPASS: skip the test
-        """
-        self._os = target.lower()
-        self._mode = mode.upper()
-        if self._os not in self.OS:
-            raise ValueError('Random bug, invalid OS: {} not in ({})'.format(
-                    self._os, ', '.join(self.OS)))
-        if self._mode not in self.MODES:
-            raise ValueError('Random bug, invalid mode: {} not in ({})'.format(
-                    self._mode, ', '.join(self.MODES)))
-
-        self._repeat = max(1, repeat)
-        # Enforce a ticket reference
-        self._ticket = ticket
-
-        if os.environ.get('RANDOM_BUG_MODE', '') in self.MODES:
-            self._mode = os.environ['RANDOM_BUG_MODE']
-
-        # TODO: waiting for a proper pytest plugin with NXDRIVE-1078
-        self._mode = 'BYPASS'
-
-    def __call__(self, func):
-        @wraps(func)
-        def _callable(*args, **kwargs):
-            # Handle specific OS
-            if not getattr(AbstractOSIntegration, 'is_' + self._os)():
-                return func(*args, **kwargs)
-
-            # Skip if in BYPASS mode
-            if self._mode == 'BYPASS':
-                raise unittest.SkipTest('RandomTest is in BYPASS mode')
-
-            res = None
-            for retry in range(1, self._repeat + 1):
-                log.info('Repeating test %s %d/%d',
-                         func.func_name, retry, self._repeat)
-                try:
-                    res = func(*args, **kwargs)
-                except Exception as e:
-                    success = False
-                    # In strict mode we propagate the exception
-                    if self._mode == 'STRICT':
-                        raise e
-                else:
-                    success = True
-                finally:
-                    # In RELAX mode, if the test succeeds once we don't fail
-                    if self._mode == 'RELAX' and success:
-                        return res
-                if SimpleUnitTestCase.getSingleton() and retry <= self._repeat:
-                    SimpleUnitTestCase.getSingleton().reinit()
-
-            # In RELAX mode, if the test never succeeds we fail because
-            # it means that this is probably not a random bug but a
-            # systematic one
-            if self._mode == 'RELAX':
-                raise RandomBugError(
-                    'No success after %d tries in %s mode.'
-                    ' Either the %s issue is not random or '
-                    'you should increase the `repeat` value.' %
-                    (self._repeat, self._mode, self._ticket),
-                    cause=e)
-
-            # In STRICT mode, if the test never fails we fail because
-            # it means that this is probably not a random bug anymore
-            if self._mode == 'STRICT':
-                raise RandomBugError(
-                    'No failure after %d tries in %s mode.'
-                    ' Either the %s issue is fixed or you should'
-                    ' increase the `repeat` value.' %
-                    (self._repeat, self._mode, self._ticket))
-            return res
-
-        _callable._repeat = self._repeat
-        return _callable
-
-
-=======
->>>>>>> 02e27f26
 class StubQApplication(QtCore.QCoreApplication):
 
     bindEngine = QtCore.pyqtSignal(object, object)
