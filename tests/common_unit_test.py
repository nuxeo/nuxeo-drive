--- conflicted
+++ resolved
@@ -28,11 +28,7 @@
 from nxdrive.manager import Manager
 from nxdrive.options import Options
 from nxdrive.osi import AbstractOSIntegration
-<<<<<<< HEAD
 from nxdrive.osi.darwin.darwin import DarwinIntegration
-from nxdrive.updater.base import BaseUpdater
-=======
->>>>>>> 9c3d8836
 from nxdrive.wui.translator import Translator
 from tests import DocRemote
 from .common import TEST_DEFAULT_DELAY, TEST_WORKSPACE_PATH, clean_dir
@@ -77,19 +73,16 @@
     """
 
 # Remove features for tests
+LocalClient.has_folder_icon = lambda *args: True
 Engine.register_folder_link = lambda *args: None
-LocalClient.has_folder_icon = lambda *args: True
+DarwinIntegration._cleanup = lambda *args: None
+DarwinIntegration._init = lambda *args: None
+DarwinIntegration._send_notification = lambda *args: None
+Manager._create_findersync_listener = lambda *args: None
 Manager._create_updater = lambda *args: None
 Manager._create_server_config_updater = lambda *args: None
-<<<<<<< HEAD
-DarwinIntegration._init = lambda *args: None
-DarwinIntegration._cleanup = lambda *args: None
-DarwinIntegration._send_notification = lambda *args: None
-Manager._create_findersync_listener = lambda *args: None
+Manager._handle_os = lambda: None
 Manager.send_sync_status = lambda *args: None
-=======
-Manager._handle_os = lambda: None
->>>>>>> 9c3d8836
 
 
 class RandomBugError(Exception):
@@ -392,11 +385,7 @@
 
         self.version = __version__
         url = self.nuxeo_url
-<<<<<<< HEAD
-        log.debug('Will use %s as url', url)
-=======
         log.debug('Will use %s as URL', url)
->>>>>>> 9c3d8836
         if '#' in url:
             # Remove the engine type for the rest of the test
             self.nuxeo_url = url.split('#')[0]
