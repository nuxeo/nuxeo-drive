# coding: utf-8
import os
import tempfile
import unittest

from nxdrive.commandline import CliHandler
from nxdrive.options import Options
from nxdrive.osi import AbstractOSIntegration
from .common import clean_dir


class FakeOSIntegration(AbstractOSIntegration):
    def get_system_configuration(self):
        args = dict()
        args["log_level_console"] = "SYSTEM_TEST"
        return args


def getOSIntegration(manager):
    return FakeOSIntegration(None)


class CommandLineTestCase(unittest.TestCase):
    def setUp(self):
        self.tmpdir = os.path.join(os.environ.get('WORKSPACE', ''), 'tmp')
        self.addCleanup(clean_dir, self.tmpdir)
        if not os.path.isdir(self.tmpdir):
            os.makedirs(self.tmpdir)

        self.cmd = CliHandler()
        self.addCleanup(self.clean_ini)

    def create_ini(self, filename='config.ini', env='PROD'):
        with open(filename, 'w+') as inifile:
            inifile.writelines("""
[DEFAULT]
env = %s

[PROD]
log-level-console = TRACE
debug = False

[DEV]
log_level-console = ERROR
delay = 3
""" % env)

    def create_ini_bad(self, filename='config.ini'):
        with open(filename, 'w+') as inifile:
            inifile.writelines("""
[DEFAULT]
env = bad

[bad]
log-level-console = TRACE
 debug = False

delay = 3
""")

    def clean_ini(self, filename='config.ini'):
        try:
            os.remove(filename)
        except OSError:
            pass

    @Options.mock()
    def test_update_site_url(self):
        Options.nxdrive_home = tempfile.mkdtemp('config', dir=self.tmpdir)
        argv = ["ndrive", "console", "--update-site-url", "DEBUG_TEST"]
        options = self.cmd.parse_cli([])
<<<<<<< HEAD
        assert (options.update_site_url
                == 'http://community.nuxeo.com/static/drive-updates')
=======
        assert options.update_site_url == Options.update_site_url
>>>>>>> b88d9b59

        # Normal arg
        options = self.cmd.parse_cli(argv)
        assert options.update_site_url == 'DEBUG_TEST'

    @Options.mock()
    def test_system_default(self):
        Options.nxdrive_home = tempfile.mkdtemp('config', dir=self.tmpdir)
        original = AbstractOSIntegration.get
        AbstractOSIntegration.get = staticmethod(getOSIntegration)
        try:
            self.clean_ini()
            argv = ["ndrive", "console", "--log-level-console", "WARNING"]
            # Default value
            options = self.cmd.parse_cli([])
            assert options.log_level_console == 'SYSTEM_TEST'

            # Normal arg
            options = self.cmd.parse_cli(argv)
            assert options.log_level_console == 'WARNING'
        finally:
            AbstractOSIntegration.get = staticmethod(original)

    @Options.mock()
    def test_default_override(self):
        Options.nxdrive_home = tempfile.mkdtemp('config', dir=self.tmpdir)
        self.clean_ini()
        argv = ['ndrive', 'console', '--log-level-console=WARNING']

        # Default value
        options = self.cmd.parse_cli([])
        assert options.log_level_console == 'INFO'

        # Normal arg
        options = self.cmd.parse_cli(argv)
        assert options.log_level_console == 'WARNING'

        # config.ini override
        self.create_ini()
        options = self.cmd.parse_cli([])
        assert options.log_level_console == 'TRACE'
        self.clean_ini()

        # config.ini override, but arg specified
        options = self.cmd.parse_cli(argv)
        assert options.log_level_console == 'WARNING'

        # other usage section
        self.create_ini(env='DEV')
        options = self.cmd.parse_cli([])
        assert options.log_level_console == 'ERROR'
        self.clean_ini()

    @Options.mock()
    def test_malformatted_line(self):
        Options.nxdrive_home = tempfile.mkdtemp('config', dir=self.tmpdir)
        self.clean_ini()

        # config.ini override
        self.create_ini_bad()
        options = self.cmd.parse_cli([])
        assert options.log_level_console == 'TRACE'
        assert options.delay == 3
        self.clean_ini()<|MERGE_RESOLUTION|>--- conflicted
+++ resolved
@@ -69,12 +69,7 @@
         Options.nxdrive_home = tempfile.mkdtemp('config', dir=self.tmpdir)
         argv = ["ndrive", "console", "--update-site-url", "DEBUG_TEST"]
         options = self.cmd.parse_cli([])
-<<<<<<< HEAD
-        assert (options.update_site_url
-                == 'http://community.nuxeo.com/static/drive-updates')
-=======
         assert options.update_site_url == Options.update_site_url
->>>>>>> b88d9b59
 
         # Normal arg
         options = self.cmd.parse_cli(argv)
